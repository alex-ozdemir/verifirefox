--- conflicted
+++ resolved
@@ -1,17 +1,9 @@
 == move-to-background-1.html move-to-background-1-ref.html
 fuzzy-if(cocoaWidget,2,6) random-if(Android&&!browserIsRemote) == component-alpha-exit-1.html component-alpha-exit-1-ref.html # bug 760275
-<<<<<<< HEAD
-
-skip-if(asyncPanZoom) != pull-background-1.html about:blank
-skip-if(asyncPanZoom) != pull-background-2.html about:blank
-skip-if(asyncPanZoom) != pull-background-3.html about:blank # fails with non-overlay scrollbars and event regions due to bug 1148515
-skip-if(asyncPanZoom) != pull-background-4.html about:blank # fails with non-overlay scrollbars and event regions due to bug 1148515
-=======
 != pull-background-1.html about:blank
 != pull-background-2.html about:blank
-!= pull-background-3.html about:blank # fails with non-overlay scrollbars and event regions due to bug 1148515
-!= pull-background-4.html about:blank # fails with non-overlay scrollbars and event regions due to bug 1148515
->>>>>>> b03f4f4f
+!= pull-background-3.html about:blank 
+!= pull-background-4.html about:blank 
 skip-if(asyncPanZoom) != pull-background-5.html about:blank # Fails with event regions, bug 1150941
 != pull-background-6.html about:blank
 # The animated-position tests are disabled for intermittent failures / passes, bug 1150941
