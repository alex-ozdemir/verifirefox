/* -*- Mode: C; tab-width: 8; indent-tabs-mode: nil; c-basic-offset: 4 -*- */
/*
 * SSL3 Protocol
 *
 * This Source Code Form is subject to the terms of the Mozilla Public
 * License, v. 2.0. If a copy of the MPL was not distributed with this
 * file, You can obtain one at http://mozilla.org/MPL/2.0/. */

/* TODO(ekr): Implement HelloVerifyRequest on server side. OK for now. */

#include "cert.h"
#include "ssl.h"
#include "cryptohi.h" /* for DSAU_ stuff */
#include "keyhi.h"
#include "secder.h"
#include "secitem.h"
#include "sechash.h"

#include "sslimpl.h"
#include "sslproto.h"
#include "sslerr.h"
#include "prtime.h"
#include "prinrval.h"
#include "prerror.h"
#include "pratom.h"
#include "prthread.h"
#include "nss.h"
#include "nssoptions.h"

#include "pk11func.h"
#include "secmod.h"
#include "blapi.h"

#include <stdio.h>
#ifdef NSS_SSL_ENABLE_ZLIB
#include "zlib.h"
#endif

#ifndef PK11_SETATTRS
#define PK11_SETATTRS(x, id, v, l) \
    (x)->type = (id);              \
    (x)->pValue = (v);             \
    (x)->ulValueLen = (l);
#endif

static SECStatus ssl3_AuthCertificate(sslSocket *ss);
static void ssl3_CleanupPeerCerts(sslSocket *ss);
static PK11SymKey *ssl3_GenerateRSAPMS(sslSocket *ss, ssl3CipherSpec *spec,
                                       PK11SlotInfo *serverKeySlot);
static SECStatus ssl3_DeriveMasterSecret(sslSocket *ss, PK11SymKey *pms);
static SECStatus ssl3_DeriveConnectionKeys(sslSocket *ss);
static SECStatus ssl3_HandshakeFailure(sslSocket *ss);

static SECStatus ssl3_SendCertificateRequest(sslSocket *ss);
static SECStatus ssl3_SendNextProto(sslSocket *ss);
static SECStatus ssl3_SendFinished(sslSocket *ss, PRInt32 flags);
static SECStatus ssl3_SendServerHelloDone(sslSocket *ss);
static SECStatus ssl3_SendServerKeyExchange(sslSocket *ss);
static SECStatus ssl3_HandleClientHelloPart2(sslSocket *ss,
                                             SECItem *suites,
                                             SECItem *comps,
                                             sslSessionID *sid);
static SECStatus ssl3_HandleServerHelloPart2(sslSocket *ss,
                                             const SECItem *sidBytes,
                                             int *retErrCode);
static SECStatus ssl3_HandlePostHelloHandshakeMessage(sslSocket *ss,
                                                      SSL3Opaque *b,
                                                      PRUint32 length,
                                                      SSL3Hashes *hashesPtr);
static SECStatus ssl3_FlushHandshakeMessages(sslSocket *ss, PRInt32 flags);

static SECStatus Null_Cipher(void *ctx, unsigned char *output, int *outputLen,
                             int maxOutputLen, const unsigned char *input,
                             int inputLen);

static CK_MECHANISM_TYPE ssl3_GetHashMechanismByHashType(SSLHashType hashType);
static CK_MECHANISM_TYPE ssl3_GetMgfMechanismByHashType(SSLHashType hash);
PRBool ssl_IsRsaPssSignatureScheme(SSLSignatureScheme scheme);

#define MAX_SEND_BUF_LENGTH 32000 /* watch for 16-bit integer overflow */
#define MIN_SEND_BUF_LENGTH 4000

/* This list of SSL3 cipher suites is sorted in descending order of
 * precedence (desirability).  It only includes cipher suites we implement.
 * This table is modified by SSL3_SetPolicy(). The ordering of cipher suites
 * in this table must match the ordering in SSL_ImplementedCiphers (sslenum.c)
 *
 * Important: See bug 946147 before enabling, reordering, or adding any cipher
 * suites to this list.
 */
/* clang-format off */
static ssl3CipherSuiteCfg cipherSuites[ssl_V3_SUITES_IMPLEMENTED] = {
   /*      cipher_suite                     policy       enabled   isPresent */
 /* Special TLS 1.3 suites. */
 { TLS_AES_128_GCM_SHA256, SSL_ALLOWED, PR_TRUE, PR_FALSE },
 { TLS_CHACHA20_POLY1305_SHA256, SSL_ALLOWED, PR_TRUE, PR_FALSE },
 { TLS_AES_256_GCM_SHA384, SSL_ALLOWED, PR_TRUE, PR_FALSE },

 { TLS_ECDHE_ECDSA_WITH_AES_128_GCM_SHA256, SSL_ALLOWED, PR_TRUE, PR_FALSE},
 { TLS_ECDHE_RSA_WITH_AES_128_GCM_SHA256,   SSL_ALLOWED, PR_TRUE, PR_FALSE},
 { TLS_ECDHE_ECDSA_WITH_CHACHA20_POLY1305_SHA256, SSL_ALLOWED, PR_TRUE, PR_FALSE},
 { TLS_ECDHE_RSA_WITH_CHACHA20_POLY1305_SHA256,   SSL_ALLOWED, PR_TRUE, PR_FALSE},
 { TLS_ECDHE_ECDSA_WITH_AES_256_GCM_SHA384, SSL_ALLOWED, PR_FALSE, PR_FALSE},
 { TLS_ECDHE_RSA_WITH_AES_256_GCM_SHA384,   SSL_ALLOWED, PR_FALSE, PR_FALSE},
   /* TLS_ECDHE_ECDSA_WITH_AES_256_CBC_SHA is out of order to work around
    * bug 946147.
    */
 { TLS_ECDHE_ECDSA_WITH_AES_256_CBC_SHA,    SSL_ALLOWED, PR_TRUE, PR_FALSE},
 { TLS_ECDHE_ECDSA_WITH_AES_128_CBC_SHA,    SSL_ALLOWED, PR_TRUE, PR_FALSE},
 { TLS_ECDHE_RSA_WITH_AES_128_CBC_SHA,      SSL_ALLOWED, PR_TRUE, PR_FALSE},
 { TLS_ECDHE_ECDSA_WITH_AES_128_CBC_SHA256, SSL_ALLOWED, PR_TRUE, PR_FALSE},
 { TLS_ECDHE_RSA_WITH_AES_128_CBC_SHA256,   SSL_ALLOWED, PR_TRUE, PR_FALSE},
 { TLS_ECDHE_RSA_WITH_AES_256_CBC_SHA,      SSL_ALLOWED, PR_TRUE, PR_FALSE},
 { TLS_ECDHE_ECDSA_WITH_AES_256_CBC_SHA384, SSL_ALLOWED, PR_FALSE, PR_FALSE},
 { TLS_ECDHE_RSA_WITH_AES_256_CBC_SHA384,   SSL_ALLOWED, PR_FALSE, PR_FALSE},
 { TLS_ECDHE_ECDSA_WITH_3DES_EDE_CBC_SHA,   SSL_ALLOWED, PR_FALSE, PR_FALSE},
 { TLS_ECDHE_RSA_WITH_3DES_EDE_CBC_SHA,     SSL_ALLOWED, PR_FALSE, PR_FALSE},
 { TLS_ECDHE_ECDSA_WITH_RC4_128_SHA,        SSL_ALLOWED, PR_FALSE, PR_FALSE},
 { TLS_ECDHE_RSA_WITH_RC4_128_SHA,          SSL_ALLOWED, PR_FALSE, PR_FALSE},

 { TLS_DHE_RSA_WITH_AES_128_GCM_SHA256,     SSL_ALLOWED, PR_TRUE,  PR_FALSE},
 { TLS_DHE_RSA_WITH_CHACHA20_POLY1305_SHA256,SSL_ALLOWED,PR_TRUE,  PR_FALSE},
 { TLS_DHE_DSS_WITH_AES_128_GCM_SHA256,     SSL_ALLOWED, PR_FALSE, PR_FALSE},
 { TLS_DHE_RSA_WITH_AES_256_GCM_SHA384,     SSL_ALLOWED, PR_FALSE, PR_FALSE},
 { TLS_DHE_DSS_WITH_AES_256_GCM_SHA384,     SSL_ALLOWED, PR_FALSE, PR_FALSE},
 { TLS_DHE_RSA_WITH_AES_128_CBC_SHA,        SSL_ALLOWED, PR_TRUE,  PR_FALSE},
 { TLS_DHE_DSS_WITH_AES_128_CBC_SHA,        SSL_ALLOWED, PR_TRUE,  PR_FALSE},
 { TLS_DHE_RSA_WITH_AES_128_CBC_SHA256,     SSL_ALLOWED, PR_TRUE,  PR_FALSE},
 { TLS_DHE_DSS_WITH_AES_128_CBC_SHA256,     SSL_ALLOWED, PR_FALSE, PR_FALSE},
 { TLS_DHE_RSA_WITH_CAMELLIA_128_CBC_SHA,   SSL_ALLOWED, PR_FALSE, PR_FALSE},
 { TLS_DHE_DSS_WITH_CAMELLIA_128_CBC_SHA,   SSL_ALLOWED, PR_FALSE, PR_FALSE},
 { TLS_DHE_RSA_WITH_AES_256_CBC_SHA,        SSL_ALLOWED, PR_TRUE,  PR_FALSE},
 { TLS_DHE_DSS_WITH_AES_256_CBC_SHA,        SSL_ALLOWED, PR_TRUE,  PR_FALSE},
 { TLS_DHE_RSA_WITH_AES_256_CBC_SHA256,     SSL_ALLOWED, PR_TRUE,  PR_FALSE},
 { TLS_DHE_DSS_WITH_AES_256_CBC_SHA256,     SSL_ALLOWED, PR_FALSE, PR_FALSE},
 { TLS_DHE_RSA_WITH_CAMELLIA_256_CBC_SHA,   SSL_ALLOWED, PR_FALSE, PR_FALSE},
 { TLS_DHE_DSS_WITH_CAMELLIA_256_CBC_SHA,   SSL_ALLOWED, PR_FALSE, PR_FALSE},
 { TLS_DHE_RSA_WITH_3DES_EDE_CBC_SHA,       SSL_ALLOWED, PR_TRUE,  PR_FALSE},
 { TLS_DHE_DSS_WITH_3DES_EDE_CBC_SHA,       SSL_ALLOWED, PR_TRUE,  PR_FALSE},
 { TLS_DHE_DSS_WITH_RC4_128_SHA,            SSL_ALLOWED, PR_FALSE, PR_FALSE},

 { TLS_ECDH_ECDSA_WITH_AES_128_CBC_SHA,     SSL_ALLOWED, PR_FALSE, PR_FALSE},
 { TLS_ECDH_RSA_WITH_AES_128_CBC_SHA,       SSL_ALLOWED, PR_FALSE, PR_FALSE},
 { TLS_ECDH_ECDSA_WITH_AES_256_CBC_SHA,     SSL_ALLOWED, PR_FALSE, PR_FALSE},
 { TLS_ECDH_RSA_WITH_AES_256_CBC_SHA,       SSL_ALLOWED, PR_FALSE, PR_FALSE},
 { TLS_ECDH_ECDSA_WITH_3DES_EDE_CBC_SHA,    SSL_ALLOWED, PR_FALSE, PR_FALSE},
 { TLS_ECDH_RSA_WITH_3DES_EDE_CBC_SHA,      SSL_ALLOWED, PR_FALSE, PR_FALSE},
 { TLS_ECDH_ECDSA_WITH_RC4_128_SHA,         SSL_ALLOWED, PR_FALSE, PR_FALSE},
 { TLS_ECDH_RSA_WITH_RC4_128_SHA,           SSL_ALLOWED, PR_FALSE, PR_FALSE},

 /* RSA */
 { TLS_RSA_WITH_AES_128_GCM_SHA256,         SSL_ALLOWED, PR_TRUE,  PR_FALSE},
 { TLS_RSA_WITH_AES_256_GCM_SHA384,         SSL_ALLOWED, PR_FALSE, PR_FALSE},
 { TLS_RSA_WITH_AES_128_CBC_SHA,            SSL_ALLOWED, PR_TRUE,  PR_FALSE},
 { TLS_RSA_WITH_AES_128_CBC_SHA256,         SSL_ALLOWED, PR_TRUE,  PR_FALSE},
 { TLS_RSA_WITH_CAMELLIA_128_CBC_SHA,       SSL_ALLOWED, PR_FALSE, PR_FALSE},
 { TLS_RSA_WITH_AES_256_CBC_SHA,            SSL_ALLOWED, PR_TRUE,  PR_FALSE},
 { TLS_RSA_WITH_AES_256_CBC_SHA256,         SSL_ALLOWED, PR_TRUE,  PR_FALSE},
 { TLS_RSA_WITH_CAMELLIA_256_CBC_SHA,       SSL_ALLOWED, PR_FALSE, PR_FALSE},
 { TLS_RSA_WITH_SEED_CBC_SHA,               SSL_ALLOWED, PR_FALSE, PR_FALSE},
 { TLS_RSA_WITH_3DES_EDE_CBC_SHA,           SSL_ALLOWED, PR_TRUE,  PR_FALSE},
 { TLS_RSA_WITH_RC4_128_SHA,                SSL_ALLOWED, PR_TRUE,  PR_FALSE},
 { TLS_RSA_WITH_RC4_128_MD5,                SSL_ALLOWED, PR_TRUE,  PR_FALSE},

 /* 56-bit DES "domestic" cipher suites */
 { TLS_DHE_RSA_WITH_DES_CBC_SHA,            SSL_ALLOWED, PR_FALSE, PR_FALSE},
 { TLS_DHE_DSS_WITH_DES_CBC_SHA,            SSL_ALLOWED, PR_FALSE, PR_FALSE},
 { TLS_RSA_WITH_DES_CBC_SHA,                SSL_ALLOWED, PR_FALSE, PR_FALSE},

 /* ciphersuites with no encryption */
 { TLS_ECDHE_ECDSA_WITH_NULL_SHA,           SSL_ALLOWED, PR_FALSE, PR_FALSE},
 { TLS_ECDHE_RSA_WITH_NULL_SHA,             SSL_ALLOWED, PR_FALSE, PR_FALSE},
 { TLS_ECDH_RSA_WITH_NULL_SHA,              SSL_ALLOWED, PR_FALSE, PR_FALSE},
 { TLS_ECDH_ECDSA_WITH_NULL_SHA,            SSL_ALLOWED, PR_FALSE, PR_FALSE},
 { TLS_RSA_WITH_NULL_SHA,                   SSL_ALLOWED, PR_FALSE, PR_FALSE},
 { TLS_RSA_WITH_NULL_SHA256,                SSL_ALLOWED, PR_FALSE, PR_FALSE},
 { TLS_RSA_WITH_NULL_MD5,                   SSL_ALLOWED, PR_FALSE, PR_FALSE},
};
/* clang-format on */

/* This is the default supported set of signature schemes.  The order of the
 * hashes here is all that is important, since that will (sometimes) determine
 * which hash we use.  The key pair (i.e., cert) is the primary thing that
 * determines what we use and this doesn't affect how we select key pairs.  The
 * order of signature types is based on the same rules for ordering we use for
 * cipher suites just for consistency.
 */
static const SSLSignatureScheme defaultSignatureSchemes[] = {
    ssl_sig_ecdsa_secp256r1_sha256,
    ssl_sig_ecdsa_secp384r1_sha384,
    ssl_sig_ecdsa_secp521r1_sha512,
    ssl_sig_ecdsa_sha1,
    ssl_sig_rsa_pss_sha256,
    ssl_sig_rsa_pss_sha384,
    ssl_sig_rsa_pss_sha512,
    ssl_sig_rsa_pkcs1_sha256,
    ssl_sig_rsa_pkcs1_sha384,
    ssl_sig_rsa_pkcs1_sha512,
    ssl_sig_rsa_pkcs1_sha1,
    ssl_sig_dsa_sha256,
    ssl_sig_dsa_sha384,
    ssl_sig_dsa_sha512,
    ssl_sig_dsa_sha1
};
PR_STATIC_ASSERT(PR_ARRAY_SIZE(defaultSignatureSchemes) <=
                 MAX_SIGNATURE_SCHEMES);

/* Verify that SSL_ImplementedCiphers and cipherSuites are in consistent order.
 */
#ifdef DEBUG
void
ssl3_CheckCipherSuiteOrderConsistency()
{
    unsigned int i;

    PORT_Assert(SSL_NumImplementedCiphers == PR_ARRAY_SIZE(cipherSuites));

    for (i = 0; i < PR_ARRAY_SIZE(cipherSuites); ++i) {
        PORT_Assert(SSL_ImplementedCiphers[i] == cipherSuites[i].cipher_suite);
    }
}
#endif

/* This list of SSL3 compression methods is sorted in descending order of
 * precedence (desirability).  It only includes compression methods we
 * implement.
 */
static const SSLCompressionMethod ssl_compression_methods[] = {
#ifdef NSS_SSL_ENABLE_ZLIB
    ssl_compression_deflate,
#endif
    ssl_compression_null
};

static const unsigned int ssl_compression_method_count =
    PR_ARRAY_SIZE(ssl_compression_methods);

/* compressionEnabled returns true iff the compression algorithm is enabled
 * for the given SSL socket. */
static PRBool
ssl_CompressionEnabled(sslSocket *ss, SSLCompressionMethod compression)
{
    SSL3ProtocolVersion version;

    if (compression == ssl_compression_null) {
        return PR_TRUE; /* Always enabled */
    }
    if (ss->sec.isServer) {
        /* We can't easily check that the client didn't attempt TLS 1.3,
         * so this will have to do. */
        PORT_Assert(ss->version < SSL_LIBRARY_VERSION_TLS_1_3);
        version = ss->version;
    } else {
        version = ss->vrange.max;
    }
    if (version >= SSL_LIBRARY_VERSION_TLS_1_3) {
        return PR_FALSE;
    }
#ifdef NSS_SSL_ENABLE_ZLIB
    if (compression == ssl_compression_deflate) {
        if (IS_DTLS(ss)) {
            return PR_FALSE;
        }
        return ss->opt.enableDeflate;
    }
#endif
    return PR_FALSE;
}

static const /*SSL3ClientCertificateType */ PRUint8 certificate_types[] = {
    ct_RSA_sign,
    ct_ECDSA_sign,
    ct_DSS_sign,
};

/* This global item is used only in servers.  It is is initialized by
** SSL_ConfigSecureServer(), and is used in ssl3_SendCertificateRequest().
*/
CERTDistNames *ssl3_server_ca_list = NULL;
static SSL3Statistics ssl3stats;

/* Record protection algorithms, indexed by SSL3BulkCipher.
 *
 * The |max_records| field (|mr| below) is set to a number that is higher than
 * recommended in some literature (esp. TLS 1.3) because we currently abort the
 * connection when this limit is reached and we want to ensure that we only
 * rarely hit this limit.  See bug 1268745 for details.
 */
#define MR_MAX RECORD_SEQ_MAX  /* 2^48-1 */
#define MR_128 (0x5aULL << 28) /* For AES and similar. */
#define MR_LOW (1ULL << 20)    /* For weak ciphers. */
/* clang-format off */
static const ssl3BulkCipherDef bulk_cipher_defs[] = {
    /*                                    |--------- Lengths ---------| */
    /* cipher             calg            :  s                        : */
    /*                                    :  e                  b     n */
    /* oid                short_name mr   :                     l     o */
    /*                                    k  r                  o  t  n */
    /*                                    e  e               i  c  a  c */
    /*                                    y  t  type         v  k  g  e */
    {cipher_null,         calg_null,      0, 0, type_stream, 0, 0, 0, 0,
     SEC_OID_NULL_CIPHER, "NULL", MR_MAX},
    {cipher_rc4,          calg_rc4,      16,16, type_stream, 0, 0, 0, 0,
     SEC_OID_RC4,         "RC4", MR_LOW},
    {cipher_des,          calg_des,       8, 8, type_block,  8, 8, 0, 0,
     SEC_OID_DES_CBC,     "DES-CBC", MR_LOW},
    {cipher_3des,         calg_3des,     24,24, type_block,  8, 8, 0, 0,
     SEC_OID_DES_EDE3_CBC, "3DES-EDE-CBC", MR_LOW},
    {cipher_aes_128,      calg_aes,      16,16, type_block, 16,16, 0, 0,
     SEC_OID_AES_128_CBC, "AES-128", MR_128},
    {cipher_aes_256,      calg_aes,      32,32, type_block, 16,16, 0, 0,
     SEC_OID_AES_256_CBC, "AES-256", MR_128},
    {cipher_camellia_128, calg_camellia, 16,16, type_block, 16,16, 0, 0,
     SEC_OID_CAMELLIA_128_CBC, "Camellia-128", MR_128},
    {cipher_camellia_256, calg_camellia, 32,32, type_block, 16,16, 0, 0,
     SEC_OID_CAMELLIA_256_CBC, "Camellia-256", MR_128},
    {cipher_seed,         calg_seed,     16,16, type_block, 16,16, 0, 0,
     SEC_OID_SEED_CBC,    "SEED-CBC", MR_128},
    {cipher_aes_128_gcm,  calg_aes_gcm,  16,16, type_aead,   4, 0,16, 8,
     SEC_OID_AES_128_GCM, "AES-128-GCM", MR_128},
    {cipher_aes_256_gcm,  calg_aes_gcm,  32,32, type_aead,   4, 0,16, 8,
     SEC_OID_AES_256_GCM, "AES-256-GCM", MR_128},
    {cipher_chacha20,     calg_chacha20, 32,32, type_aead,  12, 0,16, 0,
     SEC_OID_CHACHA20_POLY1305, "ChaCha20-Poly1305", MR_MAX},
    {cipher_missing,      calg_null,      0, 0, type_stream, 0, 0, 0, 0,
     SEC_OID_UNKNOWN,     "missing", 0U},
};

static const ssl3KEADef kea_defs[] =
{ /* indexed by SSL3KeyExchangeAlgorithm */
    /* kea            exchKeyType signKeyType authKeyType ephemeral  oid */
    {kea_null,           ssl_kea_null, nullKey, ssl_auth_null, PR_FALSE, 0},
    {kea_rsa,            ssl_kea_rsa,  nullKey, ssl_auth_rsa_decrypt, PR_FALSE, SEC_OID_TLS_RSA},
    {kea_dh_dss,         ssl_kea_dh,   dsaKey, ssl_auth_dsa, PR_FALSE, SEC_OID_TLS_DH_DSS},
    {kea_dh_rsa,         ssl_kea_dh,   rsaKey, ssl_auth_rsa_sign, PR_FALSE, SEC_OID_TLS_DH_RSA},
    {kea_dhe_dss,        ssl_kea_dh,   dsaKey, ssl_auth_dsa, PR_TRUE,  SEC_OID_TLS_DHE_DSS},
    {kea_dhe_rsa,        ssl_kea_dh,   rsaKey, ssl_auth_rsa_sign, PR_TRUE,  SEC_OID_TLS_DHE_RSA},
    {kea_dh_anon,        ssl_kea_dh,   nullKey, ssl_auth_null, PR_TRUE,  SEC_OID_TLS_DH_ANON},
    {kea_ecdh_ecdsa,     ssl_kea_ecdh, nullKey, ssl_auth_ecdh_ecdsa, PR_FALSE, SEC_OID_TLS_ECDH_ECDSA},
    {kea_ecdhe_ecdsa,    ssl_kea_ecdh, ecKey, ssl_auth_ecdsa, PR_TRUE,  SEC_OID_TLS_ECDHE_ECDSA},
    {kea_ecdh_rsa,       ssl_kea_ecdh, nullKey, ssl_auth_ecdh_rsa, PR_FALSE, SEC_OID_TLS_ECDH_RSA},
    {kea_ecdhe_rsa,      ssl_kea_ecdh, rsaKey, ssl_auth_rsa_sign, PR_TRUE,  SEC_OID_TLS_ECDHE_RSA},
    {kea_ecdh_anon,      ssl_kea_ecdh, nullKey, ssl_auth_null, PR_TRUE,  SEC_OID_TLS_ECDH_ANON},
    {kea_ecdhe_psk,      ssl_kea_ecdh_psk, nullKey, ssl_auth_psk, PR_TRUE, SEC_OID_TLS_ECDHE_PSK},
    {kea_dhe_psk,      ssl_kea_dh_psk, nullKey, ssl_auth_psk, PR_TRUE, SEC_OID_TLS_DHE_PSK},
    {kea_tls13_any,      ssl_kea_tls13_any, nullKey, ssl_auth_tls13_any, PR_TRUE, SEC_OID_TLS13_KEA_ANY},
};

/* must use ssl_LookupCipherSuiteDef to access */
static const ssl3CipherSuiteDef cipher_suite_defs[] =
{
/*  cipher_suite                    bulk_cipher_alg mac_alg key_exchange_alg prf_hash */
/*  Note that the prf_hash_alg is the hash function used by the PRF, see sslimpl.h.  */

    {TLS_NULL_WITH_NULL_NULL,       cipher_null,   mac_null, kea_null, ssl_hash_none},
    {TLS_RSA_WITH_NULL_MD5,         cipher_null,   mac_md5, kea_rsa, ssl_hash_none},
    {TLS_RSA_WITH_NULL_SHA,         cipher_null,   mac_sha, kea_rsa, ssl_hash_none},
    {TLS_RSA_WITH_NULL_SHA256,      cipher_null,   hmac_sha256, kea_rsa, ssl_hash_sha256},
    {TLS_RSA_WITH_RC4_128_MD5,      cipher_rc4,    mac_md5, kea_rsa, ssl_hash_none},
    {TLS_RSA_WITH_RC4_128_SHA,      cipher_rc4,    mac_sha, kea_rsa, ssl_hash_none},
    {TLS_RSA_WITH_DES_CBC_SHA,      cipher_des,    mac_sha, kea_rsa, ssl_hash_none},
    {TLS_RSA_WITH_3DES_EDE_CBC_SHA, cipher_3des,   mac_sha, kea_rsa, ssl_hash_none},
    {TLS_DHE_DSS_WITH_DES_CBC_SHA,  cipher_des,    mac_sha, kea_dhe_dss, ssl_hash_none},
    {TLS_DHE_DSS_WITH_3DES_EDE_CBC_SHA,
                                    cipher_3des,   mac_sha, kea_dhe_dss, ssl_hash_none},
    {TLS_DHE_DSS_WITH_RC4_128_SHA,  cipher_rc4,    mac_sha, kea_dhe_dss, ssl_hash_none},
    {TLS_DHE_RSA_WITH_DES_CBC_SHA,  cipher_des,    mac_sha, kea_dhe_rsa, ssl_hash_none},
    {TLS_DHE_RSA_WITH_3DES_EDE_CBC_SHA,
                                    cipher_3des,   mac_sha, kea_dhe_rsa, ssl_hash_none},


/* New TLS cipher suites */
    {TLS_RSA_WITH_AES_128_CBC_SHA,      cipher_aes_128, mac_sha, kea_rsa, ssl_hash_none},
    {TLS_RSA_WITH_AES_128_CBC_SHA256,   cipher_aes_128, hmac_sha256, kea_rsa, ssl_hash_sha256},
    {TLS_DHE_DSS_WITH_AES_128_CBC_SHA,  cipher_aes_128, mac_sha, kea_dhe_dss, ssl_hash_none},
    {TLS_DHE_RSA_WITH_AES_128_CBC_SHA,  cipher_aes_128, mac_sha, kea_dhe_rsa, ssl_hash_none},
    {TLS_DHE_RSA_WITH_AES_128_CBC_SHA256, cipher_aes_128, hmac_sha256, kea_dhe_rsa, ssl_hash_sha256},
    {TLS_RSA_WITH_AES_256_CBC_SHA,      cipher_aes_256, mac_sha, kea_rsa, ssl_hash_none},
    {TLS_RSA_WITH_AES_256_CBC_SHA256,   cipher_aes_256, hmac_sha256, kea_rsa, ssl_hash_sha256},
    {TLS_DHE_DSS_WITH_AES_256_CBC_SHA,  cipher_aes_256, mac_sha, kea_dhe_dss, ssl_hash_none},
    {TLS_DHE_RSA_WITH_AES_256_CBC_SHA,  cipher_aes_256, mac_sha, kea_dhe_rsa, ssl_hash_none},
    {TLS_DHE_RSA_WITH_AES_256_CBC_SHA256, cipher_aes_256, hmac_sha256, kea_dhe_rsa, ssl_hash_sha256},
    {TLS_DHE_RSA_WITH_AES_256_GCM_SHA384, cipher_aes_256_gcm, mac_aead, kea_dhe_rsa, ssl_hash_sha384},

    {TLS_RSA_WITH_SEED_CBC_SHA,     cipher_seed,   mac_sha, kea_rsa, ssl_hash_none},

    {TLS_RSA_WITH_CAMELLIA_128_CBC_SHA, cipher_camellia_128, mac_sha, kea_rsa, ssl_hash_none},
    {TLS_DHE_DSS_WITH_CAMELLIA_128_CBC_SHA,
     cipher_camellia_128, mac_sha, kea_dhe_dss, ssl_hash_none},
    {TLS_DHE_RSA_WITH_CAMELLIA_128_CBC_SHA,
     cipher_camellia_128, mac_sha, kea_dhe_rsa, ssl_hash_none},
    {TLS_RSA_WITH_CAMELLIA_256_CBC_SHA, cipher_camellia_256, mac_sha, kea_rsa, ssl_hash_none},
    {TLS_DHE_DSS_WITH_CAMELLIA_256_CBC_SHA,
     cipher_camellia_256, mac_sha, kea_dhe_dss, ssl_hash_none},
    {TLS_DHE_RSA_WITH_CAMELLIA_256_CBC_SHA,
     cipher_camellia_256, mac_sha, kea_dhe_rsa, ssl_hash_none},

    {TLS_DHE_RSA_WITH_AES_128_GCM_SHA256, cipher_aes_128_gcm, mac_aead, kea_dhe_rsa, ssl_hash_sha256},
    {TLS_RSA_WITH_AES_128_GCM_SHA256, cipher_aes_128_gcm, mac_aead, kea_rsa, ssl_hash_sha256},

    {TLS_ECDHE_RSA_WITH_AES_128_GCM_SHA256, cipher_aes_128_gcm, mac_aead, kea_ecdhe_rsa, ssl_hash_sha256},
    {TLS_ECDHE_ECDSA_WITH_AES_128_GCM_SHA256, cipher_aes_128_gcm, mac_aead, kea_ecdhe_ecdsa, ssl_hash_sha256},
    {TLS_ECDHE_ECDSA_WITH_AES_256_GCM_SHA384, cipher_aes_256_gcm, mac_aead, kea_ecdhe_ecdsa, ssl_hash_sha384},
    {TLS_ECDHE_RSA_WITH_AES_256_GCM_SHA384, cipher_aes_256_gcm, mac_aead, kea_ecdhe_rsa, ssl_hash_sha384},
    {TLS_ECDHE_ECDSA_WITH_AES_256_CBC_SHA384, cipher_aes_256, hmac_sha384, kea_ecdhe_ecdsa, ssl_hash_sha384},
    {TLS_ECDHE_RSA_WITH_AES_256_CBC_SHA384, cipher_aes_256, hmac_sha384, kea_ecdhe_rsa, ssl_hash_sha384},
    {TLS_DHE_DSS_WITH_AES_128_GCM_SHA256, cipher_aes_128_gcm, mac_aead, kea_dhe_dss, ssl_hash_sha256},
    {TLS_DHE_DSS_WITH_AES_128_CBC_SHA256, cipher_aes_128, hmac_sha256, kea_dhe_dss, ssl_hash_sha256},
    {TLS_DHE_DSS_WITH_AES_256_CBC_SHA256, cipher_aes_256, hmac_sha256, kea_dhe_dss, ssl_hash_sha256},
    {TLS_DHE_DSS_WITH_AES_256_GCM_SHA384, cipher_aes_256_gcm, mac_aead, kea_dhe_dss, ssl_hash_sha384},
    {TLS_RSA_WITH_AES_256_GCM_SHA384, cipher_aes_256_gcm, mac_aead, kea_rsa, ssl_hash_sha384},

    {TLS_DHE_RSA_WITH_CHACHA20_POLY1305_SHA256, cipher_chacha20, mac_aead, kea_dhe_rsa, ssl_hash_sha256},

    {TLS_ECDHE_RSA_WITH_CHACHA20_POLY1305_SHA256, cipher_chacha20, mac_aead, kea_ecdhe_rsa, ssl_hash_sha256},
    {TLS_ECDHE_ECDSA_WITH_CHACHA20_POLY1305_SHA256, cipher_chacha20, mac_aead, kea_ecdhe_ecdsa, ssl_hash_sha256},

    {TLS_ECDH_ECDSA_WITH_NULL_SHA,        cipher_null, mac_sha, kea_ecdh_ecdsa, ssl_hash_none},
    {TLS_ECDH_ECDSA_WITH_RC4_128_SHA,      cipher_rc4, mac_sha, kea_ecdh_ecdsa, ssl_hash_none},
    {TLS_ECDH_ECDSA_WITH_3DES_EDE_CBC_SHA, cipher_3des, mac_sha, kea_ecdh_ecdsa, ssl_hash_none},
    {TLS_ECDH_ECDSA_WITH_AES_128_CBC_SHA, cipher_aes_128, mac_sha, kea_ecdh_ecdsa, ssl_hash_none},
    {TLS_ECDH_ECDSA_WITH_AES_256_CBC_SHA, cipher_aes_256, mac_sha, kea_ecdh_ecdsa, ssl_hash_none},

    {TLS_ECDHE_ECDSA_WITH_NULL_SHA,        cipher_null, mac_sha, kea_ecdhe_ecdsa, ssl_hash_none},
    {TLS_ECDHE_ECDSA_WITH_RC4_128_SHA,      cipher_rc4, mac_sha, kea_ecdhe_ecdsa, ssl_hash_none},
    {TLS_ECDHE_ECDSA_WITH_3DES_EDE_CBC_SHA, cipher_3des, mac_sha, kea_ecdhe_ecdsa, ssl_hash_none},
    {TLS_ECDHE_ECDSA_WITH_AES_128_CBC_SHA, cipher_aes_128, mac_sha, kea_ecdhe_ecdsa, ssl_hash_none},
    {TLS_ECDHE_ECDSA_WITH_AES_128_CBC_SHA256, cipher_aes_128, hmac_sha256, kea_ecdhe_ecdsa, ssl_hash_sha256},
    {TLS_ECDHE_ECDSA_WITH_AES_256_CBC_SHA, cipher_aes_256, mac_sha, kea_ecdhe_ecdsa, ssl_hash_none},

    {TLS_ECDH_RSA_WITH_NULL_SHA,         cipher_null,    mac_sha, kea_ecdh_rsa, ssl_hash_none},
    {TLS_ECDH_RSA_WITH_RC4_128_SHA,      cipher_rc4,     mac_sha, kea_ecdh_rsa, ssl_hash_none},
    {TLS_ECDH_RSA_WITH_3DES_EDE_CBC_SHA, cipher_3des,    mac_sha, kea_ecdh_rsa, ssl_hash_none},
    {TLS_ECDH_RSA_WITH_AES_128_CBC_SHA,  cipher_aes_128, mac_sha, kea_ecdh_rsa, ssl_hash_none},
    {TLS_ECDH_RSA_WITH_AES_256_CBC_SHA,  cipher_aes_256, mac_sha, kea_ecdh_rsa, ssl_hash_none},

    {TLS_ECDHE_RSA_WITH_NULL_SHA,         cipher_null,    mac_sha, kea_ecdhe_rsa, ssl_hash_none},
    {TLS_ECDHE_RSA_WITH_RC4_128_SHA,      cipher_rc4,     mac_sha, kea_ecdhe_rsa, ssl_hash_none},
    {TLS_ECDHE_RSA_WITH_3DES_EDE_CBC_SHA, cipher_3des,    mac_sha, kea_ecdhe_rsa, ssl_hash_none},
    {TLS_ECDHE_RSA_WITH_AES_128_CBC_SHA,  cipher_aes_128, mac_sha, kea_ecdhe_rsa, ssl_hash_none},
    {TLS_ECDHE_RSA_WITH_AES_128_CBC_SHA256, cipher_aes_128, hmac_sha256, kea_ecdhe_rsa, ssl_hash_sha256},
    {TLS_ECDHE_RSA_WITH_AES_256_CBC_SHA,  cipher_aes_256, mac_sha, kea_ecdhe_rsa, ssl_hash_none},

    {TLS_AES_128_GCM_SHA256, cipher_aes_128_gcm, mac_aead, kea_tls13_any, ssl_hash_sha256},
    {TLS_CHACHA20_POLY1305_SHA256, cipher_chacha20, mac_aead, kea_tls13_any, ssl_hash_sha256},
    {TLS_AES_256_GCM_SHA384, cipher_aes_256_gcm, mac_aead, kea_tls13_any, ssl_hash_sha384},
};
/* clang-format on */

static const CK_MECHANISM_TYPE auth_alg_defs[] = {
    CKM_INVALID_MECHANISM, /* ssl_auth_null */
    CKM_RSA_PKCS,          /* ssl_auth_rsa_decrypt */
    CKM_DSA, /* ? _SHA1 */ /* ssl_auth_dsa */
    CKM_INVALID_MECHANISM, /* ssl_auth_kea (unused) */
    CKM_ECDSA,             /* ssl_auth_ecdsa */
    CKM_ECDH1_DERIVE,      /* ssl_auth_ecdh_rsa */
    CKM_ECDH1_DERIVE,      /* ssl_auth_ecdh_ecdsa */
    CKM_RSA_PKCS,          /* ssl_auth_rsa_sign */
    CKM_RSA_PKCS_PSS,      /* ssl_auth_rsa_pss */
    CKM_NSS_HKDF_SHA256,   /* ssl_auth_psk (just check for HKDF) */
    CKM_INVALID_MECHANISM  /* ssl_auth_tls13_any */
};
PR_STATIC_ASSERT(PR_ARRAY_SIZE(auth_alg_defs) == ssl_auth_size);

static const CK_MECHANISM_TYPE kea_alg_defs[] = {
    CKM_INVALID_MECHANISM, /* ssl_kea_null */
    CKM_RSA_PKCS,          /* ssl_kea_rsa */
    CKM_DH_PKCS_DERIVE,    /* ssl_kea_dh */
    CKM_INVALID_MECHANISM, /* ssl_kea_fortezza (unused) */
    CKM_ECDH1_DERIVE,      /* ssl_kea_ecdh */
    CKM_ECDH1_DERIVE,      /* ssl_kea_ecdh_psk */
    CKM_DH_PKCS_DERIVE,    /* ssl_kea_dh_psk */
    CKM_INVALID_MECHANISM, /* ssl_kea_tls13_any */
};
PR_STATIC_ASSERT(PR_ARRAY_SIZE(kea_alg_defs) == ssl_kea_size);

typedef struct SSLCipher2MechStr {
    SSLCipherAlgorithm calg;
    CK_MECHANISM_TYPE cmech;
} SSLCipher2Mech;

/* indexed by type SSLCipherAlgorithm */
static const SSLCipher2Mech alg2Mech[] = {
    /* calg,          cmech  */
    { calg_null, (CK_MECHANISM_TYPE)0x80000000L },
    { calg_rc4, CKM_RC4 },
    { calg_rc2, CKM_RC2_CBC },
    { calg_des, CKM_DES_CBC },
    { calg_3des, CKM_DES3_CBC },
    { calg_idea, CKM_IDEA_CBC },
    { calg_fortezza, CKM_SKIPJACK_CBC64 },
    { calg_aes, CKM_AES_CBC },
    { calg_camellia, CKM_CAMELLIA_CBC },
    { calg_seed, CKM_SEED_CBC },
    { calg_aes_gcm, CKM_AES_GCM },
    { calg_chacha20, CKM_NSS_CHACHA20_POLY1305 },
    /*  { calg_init     , (CK_MECHANISM_TYPE)0x7fffffffL    }  */
};

#define mmech_invalid (CK_MECHANISM_TYPE)0x80000000L
#define mmech_md5 CKM_SSL3_MD5_MAC
#define mmech_sha CKM_SSL3_SHA1_MAC
#define mmech_md5_hmac CKM_MD5_HMAC
#define mmech_sha_hmac CKM_SHA_1_HMAC
#define mmech_sha256_hmac CKM_SHA256_HMAC
#define mmech_sha384_hmac CKM_SHA384_HMAC

/* clang-format off */
static const ssl3MACDef mac_defs[] = { /* indexed by SSL3MACAlgorithm */
    /* pad_size is only used for SSL 3.0 MAC. See RFC 6101 Sec. 5.2.3.1. */
    /* mac      mmech       pad_size  mac_size                       */
    { mac_null, mmech_invalid,    0,  0         ,  0},
    { mac_md5,  mmech_md5,       48,  MD5_LENGTH,  SEC_OID_HMAC_MD5 },
    { mac_sha,  mmech_sha,       40,  SHA1_LENGTH, SEC_OID_HMAC_SHA1},
    {hmac_md5,  mmech_md5_hmac,   0,  MD5_LENGTH,  SEC_OID_HMAC_MD5},
    {hmac_sha,  mmech_sha_hmac,   0,  SHA1_LENGTH, SEC_OID_HMAC_SHA1},
    {hmac_sha256, mmech_sha256_hmac, 0, SHA256_LENGTH, SEC_OID_HMAC_SHA256},
    { mac_aead, mmech_invalid,    0,  0, 0 },
    {hmac_sha384, mmech_sha384_hmac, 0, SHA384_LENGTH, SEC_OID_HMAC_SHA384}
};
/* clang-format on */

const PRUint8 tls13_downgrade_random[] = { 0x44, 0x4F, 0x57, 0x4E,
                                           0x47, 0x52, 0x44, 0x01 };
const PRUint8 tls12_downgrade_random[] = { 0x44, 0x4F, 0x57, 0x4E,
                                           0x47, 0x52, 0x44, 0x00 };
PR_STATIC_ASSERT(sizeof(tls13_downgrade_random) ==
                 sizeof(tls13_downgrade_random));

/* The ECCWrappedKeyInfo structure defines how various pieces of
 * information are laid out within wrappedSymmetricWrappingkey
 * for ECDH key exchange. Since wrappedSymmetricWrappingkey is
 * a 512-byte buffer (see sslimpl.h), the variable length field
 * in ECCWrappedKeyInfo can be at most (512 - 8) = 504 bytes.
 *
 * XXX For now, NSS only supports named elliptic curves of size 571 bits
 * or smaller. The public value will fit within 145 bytes and EC params
 * will fit within 12 bytes. We'll need to revisit this when NSS
 * supports arbitrary curves.
 */
#define MAX_EC_WRAPPED_KEY_BUFLEN 504

typedef struct ECCWrappedKeyInfoStr {
    PRUint16 size;                          /* EC public key size in bits */
    PRUint16 encodedParamLen;               /* length (in bytes) of DER encoded EC params */
    PRUint16 pubValueLen;                   /* length (in bytes) of EC public value */
    PRUint16 wrappedKeyLen;                 /* length (in bytes) of the wrapped key */
    PRUint8 var[MAX_EC_WRAPPED_KEY_BUFLEN]; /* this buffer contains the */
    /* EC public-key params, the EC public value and the wrapped key  */
} ECCWrappedKeyInfo;

CK_MECHANISM_TYPE
ssl3_Alg2Mech(SSLCipherAlgorithm calg)
{
    PORT_Assert(alg2Mech[calg].calg == calg);
    return alg2Mech[calg].cmech;
}

#if defined(TRACE)

static char *
ssl3_DecodeHandshakeType(int msgType)
{
    char *rv;
    static char line[40];

    switch (msgType) {
        case hello_request:
            rv = "hello_request (0)";
            break;
        case client_hello:
            rv = "client_hello  (1)";
            break;
        case server_hello:
            rv = "server_hello  (2)";
            break;
        case hello_verify_request:
            rv = "hello_verify_request (3)";
            break;
        case new_session_ticket:
            rv = "session_ticket (4)";
            break;
        case hello_retry_request:
            rv = "hello_retry_request (6)";
            break;
        case encrypted_extensions:
            rv = "encrypted_extensions (8)";
            break;
        case certificate:
            rv = "certificate  (11)";
            break;
        case server_key_exchange:
            rv = "server_key_exchange (12)";
            break;
        case certificate_request:
            rv = "certificate_request (13)";
            break;
        case server_hello_done:
            rv = "server_hello_done   (14)";
            break;
        case certificate_verify:
            rv = "certificate_verify  (15)";
            break;
        case client_key_exchange:
            rv = "client_key_exchange (16)";
            break;
        case finished:
            rv = "finished     (20)";
            break;
        default:
            sprintf(line, "*UNKNOWN* handshake type! (%d)", msgType);
            rv = line;
    }
    return rv;
}

static char *
ssl3_DecodeContentType(int msgType)
{
    char *rv;
    static char line[40];

    switch (msgType) {
        case content_change_cipher_spec:
            rv = "change_cipher_spec (20)";
            break;
        case content_alert:
            rv = "alert      (21)";
            break;
        case content_handshake:
            rv = "handshake  (22)";
            break;
        case content_application_data:
            rv = "application_data (23)";
            break;
        default:
            sprintf(line, "*UNKNOWN* record type! (%d)", msgType);
            rv = line;
    }
    return rv;
}

#endif

SSL3Statistics *
SSL_GetStatistics(void)
{
    return &ssl3stats;
}

typedef struct tooLongStr {
#if defined(IS_LITTLE_ENDIAN)
    PRInt32 low;
    PRInt32 high;
#else
    PRInt32 high;
    PRInt32 low;
#endif
} tooLong;

void
SSL_AtomicIncrementLong(long *x)
{
    if ((sizeof *x) == sizeof(PRInt32)) {
        PR_ATOMIC_INCREMENT((PRInt32 *)x);
    } else {
        tooLong *tl = (tooLong *)x;
        if (PR_ATOMIC_INCREMENT(&tl->low) == 0)
            PR_ATOMIC_INCREMENT(&tl->high);
    }
}

static PRBool
ssl3_CipherSuiteAllowedForVersionRange(
    ssl3CipherSuite cipherSuite,
    const SSLVersionRange *vrange)
{
    switch (cipherSuite) {
        case TLS_DHE_RSA_WITH_AES_256_CBC_SHA256:
        case TLS_RSA_WITH_AES_256_CBC_SHA256:
        case TLS_ECDHE_ECDSA_WITH_AES_128_CBC_SHA256:
        case TLS_ECDHE_ECDSA_WITH_AES_256_CBC_SHA384:
        case TLS_ECDHE_RSA_WITH_AES_128_CBC_SHA256:
        case TLS_ECDHE_RSA_WITH_AES_256_CBC_SHA384:
        case TLS_DHE_RSA_WITH_AES_128_CBC_SHA256:
        case TLS_RSA_WITH_AES_128_CBC_SHA256:
        case TLS_RSA_WITH_AES_128_GCM_SHA256:
        case TLS_RSA_WITH_AES_256_GCM_SHA384:
        case TLS_DHE_DSS_WITH_AES_128_CBC_SHA256:
        case TLS_DHE_DSS_WITH_AES_256_CBC_SHA256:
        case TLS_RSA_WITH_NULL_SHA256:
        case TLS_DHE_DSS_WITH_AES_128_GCM_SHA256:
        case TLS_DHE_DSS_WITH_AES_256_GCM_SHA384:
        case TLS_ECDHE_ECDSA_WITH_AES_128_GCM_SHA256:
        case TLS_ECDHE_ECDSA_WITH_AES_256_GCM_SHA384:
        case TLS_ECDHE_RSA_WITH_AES_128_GCM_SHA256:
        case TLS_ECDHE_RSA_WITH_AES_256_GCM_SHA384:
        case TLS_DHE_RSA_WITH_AES_128_GCM_SHA256:
        case TLS_DHE_RSA_WITH_AES_256_GCM_SHA384:
        case TLS_ECDHE_ECDSA_WITH_CHACHA20_POLY1305_SHA256:
        case TLS_ECDHE_RSA_WITH_CHACHA20_POLY1305_SHA256:
        case TLS_DHE_RSA_WITH_CHACHA20_POLY1305_SHA256:
            return vrange->max >= SSL_LIBRARY_VERSION_TLS_1_2 &&
                   vrange->min < SSL_LIBRARY_VERSION_TLS_1_3;

        /* RFC 4492: ECC cipher suites need TLS extensions to negotiate curves and
         * point formats.*/
        case TLS_ECDH_ECDSA_WITH_NULL_SHA:
        case TLS_ECDH_ECDSA_WITH_RC4_128_SHA:
        case TLS_ECDH_ECDSA_WITH_3DES_EDE_CBC_SHA:
        case TLS_ECDH_ECDSA_WITH_AES_128_CBC_SHA:
        case TLS_ECDH_ECDSA_WITH_AES_256_CBC_SHA:
        case TLS_ECDHE_ECDSA_WITH_NULL_SHA:
        case TLS_ECDHE_ECDSA_WITH_RC4_128_SHA:
        case TLS_ECDHE_ECDSA_WITH_3DES_EDE_CBC_SHA:
        case TLS_ECDHE_ECDSA_WITH_AES_128_CBC_SHA:
        case TLS_ECDHE_ECDSA_WITH_AES_256_CBC_SHA:
        case TLS_ECDH_RSA_WITH_NULL_SHA:
        case TLS_ECDH_RSA_WITH_RC4_128_SHA:
        case TLS_ECDH_RSA_WITH_3DES_EDE_CBC_SHA:
        case TLS_ECDH_RSA_WITH_AES_128_CBC_SHA:
        case TLS_ECDH_RSA_WITH_AES_256_CBC_SHA:
        case TLS_ECDHE_RSA_WITH_NULL_SHA:
        case TLS_ECDHE_RSA_WITH_RC4_128_SHA:
        case TLS_ECDHE_RSA_WITH_3DES_EDE_CBC_SHA:
        case TLS_ECDHE_RSA_WITH_AES_128_CBC_SHA:
        case TLS_ECDHE_RSA_WITH_AES_256_CBC_SHA:
            return vrange->max >= SSL_LIBRARY_VERSION_TLS_1_0 &&
                   vrange->min < SSL_LIBRARY_VERSION_TLS_1_3;

        case TLS_AES_128_GCM_SHA256:
        case TLS_AES_256_GCM_SHA384:
        case TLS_CHACHA20_POLY1305_SHA256:
            return vrange->max >= SSL_LIBRARY_VERSION_TLS_1_3;

        default:
            return vrange->min < SSL_LIBRARY_VERSION_TLS_1_3;
    }
}

/* return pointer to ssl3CipherSuiteDef for suite, or NULL */
/* XXX This does a linear search.  A binary search would be better. */
const ssl3CipherSuiteDef *
ssl_LookupCipherSuiteDef(ssl3CipherSuite suite)
{
    int cipher_suite_def_len =
        sizeof(cipher_suite_defs) / sizeof(cipher_suite_defs[0]);
    int i;

    for (i = 0; i < cipher_suite_def_len; i++) {
        if (cipher_suite_defs[i].cipher_suite == suite)
            return &cipher_suite_defs[i];
    }
    PORT_Assert(PR_FALSE); /* We should never get here. */
    PORT_SetError(SSL_ERROR_UNKNOWN_CIPHER_SUITE);
    return NULL;
}

/* Find the cipher configuration struct associate with suite */
/* XXX This does a linear search.  A binary search would be better. */
static ssl3CipherSuiteCfg *
ssl_LookupCipherSuiteCfg(ssl3CipherSuite suite, ssl3CipherSuiteCfg *suites)
{
    int i;

    for (i = 0; i < ssl_V3_SUITES_IMPLEMENTED; i++) {
        if (suites[i].cipher_suite == suite)
            return &suites[i];
    }
    /* return NULL and let the caller handle it.  */
    PORT_SetError(SSL_ERROR_UNKNOWN_CIPHER_SUITE);
    return NULL;
}

static PRBool
ssl_NamedGroupTypeEnabled(const sslSocket *ss, SSLKEAType keaType)
{
    unsigned int i;
    for (i = 0; i < SSL_NAMED_GROUP_COUNT; ++i) {
        if (ss->namedGroupPreferences[i] &&
            ss->namedGroupPreferences[i]->keaType == keaType) {
            return PR_TRUE;
        }
    }
    return PR_FALSE;
}

static PRBool
ssl_KEAEnabled(const sslSocket *ss, SSLKEAType keaType)
{
    switch (keaType) {
        case ssl_kea_rsa:
            return PR_TRUE;

        case ssl_kea_dh:
        case ssl_kea_dh_psk: {
            if (ss->sec.isServer && !ss->opt.enableServerDhe) {
                return PR_FALSE;
            }

            if (ss->sec.isServer) {
                /* If the server requires named FFDHE groups, then the client
                 * must have included an FFDHE group. peerSupportsFfdheGroups
                 * is set to true in ssl_HandleSupportedGroupsXtn(). */
                if (ss->opt.requireDHENamedGroups &&
                    !ss->ssl3.hs.peerSupportsFfdheGroups) {
                    return PR_FALSE;
                }

                /* We can use the weak DH group if all of these are true:
                 * 1. We don't require named groups.
                 * 2. The peer doesn't support named groups.
                 * 3. This isn't TLS 1.3.
                 * 4. The weak group is enabled. */
                if (!ss->opt.requireDHENamedGroups &&
                    !ss->ssl3.hs.peerSupportsFfdheGroups &&
                    ss->version < SSL_LIBRARY_VERSION_TLS_1_3 &&
                    ss->ssl3.dheWeakGroupEnabled) {
                    return PR_TRUE;
                }
            } else {
                if (ss->version < SSL_LIBRARY_VERSION_TLS_1_3 &&
                    !ss->opt.requireDHENamedGroups) {
                    /* The client enables DHE cipher suites even if no DHE groups
                     * are enabled. Only if this isn't TLS 1.3 and named groups
                     * are not required. */
                    return PR_TRUE;
                }
            }
            return ssl_NamedGroupTypeEnabled(ss, ssl_kea_dh);
        }

        case ssl_kea_ecdh:
        case ssl_kea_ecdh_psk:
            return ssl_NamedGroupTypeEnabled(ss, ssl_kea_ecdh);

        case ssl_kea_tls13_any:
            return PR_TRUE;

        case ssl_kea_fortezza:
        default:
            PORT_Assert(0);
    }
    return PR_FALSE;
}

static PRBool
ssl_HasCert(const sslSocket *ss, SSLAuthType authType)
{
    PRCList *cursor;
    if (authType == ssl_auth_null || authType == ssl_auth_psk || authType == ssl_auth_tls13_any) {
        return PR_TRUE;
    }
    for (cursor = PR_NEXT_LINK(&ss->serverCerts);
         cursor != &ss->serverCerts;
         cursor = PR_NEXT_LINK(cursor)) {
        sslServerCert *cert = (sslServerCert *)cursor;
        if (cert->certType.authType != authType) {
            continue;
        }
        if (!cert->serverKeyPair ||
            !cert->serverKeyPair->privKey ||
            !cert->serverCertChain) {
            continue;
        }
        /* When called from ssl3_config_match_init(), all the EC curves will be
         * enabled, so this will essentially do nothing (unless we implement
         * curve configuration).  However, once we have seen the
         * supported_groups extension and this is called from config_match(),
         * this will filter out certificates with an unsupported curve. */
        if ((authType == ssl_auth_ecdsa ||
             authType == ssl_auth_ecdh_ecdsa ||
             authType == ssl_auth_ecdh_rsa) &&
            !ssl_NamedGroupEnabled(ss, cert->certType.namedCurve)) {
            continue;
        }
        return PR_TRUE;
    }
    return PR_FALSE;
}

const ssl3BulkCipherDef *
ssl_GetBulkCipherDef(const ssl3CipherSuiteDef *cipher_def)
{
    PORT_Assert(cipher_def->bulk_cipher_alg < PR_ARRAY_SIZE(bulk_cipher_defs));
    PORT_Assert(bulk_cipher_defs[cipher_def->bulk_cipher_alg].cipher == cipher_def->bulk_cipher_alg);
    return &bulk_cipher_defs[cipher_def->bulk_cipher_alg];
}

/* Initialize the suite->isPresent value for config_match
 * Returns count of enabled ciphers supported by extant tokens,
 * regardless of policy or user preference.
 * If this returns zero, the user cannot do SSL v3.
 */
int
ssl3_config_match_init(sslSocket *ss)
{
    ssl3CipherSuiteCfg *suite;
    const ssl3CipherSuiteDef *cipher_def;
    SSLCipherAlgorithm cipher_alg;
    CK_MECHANISM_TYPE cipher_mech;
    SSLAuthType authType;
    SSLKEAType keaType;
    int i;
    int numPresent = 0;
    int numEnabled = 0;

    PORT_Assert(ss);
    if (!ss) {
        PORT_SetError(SEC_ERROR_INVALID_ARGS);
        return 0;
    }
    if (SSL_ALL_VERSIONS_DISABLED(&ss->vrange)) {
        return 0;
    }

    for (i = 0; i < ssl_V3_SUITES_IMPLEMENTED; i++) {
        suite = &ss->cipherSuites[i];
        if (suite->enabled) {
            ++numEnabled;
            /* We need the cipher defs to see if we have a token that can handle
             * this cipher.  It isn't part of the static definition.
             */
            cipher_def = ssl_LookupCipherSuiteDef(suite->cipher_suite);
            if (!cipher_def) {
                suite->isPresent = PR_FALSE;
                continue;
            }
            cipher_alg = ssl_GetBulkCipherDef(cipher_def)->calg;
            cipher_mech = ssl3_Alg2Mech(cipher_alg);

            /* Mark the suites that are backed by real tokens, certs and keys */
            suite->isPresent = PR_TRUE;

            authType = kea_defs[cipher_def->key_exchange_alg].authKeyType;
            if (authType != ssl_auth_null && authType != ssl_auth_tls13_any) {
                if (ss->sec.isServer && !ssl_HasCert(ss, authType)) {
                    suite->isPresent = PR_FALSE;
                }
                if (!PK11_TokenExists(auth_alg_defs[authType])) {
                    suite->isPresent = PR_FALSE;
                }
            }

            keaType = kea_defs[cipher_def->key_exchange_alg].exchKeyType;
            if (keaType != ssl_kea_null &&
                keaType != ssl_kea_tls13_any &&
                !PK11_TokenExists(kea_alg_defs[keaType])) {
                suite->isPresent = PR_FALSE;
            }

            if (cipher_alg != calg_null &&
                !PK11_TokenExists(cipher_mech)) {
                suite->isPresent = PR_FALSE;
            }

            if (suite->isPresent) {
                ++numPresent;
            }
        }
    }
    PORT_Assert(numPresent > 0 || numEnabled == 0);
    if (numPresent <= 0) {
        PORT_SetError(SSL_ERROR_NO_CIPHERS_SUPPORTED);
    }
    return numPresent;
}

/* Return PR_TRUE if suite is usable.  This if the suite is permitted by policy,
 * enabled, has a certificate (as needed), has a viable key agreement method, is
 * usable with the negotiated TLS version, and is otherwise usable. */
static PRBool
config_match(const ssl3CipherSuiteCfg *suite, int policy,
             const SSLVersionRange *vrange, const sslSocket *ss)
{
    const ssl3CipherSuiteDef *cipher_def;
    const ssl3KEADef *kea_def;

    PORT_Assert(policy != SSL_NOT_ALLOWED);
    if (policy == SSL_NOT_ALLOWED)
        return PR_FALSE;

    if (!suite->enabled || !suite->isPresent)
        return PR_FALSE;

    if ((suite->policy == SSL_NOT_ALLOWED) ||
        (suite->policy > policy))
        return PR_FALSE;

    PORT_Assert(ss != NULL);
    cipher_def = ssl_LookupCipherSuiteDef(suite->cipher_suite);
    PORT_Assert(cipher_def != NULL);
    kea_def = &kea_defs[cipher_def->key_exchange_alg];
    PORT_Assert(kea_def != NULL);
    if (!ssl_KEAEnabled(ss, kea_def->exchKeyType)) {
        return PR_FALSE;
    }

    if (ss->sec.isServer && !ssl_HasCert(ss, kea_def->authKeyType)) {
        return PR_FALSE;
    }

    return ssl3_CipherSuiteAllowedForVersionRange(suite->cipher_suite, vrange);
}

/* Return the number of cipher suites that are usable. */
/* called from ssl3_SendClientHello */
static int
count_cipher_suites(sslSocket *ss, int policy)
{
    int i, count = 0;

    if (SSL_ALL_VERSIONS_DISABLED(&ss->vrange)) {
        return 0;
    }
    for (i = 0; i < ssl_V3_SUITES_IMPLEMENTED; i++) {
        if (config_match(&ss->cipherSuites[i], policy, &ss->vrange, ss))
            count++;
    }
    if (count <= 0) {
        PORT_SetError(SSL_ERROR_SSL_DISABLED);
    }
    return count;
}

/*
 * Null compression, mac and encryption functions
 */
static SECStatus
Null_Cipher(void *ctx, unsigned char *output, int *outputLen, int maxOutputLen,
            const unsigned char *input, int inputLen)
{
    if (inputLen > maxOutputLen) {
        *outputLen = 0; /* Match PK11_CipherOp in setting outputLen */
        PORT_SetError(SEC_ERROR_OUTPUT_LEN);
        return SECFailure;
    }
    *outputLen = inputLen;
    if (input != output)
        PORT_Memcpy(output, input, inputLen);
    return SECSuccess;
}

/*
 * SSL3 Utility functions
 */

/* allowLargerPeerVersion controls whether the function will select the
 * highest enabled SSL version or fail when peerVersion is greater than the
 * highest enabled version.
 *
 * If allowLargerPeerVersion is true, peerVersion is the peer's highest
 * enabled version rather than the peer's selected version.
 */
SECStatus
ssl3_NegotiateVersion(sslSocket *ss, SSL3ProtocolVersion peerVersion,
                      PRBool allowLargerPeerVersion)
{
    if (SSL_ALL_VERSIONS_DISABLED(&ss->vrange)) {
        PORT_SetError(SSL_ERROR_SSL_DISABLED);
        return SECFailure;
    }

    if (peerVersion < ss->vrange.min ||
        (peerVersion > ss->vrange.max && !allowLargerPeerVersion)) {
        PORT_SetError(SSL_ERROR_UNSUPPORTED_VERSION);
        return SECFailure;
    }

    ss->version = PR_MIN(peerVersion, ss->vrange.max);
    PORT_Assert(ssl3_VersionIsSupported(ss->protocolVariant, ss->version));

    return SECSuccess;
}

/* Used by the client when the server produces a version number.
 * This reads, validates, and normalizes the value. */
SECStatus
ssl_ClientReadVersion(sslSocket *ss, SSL3Opaque **b, unsigned int *len,
                      SSL3ProtocolVersion *version)
{
    SSL3ProtocolVersion v;
    PRInt32 temp;

    temp = ssl3_ConsumeHandshakeNumber(ss, 2, b, len);
    if (temp < 0) {
        return SECFailure; /* alert has been sent */
    }

#ifdef TLS_1_3_DRAFT_VERSION
    if (temp == SSL_LIBRARY_VERSION_TLS_1_3) {
        (void)SSL3_SendAlert(ss, alert_fatal, protocol_version);
        PORT_SetError(SSL_ERROR_UNSUPPORTED_VERSION);
        return SECFailure;
    }
    if (temp == tls13_EncodeDraftVersion(SSL_LIBRARY_VERSION_TLS_1_3)) {
        v = SSL_LIBRARY_VERSION_TLS_1_3;
    } else {
        v = (SSL3ProtocolVersion)temp;
    }
#else
    v = (SSL3ProtocolVersion)temp;
#endif

    if (IS_DTLS(ss)) {
        /* If this fails, we get 0 back and the next check to fails. */
        v = dtls_DTLSVersionToTLSVersion(v);
    }

    PORT_Assert(!SSL_ALL_VERSIONS_DISABLED(&ss->vrange));
    if (ss->vrange.min > v || ss->vrange.max < v) {
        (void)SSL3_SendAlert(ss, alert_fatal,
                             (v > SSL_LIBRARY_VERSION_3_0) ? protocol_version
                                                           : handshake_failure);
        PORT_SetError(SSL_ERROR_UNSUPPORTED_VERSION);
        return SECFailure;
    }
    *version = v;
    return SECSuccess;
}

static SECStatus
ssl3_GetNewRandom(SSL3Random *random)
{
    SECStatus rv;

    rv = PK11_GenerateRandom(random->rand, SSL3_RANDOM_LENGTH);
    if (rv != SECSuccess) {
        ssl_MapLowLevelError(SSL_ERROR_GENERATE_RANDOM_FAILURE);
    }
    return rv;
}

/* Called by ssl3_SendServerKeyExchange and ssl3_SendCertificateVerify */
SECStatus
ssl3_SignHashes(sslSocket *ss, SSL3Hashes *hash, SECKEYPrivateKey *key,
                SECItem *buf)
{
    SECStatus rv = SECFailure;
    PRBool doDerEncode = PR_FALSE;
    PRBool isTLS = (PRBool)(ss->ssl3.pwSpec->version > SSL_LIBRARY_VERSION_3_0);
    PRBool useRsaPss = ssl_IsRsaPssSignatureScheme(ss->ssl3.hs.signatureScheme);
    SECItem hashItem;

    buf->data = NULL;

    switch (SECKEY_GetPrivateKeyType(key)) {
        case rsaKey:
            hashItem.data = hash->u.raw;
            hashItem.len = hash->len;
            break;
        case dsaKey:
            doDerEncode = isTLS;
            /* ssl_hash_none is used to specify the MD5/SHA1 concatenated hash.
             * In that case, we use just the SHA1 part. */
            if (hash->hashAlg == ssl_hash_none) {
                hashItem.data = hash->u.s.sha;
                hashItem.len = sizeof(hash->u.s.sha);
            } else {
                hashItem.data = hash->u.raw;
                hashItem.len = hash->len;
            }
            break;
        case ecKey:
            doDerEncode = PR_TRUE;
            /* ssl_hash_none is used to specify the MD5/SHA1 concatenated hash.
             * In that case, we use just the SHA1 part. */
            if (hash->hashAlg == ssl_hash_none) {
                hashItem.data = hash->u.s.sha;
                hashItem.len = sizeof(hash->u.s.sha);
            } else {
                hashItem.data = hash->u.raw;
                hashItem.len = hash->len;
            }
            break;
        default:
            PORT_SetError(SEC_ERROR_INVALID_KEY);
            goto done;
    }
    PRINT_BUF(60, (NULL, "hash(es) to be signed", hashItem.data, hashItem.len));

    if (useRsaPss || hash->hashAlg == ssl_hash_none) {
        CK_MECHANISM_TYPE mech = PK11_MapSignKeyType(key->keyType);
        int signatureLen = PK11_SignatureLen(key);

        SECItem *params = NULL;
        CK_RSA_PKCS_PSS_PARAMS pssParams;
        SECItem pssParamsItem = { siBuffer,
                                  (unsigned char *)&pssParams,
                                  sizeof(pssParams) };

        if (signatureLen <= 0) {
            PORT_SetError(SEC_ERROR_INVALID_KEY);
            goto done;
        }

        buf->len = (unsigned)signatureLen;
        buf->data = (unsigned char *)PORT_Alloc(signatureLen);
        if (!buf->data)
            goto done; /* error code was set. */

        if (useRsaPss) {
            pssParams.hashAlg = ssl3_GetHashMechanismByHashType(hash->hashAlg);
            pssParams.mgf = ssl3_GetMgfMechanismByHashType(hash->hashAlg);
            pssParams.sLen = hashItem.len;
            params = &pssParamsItem;
            mech = CKM_RSA_PKCS_PSS;
        }

        rv = PK11_SignWithMechanism(key, mech, params, buf, &hashItem);
    } else {
        SECOidTag hashOID = ssl3_HashTypeToOID(hash->hashAlg);
        rv = SGN_Digest(key, hashOID, buf, &hashItem);
    }
    if (rv != SECSuccess) {
        ssl_MapLowLevelError(SSL_ERROR_SIGN_HASHES_FAILURE);
    } else if (doDerEncode) {
        SECItem derSig = { siBuffer, NULL, 0 };

        /* This also works for an ECDSA signature */
        rv = DSAU_EncodeDerSigWithLen(&derSig, buf, buf->len);
        if (rv == SECSuccess) {
            PORT_Free(buf->data); /* discard unencoded signature. */
            *buf = derSig;        /* give caller encoded signature. */
        } else if (derSig.data) {
            PORT_Free(derSig.data);
        }
    }

    if (ss->sec.isServer) {
        ss->sec.signatureScheme = ss->ssl3.hs.signatureScheme;
    }
    PRINT_BUF(60, (NULL, "signed hashes", (unsigned char *)buf->data, buf->len));
done:
    if (rv != SECSuccess && buf->data) {
        PORT_Free(buf->data);
        buf->data = NULL;
    }
    return rv;
}

/* Called from ssl3_HandleServerKeyExchange, ssl3_HandleCertificateVerify */
SECStatus
ssl3_VerifySignedHashes(sslSocket *ss, SSLSignatureScheme scheme, SSL3Hashes *hash,
                        SECItem *buf)
{
    SECKEYPublicKey *key;
    SECItem *signature = NULL;
    SECStatus rv;
    SECItem hashItem;
    SECOidTag encAlg;
    SECOidTag hashAlg;
    void *pwArg = ss->pkcs11PinArg;
    PRBool isRsaPssScheme = ssl_IsRsaPssSignatureScheme(scheme);

    PRINT_BUF(60, (NULL, "check signed hashes",
                   buf->data, buf->len));

    key = CERT_ExtractPublicKey(ss->sec.peerCert);
    if (key == NULL) {
        ssl_MapLowLevelError(SSL_ERROR_EXTRACT_PUBLIC_KEY_FAILURE);
        return SECFailure;
    }

    hashAlg = ssl3_HashTypeToOID(hash->hashAlg);
    switch (SECKEY_GetPublicKeyType(key)) {
        case rsaKey:
            encAlg = SEC_OID_PKCS1_RSA_ENCRYPTION;
            hashItem.data = hash->u.raw;
            hashItem.len = hash->len;
            if (scheme == ssl_sig_none) {
                scheme = ssl_sig_rsa_pkcs1_sha1md5;
            }
            break;
        case dsaKey:
            encAlg = SEC_OID_ANSIX9_DSA_SIGNATURE;
            /* ssl_hash_none is used to specify the MD5/SHA1 concatenated hash.
             * In that case, we use just the SHA1 part. */
            if (hash->hashAlg == ssl_hash_none) {
                hashItem.data = hash->u.s.sha;
                hashItem.len = sizeof(hash->u.s.sha);
            } else {
                hashItem.data = hash->u.raw;
                hashItem.len = hash->len;
            }
            /* Allow DER encoded DSA signatures in SSL 3.0 */
            if (ss->ssl3.prSpec->version > SSL_LIBRARY_VERSION_3_0 ||
                buf->len != SECKEY_SignatureLen(key)) {
                signature = DSAU_DecodeDerSigToLen(buf, SECKEY_SignatureLen(key));
                if (!signature) {
                    PORT_SetError(SSL_ERROR_BAD_HANDSHAKE_HASH_VALUE);
                    return SECFailure;
                }
                buf = signature;
            }
            if (scheme == ssl_sig_none) {
                scheme = ssl_sig_dsa_sha1;
            }
            break;

        case ecKey:
            encAlg = SEC_OID_ANSIX962_EC_PUBLIC_KEY;
            /* ssl_hash_none is used to specify the MD5/SHA1 concatenated hash.
             * In that case, we use just the SHA1 part.
             * ECDSA signatures always encode the integers r and s using ASN.1
             * (unlike DSA where ASN.1 encoding is used with TLS but not with
             * SSL3). So we can use VFY_VerifyDigestDirect for ECDSA.
             */
            if (hash->hashAlg == ssl_hash_none) {
                hashAlg = SEC_OID_SHA1;
                hashItem.data = hash->u.s.sha;
                hashItem.len = sizeof(hash->u.s.sha);
            } else {
                hashItem.data = hash->u.raw;
                hashItem.len = hash->len;
            }
            if (scheme == ssl_sig_none) {
                scheme = ssl_sig_ecdsa_sha1;
            }
            break;

        default:
            SECKEY_DestroyPublicKey(key);
            PORT_SetError(SEC_ERROR_UNSUPPORTED_KEYALG);
            return SECFailure;
    }

    PRINT_BUF(60, (NULL, "hash(es) to be verified",
                   hashItem.data, hashItem.len));

    if (isRsaPssScheme ||
        hashAlg == SEC_OID_UNKNOWN ||
        SECKEY_GetPublicKeyType(key) == dsaKey) {
        /* VFY_VerifyDigestDirect requires DSA signatures to be DER-encoded.
         * DSA signatures are DER-encoded in TLS but not in SSL3 and the code
         * above always removes the DER encoding of DSA signatures when
         * present. Thus DSA signatures are always verified with PK11_Verify.
         */
        CK_MECHANISM_TYPE mech = PK11_MapSignKeyType(key->keyType);

        SECItem *params = NULL;
        CK_RSA_PKCS_PSS_PARAMS pssParams;
        SECItem pssParamsItem = { siBuffer,
                                  (unsigned char *)&pssParams,
                                  sizeof(pssParams) };

        if (isRsaPssScheme) {
            pssParams.hashAlg = ssl3_GetHashMechanismByHashType(hash->hashAlg);
            pssParams.mgf = ssl3_GetMgfMechanismByHashType(hash->hashAlg);
            pssParams.sLen = hashItem.len;
            params = &pssParamsItem;
            mech = CKM_RSA_PKCS_PSS;
        }

        rv = PK11_VerifyWithMechanism(key, mech, params, buf, &hashItem, pwArg);
    } else {
        rv = VFY_VerifyDigestDirect(&hashItem, key, buf, encAlg, hashAlg,
                                    pwArg);
    }
    SECKEY_DestroyPublicKey(key);
    if (signature) {
        SECITEM_FreeItem(signature, PR_TRUE);
    }
    if (rv != SECSuccess) {
        ssl_MapLowLevelError(SSL_ERROR_BAD_HANDSHAKE_HASH_VALUE);
    }
    if (!ss->sec.isServer) {
        ss->sec.signatureScheme = scheme;
    }
    return rv;
}

/* Caller must set hiLevel error code. */
/* Called from ssl3_ComputeDHKeyHash
 * which are called from ssl3_HandleServerKeyExchange.
 *
 * hashAlg: ssl_hash_none indicates the pre-1.2, MD5/SHA1 combination hash.
 */
SECStatus
ssl3_ComputeCommonKeyHash(SSLHashType hashAlg,
                          PRUint8 *hashBuf, unsigned int bufLen,
                          SSL3Hashes *hashes)
{
    SECStatus rv;
    SECOidTag hashOID;

    if (hashAlg == ssl_hash_none) {
        rv = PK11_HashBuf(SEC_OID_MD5, hashes->u.s.md5, hashBuf, bufLen);
        if (rv != SECSuccess) {
            ssl_MapLowLevelError(SSL_ERROR_MD5_DIGEST_FAILURE);
            return rv;
        }
        rv = PK11_HashBuf(SEC_OID_SHA1, hashes->u.s.sha, hashBuf, bufLen);
        if (rv != SECSuccess) {
            ssl_MapLowLevelError(SSL_ERROR_SHA_DIGEST_FAILURE);
            return rv;
        }
        hashes->len = MD5_LENGTH + SHA1_LENGTH;
    } else {
        hashOID = ssl3_HashTypeToOID(hashAlg);
        hashes->len = HASH_ResultLenByOidTag(hashOID);
        if (hashes->len == 0 || hashes->len > sizeof(hashes->u.raw)) {
            ssl_MapLowLevelError(SSL_ERROR_UNSUPPORTED_HASH_ALGORITHM);
            return SECFailure;
        }
        rv = PK11_HashBuf(hashOID, hashes->u.raw, hashBuf, bufLen);
        if (rv != SECSuccess) {
            ssl_MapLowLevelError(SSL_ERROR_DIGEST_FAILURE);
            return rv;
        }
    }
    hashes->hashAlg = hashAlg;
    return SECSuccess;
}

/* Caller must set hiLevel error code. */
/* Called from ssl3_HandleServerKeyExchange. */
static SECStatus
ssl3_ComputeDHKeyHash(sslSocket *ss, SSLHashType hashAlg, SSL3Hashes *hashes,
                      SECItem dh_p, SECItem dh_g, SECItem dh_Ys, PRBool padY)
{
    PRUint8 *hashBuf;
    PRUint8 *pBuf;
    SECStatus rv = SECSuccess;
    unsigned int bufLen, yLen;
    PRUint8 buf[2 * SSL3_RANDOM_LENGTH + 2 + 4096 / 8 + 2 + 4096 / 8];

    PORT_Assert(dh_p.data);
    PORT_Assert(dh_g.data);
    PORT_Assert(dh_Ys.data);

    yLen = padY ? dh_p.len : dh_Ys.len;
    bufLen = 2 * SSL3_RANDOM_LENGTH +
             2 + dh_p.len +
             2 + dh_g.len +
             2 + yLen;
    if (bufLen <= sizeof buf) {
        hashBuf = buf;
    } else {
        hashBuf = PORT_Alloc(bufLen);
        if (!hashBuf) {
            return SECFailure;
        }
    }

    memcpy(hashBuf, &ss->ssl3.hs.client_random, SSL3_RANDOM_LENGTH);
    pBuf = hashBuf + SSL3_RANDOM_LENGTH;
    memcpy(pBuf, &ss->ssl3.hs.server_random, SSL3_RANDOM_LENGTH);
    pBuf += SSL3_RANDOM_LENGTH;
    pBuf = ssl_EncodeUintX(dh_p.len, 2, pBuf);
    memcpy(pBuf, dh_p.data, dh_p.len);
    pBuf += dh_p.len;
    pBuf = ssl_EncodeUintX(dh_g.len, 2, pBuf);
    memcpy(pBuf, dh_g.data, dh_g.len);
    pBuf += dh_g.len;
    pBuf = ssl_EncodeUintX(yLen, 2, pBuf);
    if (padY && dh_p.len > dh_Ys.len) {
        memset(pBuf, 0, dh_p.len - dh_Ys.len);
        pBuf += dh_p.len - dh_Ys.len;
    }
    /* If we're padding Y, dh_Ys can't be longer than dh_p. */
    PORT_Assert(!padY || dh_p.len >= dh_Ys.len);
    memcpy(pBuf, dh_Ys.data, dh_Ys.len);
    pBuf += dh_Ys.len;
    PORT_Assert((unsigned int)(pBuf - hashBuf) == bufLen);

    rv = ssl3_ComputeCommonKeyHash(hashAlg, hashBuf, bufLen, hashes);

    PRINT_BUF(95, (NULL, "DHkey hash: ", hashBuf, bufLen));
    if (rv == SECSuccess) {
        if (hashAlg == ssl_hash_none) {
            PRINT_BUF(95, (NULL, "DHkey hash: MD5 result",
                           hashes->u.s.md5, MD5_LENGTH));
            PRINT_BUF(95, (NULL, "DHkey hash: SHA1 result",
                           hashes->u.s.sha, SHA1_LENGTH));
        } else {
            PRINT_BUF(95, (NULL, "DHkey hash: result",
                           hashes->u.raw, hashes->len));
        }
    }

    if (hashBuf != buf && hashBuf != NULL)
        PORT_Free(hashBuf);
    return rv;
}

/* Called twice, only from ssl3_DestroyCipherSpec (immediately below). */
static void
ssl3_CleanupKeyMaterial(ssl3KeyMaterial *mat)
{
    if (mat->write_key != NULL) {
        PK11_FreeSymKey(mat->write_key);
        mat->write_key = NULL;
    }
    if (mat->write_mac_key != NULL) {
        PK11_FreeSymKey(mat->write_mac_key);
        mat->write_mac_key = NULL;
    }
    if (mat->write_mac_context != NULL) {
        PK11_DestroyContext(mat->write_mac_context, PR_TRUE);
        mat->write_mac_context = NULL;
    }
}

/* Called from ssl3_SendChangeCipherSpecs() and
**         ssl3_HandleChangeCipherSpecs()
**             ssl3_DestroySSL3Info
** Caller must hold SpecWriteLock.
*/
void
ssl3_DestroyCipherSpec(ssl3CipherSpec *spec, PRBool freeSrvName)
{
    /*  PORT_Assert( ss->opt.noLocks || ssl_HaveSpecWriteLock(ss)); Don't have ss! */
    if (spec->encodeContext) {
        PK11_DestroyContext(spec->encodeContext, PR_TRUE);
        spec->encodeContext = NULL;
    }
    if (spec->decodeContext) {
        PK11_DestroyContext(spec->decodeContext, PR_TRUE);
        spec->decodeContext = NULL;
    }
    if (spec->destroyCompressContext && spec->compressContext) {
        spec->destroyCompressContext(spec->compressContext, 1);
        spec->compressContext = NULL;
    }
    if (spec->destroyDecompressContext && spec->decompressContext) {
        spec->destroyDecompressContext(spec->decompressContext, 1);
        spec->decompressContext = NULL;
    }
    if (spec->master_secret != NULL) {
        PK11_FreeSymKey(spec->master_secret);
        spec->master_secret = NULL;
    }
    spec->msItem.data = NULL;
    spec->msItem.len = 0;
    ssl3_CleanupKeyMaterial(&spec->client);
    ssl3_CleanupKeyMaterial(&spec->server);
    spec->destroyCompressContext = NULL;
    spec->destroyDecompressContext = NULL;
}

/* Fill in the pending cipher spec with info from the selected ciphersuite.
** This is as much initialization as we can do without having key material.
** Called from ssl3_HandleServerHello(), ssl3_SendServerHello()
** Caller must hold the ssl3 handshake lock.
** Acquires & releases SpecWriteLock.
*/
SECStatus
ssl3_SetupPendingCipherSpec(sslSocket *ss)
{
    ssl3CipherSpec *pwSpec;
    ssl3CipherSpec *cwSpec;
    ssl3CipherSuite suite = ss->ssl3.hs.cipher_suite;
    SSL3MACAlgorithm mac;
    SSL3KeyExchangeAlgorithm kea;
    const ssl3CipherSuiteDef *suite_def;
    PRBool isTLS;

    PORT_Assert(ss->opt.noLocks || ssl_HaveSSL3HandshakeLock(ss));
    PORT_Assert(ss->version < SSL_LIBRARY_VERSION_TLS_1_3);

    ssl_GetSpecWriteLock(ss); /*******************************/

    pwSpec = ss->ssl3.pwSpec;
    PORT_Assert(pwSpec == ss->ssl3.prSpec);

    /* This hack provides maximal interoperability with SSL 3 servers. */
    cwSpec = ss->ssl3.cwSpec;
    if (cwSpec->mac_def->mac == mac_null) {
        /* SSL records are not being MACed. */
        cwSpec->version = ss->version;
    }

    pwSpec->version = ss->version;
    isTLS = (PRBool)(pwSpec->version > SSL_LIBRARY_VERSION_3_0);

    SSL_TRC(3, ("%d: SSL3[%d]: Set XXX Pending Cipher Suite to 0x%04x",
                SSL_GETPID(), ss->fd, suite));

    suite_def = ssl_LookupCipherSuiteDef(suite);
    if (suite_def == NULL) {
        ssl_ReleaseSpecWriteLock(ss);
        return SECFailure; /* error code set by ssl_LookupCipherSuiteDef */
    }

    if (IS_DTLS(ss)) {
        /* Double-check that we did not pick an RC4 suite */
        PORT_Assert(suite_def->bulk_cipher_alg != cipher_rc4);
    }

    kea = suite_def->key_exchange_alg;
    mac = suite_def->mac_alg;
    if (mac <= ssl_mac_sha && mac != ssl_mac_null && isTLS)
        mac += 2;

    ss->ssl3.hs.suite_def = suite_def;
    ss->ssl3.hs.kea_def = &kea_defs[kea];
    PORT_Assert(ss->ssl3.hs.kea_def->kea == kea);

    pwSpec->cipher_def = ssl_GetBulkCipherDef(suite_def);

    pwSpec->mac_def = &mac_defs[mac];
    PORT_Assert(pwSpec->mac_def->mac == mac);

    pwSpec->encodeContext = NULL;
    pwSpec->decodeContext = NULL;

    pwSpec->mac_size = pwSpec->mac_def->mac_size;

    pwSpec->compression_method = ss->ssl3.hs.compression;
    pwSpec->compressContext = NULL;
    pwSpec->decompressContext = NULL;

    if (ss->version >= SSL_LIBRARY_VERSION_TLS_1_3) {
        PORT_Assert(ss->ssl3.hs.kea_def->ephemeral);
        PORT_Assert(pwSpec->cipher_def->type == type_aead);
    }
    ssl_ReleaseSpecWriteLock(ss); /*******************************/
    return SECSuccess;
}

#ifdef NSS_SSL_ENABLE_ZLIB
#define SSL3_DEFLATE_CONTEXT_SIZE sizeof(z_stream)

static SECStatus
ssl3_MapZlibError(int zlib_error)
{
    switch (zlib_error) {
        case Z_OK:
            return SECSuccess;
        default:
            return SECFailure;
    }
}

static SECStatus
ssl3_DeflateInit(void *void_context)
{
    z_stream *context = void_context;
    context->zalloc = NULL;
    context->zfree = NULL;
    context->opaque = NULL;

    return ssl3_MapZlibError(deflateInit(context, Z_DEFAULT_COMPRESSION));
}

static SECStatus
ssl3_InflateInit(void *void_context)
{
    z_stream *context = void_context;
    context->zalloc = NULL;
    context->zfree = NULL;
    context->opaque = NULL;
    context->next_in = NULL;
    context->avail_in = 0;

    return ssl3_MapZlibError(inflateInit(context));
}

static SECStatus
ssl3_DeflateCompress(void *void_context, unsigned char *out, int *out_len,
                     int maxout, const unsigned char *in, int inlen)
{
    z_stream *context = void_context;

    if (!inlen) {
        *out_len = 0;
        return SECSuccess;
    }

    context->next_in = (unsigned char *)in;
    context->avail_in = inlen;
    context->next_out = out;
    context->avail_out = maxout;
    if (deflate(context, Z_SYNC_FLUSH) != Z_OK) {
        return SECFailure;
    }
    if (context->avail_out == 0) {
        /* We ran out of space! */
        SSL_TRC(3, ("%d: SSL3[%d] Ran out of buffer while compressing",
                    SSL_GETPID()));
        return SECFailure;
    }

    *out_len = maxout - context->avail_out;
    return SECSuccess;
}

static SECStatus
ssl3_DeflateDecompress(void *void_context, unsigned char *out, int *out_len,
                       int maxout, const unsigned char *in, int inlen)
{
    z_stream *context = void_context;

    if (!inlen) {
        *out_len = 0;
        return SECSuccess;
    }

    context->next_in = (unsigned char *)in;
    context->avail_in = inlen;
    context->next_out = out;
    context->avail_out = maxout;
    if (inflate(context, Z_SYNC_FLUSH) != Z_OK) {
        PORT_SetError(SSL_ERROR_DECOMPRESSION_FAILURE);
        return SECFailure;
    }

    *out_len = maxout - context->avail_out;
    return SECSuccess;
}

static SECStatus
ssl3_DestroyCompressContext(void *void_context, PRBool unused)
{
    deflateEnd(void_context);
    PORT_Free(void_context);
    return SECSuccess;
}

static SECStatus
ssl3_DestroyDecompressContext(void *void_context, PRBool unused)
{
    inflateEnd(void_context);
    PORT_Free(void_context);
    return SECSuccess;
}

#endif /* NSS_SSL_ENABLE_ZLIB */

/* Initialize the compression functions and contexts for the given
 * CipherSpec.  */
static SECStatus
ssl3_InitCompressionContext(ssl3CipherSpec *pwSpec)
{
    /* Setup the compression functions */
    switch (pwSpec->compression_method) {
        case ssl_compression_null:
            pwSpec->compressor = NULL;
            pwSpec->decompressor = NULL;
            pwSpec->compressContext = NULL;
            pwSpec->decompressContext = NULL;
            pwSpec->destroyCompressContext = NULL;
            pwSpec->destroyDecompressContext = NULL;
            break;
#ifdef NSS_SSL_ENABLE_ZLIB
        case ssl_compression_deflate:
            pwSpec->compressor = ssl3_DeflateCompress;
            pwSpec->decompressor = ssl3_DeflateDecompress;
            pwSpec->compressContext = PORT_Alloc(SSL3_DEFLATE_CONTEXT_SIZE);
            pwSpec->decompressContext = PORT_Alloc(SSL3_DEFLATE_CONTEXT_SIZE);
            pwSpec->destroyCompressContext = ssl3_DestroyCompressContext;
            pwSpec->destroyDecompressContext = ssl3_DestroyDecompressContext;
            ssl3_DeflateInit(pwSpec->compressContext);
            ssl3_InflateInit(pwSpec->decompressContext);
            break;
#endif /* NSS_SSL_ENABLE_ZLIB */
        default:
            PORT_Assert(0);
            PORT_SetError(SEC_ERROR_LIBRARY_FAILURE);
            return SECFailure;
    }

    return SECSuccess;
}

/* This function should probably be moved to pk11wrap and be named
 * PK11_ParamFromIVAndEffectiveKeyBits
 */
static SECItem *
ssl3_ParamFromIV(CK_MECHANISM_TYPE mtype, SECItem *iv, CK_ULONG ulEffectiveBits)
{
    SECItem *param = PK11_ParamFromIV(mtype, iv);
    if (param && param->data && param->len >= sizeof(CK_RC2_PARAMS)) {
        switch (mtype) {
            case CKM_RC2_KEY_GEN:
            case CKM_RC2_ECB:
            case CKM_RC2_CBC:
            case CKM_RC2_MAC:
            case CKM_RC2_MAC_GENERAL:
            case CKM_RC2_CBC_PAD:
                *(CK_RC2_PARAMS *)param->data = ulEffectiveBits;
            default:
                break;
        }
    }
    return param;
}

/* ssl3_BuildRecordPseudoHeader writes the SSL/TLS pseudo-header (the data
 * which is included in the MAC or AEAD additional data) to |out| and returns
 * its length. See https://tools.ietf.org/html/rfc5246#section-6.2.3.3 for the
 * definition of the AEAD additional data.
 *
 * TLS pseudo-header includes the record's version field, SSL's doesn't. Which
 * pseudo-header defintiion to use should be decided based on the version of
 * the protocol that was negotiated when the cipher spec became current, NOT
 * based on the version value in the record itself, and the decision is passed
 * to this function as the |includesVersion| argument. But, the |version|
 * argument should be the record's version value.
 */
static unsigned int
ssl3_BuildRecordPseudoHeader(unsigned char *out,
                             sslSequenceNumber seq_num,
                             SSL3ContentType type,
                             PRBool includesVersion,
                             SSL3ProtocolVersion version,
                             PRBool isDTLS,
                             int length)
{
    out[0] = (unsigned char)(seq_num >> 56);
    out[1] = (unsigned char)(seq_num >> 48);
    out[2] = (unsigned char)(seq_num >> 40);
    out[3] = (unsigned char)(seq_num >> 32);
    out[4] = (unsigned char)(seq_num >> 24);
    out[5] = (unsigned char)(seq_num >> 16);
    out[6] = (unsigned char)(seq_num >> 8);
    out[7] = (unsigned char)(seq_num >> 0);
    out[8] = type;

    /* SSL3 MAC doesn't include the record's version field. */
    if (!includesVersion) {
        out[9] = MSB(length);
        out[10] = LSB(length);
        return 11;
    }

    /* TLS MAC and AEAD additional data include version. */
    if (isDTLS) {
        SSL3ProtocolVersion dtls_version;

        dtls_version = dtls_TLSVersionToDTLSVersion(version);
        out[9] = MSB(dtls_version);
        out[10] = LSB(dtls_version);
    } else {
        out[9] = MSB(version);
        out[10] = LSB(version);
    }
    out[11] = MSB(length);
    out[12] = LSB(length);
    return 13;
}

static SECStatus
ssl3_AESGCM(ssl3KeyMaterial *keys,
            PRBool doDecrypt,
            unsigned char *out,
            int *outlen,
            int maxout,
            const unsigned char *in,
            int inlen,
            const unsigned char *additionalData,
            int additionalDataLen)
{
    SECItem param;
    SECStatus rv = SECFailure;
    unsigned char nonce[12];
    unsigned int uOutLen;
    CK_GCM_PARAMS gcmParams;

    const int tagSize = bulk_cipher_defs[cipher_aes_128_gcm].tag_size;
    const int explicitNonceLen =
        bulk_cipher_defs[cipher_aes_128_gcm].explicit_nonce_size;

    /* See https://tools.ietf.org/html/rfc5288#section-3 for details of how the
     * nonce is formed. */
    memcpy(nonce, keys->write_iv, 4);
    if (doDecrypt) {
        memcpy(nonce + 4, in, explicitNonceLen);
        in += explicitNonceLen;
        inlen -= explicitNonceLen;
        *outlen = 0;
    } else {
        if (maxout < explicitNonceLen) {
            PORT_SetError(SEC_ERROR_INPUT_LEN);
            return SECFailure;
        }
        /* Use the 64-bit sequence number as the explicit nonce. */
        memcpy(nonce + 4, additionalData, explicitNonceLen);
        memcpy(out, additionalData, explicitNonceLen);
        out += explicitNonceLen;
        maxout -= explicitNonceLen;
        *outlen = explicitNonceLen;
    }

    param.type = siBuffer;
    param.data = (unsigned char *)&gcmParams;
    param.len = sizeof(gcmParams);
    gcmParams.pIv = nonce;
    gcmParams.ulIvLen = sizeof(nonce);
    gcmParams.pAAD = (unsigned char *)additionalData; /* const cast */
    gcmParams.ulAADLen = additionalDataLen;
    gcmParams.ulTagBits = tagSize * 8;

    if (doDecrypt) {
        rv = PK11_Decrypt(keys->write_key, CKM_AES_GCM, &param, out, &uOutLen,
                          maxout, in, inlen);
    } else {
        rv = PK11_Encrypt(keys->write_key, CKM_AES_GCM, &param, out, &uOutLen,
                          maxout, in, inlen);
    }
    *outlen += (int)uOutLen;

    return rv;
}

static SECStatus
ssl3_ChaCha20Poly1305(ssl3KeyMaterial *keys, PRBool doDecrypt,
                      unsigned char *out, int *outlen, int maxout,
                      const unsigned char *in, int inlen,
                      const unsigned char *additionalData,
                      int additionalDataLen)
{
    size_t i;
    SECItem param;
    SECStatus rv = SECFailure;
    unsigned int uOutLen;
    unsigned char nonce[12];
    CK_NSS_AEAD_PARAMS aeadParams;

    const int tagSize = bulk_cipher_defs[cipher_chacha20].tag_size;

    /* See
     * https://tools.ietf.org/html/draft-ietf-tls-chacha20-poly1305-04#section-2
     * for details of how the nonce is formed. */
    PORT_Memcpy(nonce, keys->write_iv, 12);

    /* XOR the last 8 bytes of the IV with the sequence number. */
    PORT_Assert(additionalDataLen >= 8);
    for (i = 0; i < 8; ++i) {
        nonce[4 + i] ^= additionalData[i];
    }

    param.type = siBuffer;
    param.len = sizeof(aeadParams);
    param.data = (unsigned char *)&aeadParams;
    memset(&aeadParams, 0, sizeof(aeadParams));
    aeadParams.pNonce = nonce;
    aeadParams.ulNonceLen = sizeof(nonce);
    aeadParams.pAAD = (unsigned char *)additionalData;
    aeadParams.ulAADLen = additionalDataLen;
    aeadParams.ulTagLen = tagSize;

    if (doDecrypt) {
        rv = PK11_Decrypt(keys->write_key, CKM_NSS_CHACHA20_POLY1305, &param,
                          out, &uOutLen, maxout, in, inlen);
    } else {
        rv = PK11_Encrypt(keys->write_key, CKM_NSS_CHACHA20_POLY1305, &param,
                          out, &uOutLen, maxout, in, inlen);
    }
    *outlen = (int)uOutLen;

    return rv;
}

/* Initialize encryption and MAC contexts for pending spec.
 * Master Secret already is derived.
 * Caller holds Spec write lock.
 */
static SECStatus
ssl3_InitPendingContexts(sslSocket *ss)
{
    ssl3CipherSpec *pwSpec;
    const ssl3BulkCipherDef *cipher_def;
    PK11Context *serverContext = NULL;
    PK11Context *clientContext = NULL;
    SECItem *param;
    CK_MECHANISM_TYPE mechanism;
    CK_MECHANISM_TYPE mac_mech;
    CK_ULONG macLength;
    CK_ULONG effKeyBits;
    SECItem iv;
    SECItem mac_param;
    SSLCipherAlgorithm calg;

    PORT_Assert(ss->opt.noLocks || ssl_HaveSSL3HandshakeLock(ss));
    PORT_Assert(ss->opt.noLocks || ssl_HaveSpecWriteLock(ss));
    PORT_Assert(ss->ssl3.prSpec == ss->ssl3.pwSpec);

    pwSpec = ss->ssl3.pwSpec;
    cipher_def = pwSpec->cipher_def;
    macLength = pwSpec->mac_size;
    calg = cipher_def->calg;
    PORT_Assert(alg2Mech[calg].calg == calg);

    pwSpec->client.write_mac_context = NULL;
    pwSpec->server.write_mac_context = NULL;

    if (cipher_def->type == type_aead) {
        pwSpec->encode = NULL;
        pwSpec->decode = NULL;
        pwSpec->encodeContext = NULL;
        pwSpec->decodeContext = NULL;
        switch (calg) {
            case calg_aes_gcm:
                pwSpec->aead = ssl3_AESGCM;
                break;
            case calg_chacha20:
                pwSpec->aead = ssl3_ChaCha20Poly1305;
                break;
            default:
                PORT_SetError(SEC_ERROR_LIBRARY_FAILURE);
                return SECFailure;
        }
        return SECSuccess;
    }

    /*
    ** Now setup the MAC contexts,
    **   crypto contexts are setup below.
    */

    mac_mech = pwSpec->mac_def->mmech;
    mac_param.data = (unsigned char *)&macLength;
    mac_param.len = sizeof(macLength);
    mac_param.type = 0;

    pwSpec->client.write_mac_context = PK11_CreateContextBySymKey(
        mac_mech, CKA_SIGN, pwSpec->client.write_mac_key, &mac_param);
    if (pwSpec->client.write_mac_context == NULL) {
        ssl_MapLowLevelError(SSL_ERROR_SYM_KEY_CONTEXT_FAILURE);
        goto fail;
    }
    pwSpec->server.write_mac_context = PK11_CreateContextBySymKey(
        mac_mech, CKA_SIGN, pwSpec->server.write_mac_key, &mac_param);
    if (pwSpec->server.write_mac_context == NULL) {
        ssl_MapLowLevelError(SSL_ERROR_SYM_KEY_CONTEXT_FAILURE);
        goto fail;
    }

    /*
    ** Now setup the crypto contexts.
    */

    if (calg == calg_null) {
        pwSpec->encode = Null_Cipher;
        pwSpec->decode = Null_Cipher;
        return SECSuccess;
    }
    mechanism = ssl3_Alg2Mech(calg);
    effKeyBits = cipher_def->key_size * BPB;

    /*
     * build the server context
     */
    iv.data = pwSpec->server.write_iv;
    iv.len = cipher_def->iv_size;
    param = ssl3_ParamFromIV(mechanism, &iv, effKeyBits);
    if (param == NULL) {
        ssl_MapLowLevelError(SSL_ERROR_IV_PARAM_FAILURE);
        goto fail;
    }
    serverContext = PK11_CreateContextBySymKey(mechanism,
                                               (ss->sec.isServer ? CKA_ENCRYPT
                                                                 : CKA_DECRYPT),
                                               pwSpec->server.write_key, param);
    iv.data = PK11_IVFromParam(mechanism, param, (int *)&iv.len);
    if (iv.data)
        PORT_Memcpy(pwSpec->server.write_iv, iv.data, iv.len);
    SECITEM_FreeItem(param, PR_TRUE);
    if (serverContext == NULL) {
        ssl_MapLowLevelError(SSL_ERROR_SYM_KEY_CONTEXT_FAILURE);
        goto fail;
    }

    /*
     * build the client context
     */
    iv.data = pwSpec->client.write_iv;
    iv.len = cipher_def->iv_size;

    param = ssl3_ParamFromIV(mechanism, &iv, effKeyBits);
    if (param == NULL) {
        ssl_MapLowLevelError(SSL_ERROR_IV_PARAM_FAILURE);
        goto fail;
    }
    clientContext = PK11_CreateContextBySymKey(mechanism,
                                               (ss->sec.isServer ? CKA_DECRYPT
                                                                 : CKA_ENCRYPT),
                                               pwSpec->client.write_key, param);
    iv.data = PK11_IVFromParam(mechanism, param, (int *)&iv.len);
    if (iv.data)
        PORT_Memcpy(pwSpec->client.write_iv, iv.data, iv.len);
    SECITEM_FreeItem(param, PR_TRUE);
    if (clientContext == NULL) {
        ssl_MapLowLevelError(SSL_ERROR_SYM_KEY_CONTEXT_FAILURE);
        goto fail;
    }
    pwSpec->encode = (SSLCipher)PK11_CipherOp;
    pwSpec->decode = (SSLCipher)PK11_CipherOp;

    pwSpec->encodeContext = (ss->sec.isServer) ? serverContext : clientContext;
    pwSpec->decodeContext = (ss->sec.isServer) ? clientContext : serverContext;

    serverContext = NULL;
    clientContext = NULL;

    ssl3_InitCompressionContext(pwSpec);

    return SECSuccess;

fail:
    if (serverContext != NULL)
        PK11_DestroyContext(serverContext, PR_TRUE);
    if (pwSpec->client.write_mac_context != NULL) {
        PK11_DestroyContext(pwSpec->client.write_mac_context, PR_TRUE);
        pwSpec->client.write_mac_context = NULL;
    }
    if (pwSpec->server.write_mac_context != NULL) {
        PK11_DestroyContext(pwSpec->server.write_mac_context, PR_TRUE);
        pwSpec->server.write_mac_context = NULL;
    }

    return SECFailure;
}

HASH_HashType
ssl3_GetTls12HashType(sslSocket *ss)
{
    if (ss->ssl3.pwSpec->version < SSL_LIBRARY_VERSION_TLS_1_2) {
        return HASH_AlgNULL;
    }

    switch (ss->ssl3.hs.suite_def->prf_hash) {
        case ssl_hash_sha384:
            return HASH_AlgSHA384;
        case ssl_hash_sha256:
        case ssl_hash_none:
            /* ssl_hash_none is for pre-1.2 suites, which use SHA-256. */
            return HASH_AlgSHA256;
        default:
            PORT_Assert(0);
    }
    return HASH_AlgSHA256;
}

/* Complete the initialization of all keys, ciphers, MACs and their contexts
 * for the pending Cipher Spec.
 * Called from: ssl3_SendClientKeyExchange  (for Full handshake)
 *              ssl3_HandleRSAClientKeyExchange (for Full handshake)
 *              ssl3_HandleServerHello      (for session restart)
 *              ssl3_HandleClientHello      (for session restart)
 * Sets error code, but caller probably should override to disambiguate.
 * NULL pms means re-use old master_secret.
 *
 *  If the old master secret is reused, pms is NULL and the master secret is
 *  already in pwSpec->master_secret.
 */
SECStatus
ssl3_InitPendingCipherSpec(sslSocket *ss, PK11SymKey *pms)
{
    ssl3CipherSpec *pwSpec;
    ssl3CipherSpec *cwSpec;
    SECStatus rv;

    PORT_Assert(ss->opt.noLocks || ssl_HaveSSL3HandshakeLock(ss));

    ssl_GetSpecWriteLock(ss); /**************************************/

    PORT_Assert(ss->ssl3.prSpec == ss->ssl3.pwSpec);

    pwSpec = ss->ssl3.pwSpec;
    cwSpec = ss->ssl3.cwSpec;

    if (pms || (!pwSpec->msItem.len && !pwSpec->master_secret)) {
        rv = ssl3_DeriveMasterSecret(ss, pms);
        if (rv != SECSuccess) {
            goto done; /* err code set by ssl3_DeriveMasterSecret */
        }
    }
    if (pwSpec->master_secret) {
        rv = ssl3_DeriveConnectionKeys(ss);
        if (rv == SECSuccess) {
            rv = ssl3_InitPendingContexts(ss);
        }
    } else {
        PORT_Assert(pwSpec->master_secret);
        PORT_SetError(SEC_ERROR_LIBRARY_FAILURE);
        rv = SECFailure;
    }
    if (rv != SECSuccess) {
        goto done;
    }

    /* Generic behaviors -- common to all crypto methods */
    if (!IS_DTLS(ss)) {
        pwSpec->read_seq_num = pwSpec->write_seq_num = 0;
    } else {
        if (cwSpec->epoch == PR_UINT16_MAX) {
            /* The problem here is that we have rehandshaked too many
             * times (you are not allowed to wrap the epoch). The
             * spec says you should be discarding the connection
             * and start over, so not much we can do here. */
            PORT_SetError(SEC_ERROR_LIBRARY_FAILURE);
            rv = SECFailure;
            goto done;
        }
        /* The sequence number has the high 16 bits as the epoch. */
        pwSpec->epoch = cwSpec->epoch + 1;
        pwSpec->read_seq_num = pwSpec->write_seq_num =
            (sslSequenceNumber)pwSpec->epoch << 48;

        dtls_InitRecvdRecords(&pwSpec->recvdRecords);
    }

done:
    ssl_ReleaseSpecWriteLock(ss); /******************************/
    if (rv != SECSuccess)
        ssl_MapLowLevelError(SSL_ERROR_SESSION_KEY_GEN_FAILURE);
    return rv;
}

/*
 * 60 bytes is 3 times the maximum length MAC size that is supported.
 */
static const unsigned char mac_pad_1[60] = {
    0x36, 0x36, 0x36, 0x36, 0x36, 0x36, 0x36, 0x36,
    0x36, 0x36, 0x36, 0x36, 0x36, 0x36, 0x36, 0x36,
    0x36, 0x36, 0x36, 0x36, 0x36, 0x36, 0x36, 0x36,
    0x36, 0x36, 0x36, 0x36, 0x36, 0x36, 0x36, 0x36,
    0x36, 0x36, 0x36, 0x36, 0x36, 0x36, 0x36, 0x36,
    0x36, 0x36, 0x36, 0x36, 0x36, 0x36, 0x36, 0x36,
    0x36, 0x36, 0x36, 0x36, 0x36, 0x36, 0x36, 0x36,
    0x36, 0x36, 0x36, 0x36
};
static const unsigned char mac_pad_2[60] = {
    0x5c, 0x5c, 0x5c, 0x5c, 0x5c, 0x5c, 0x5c, 0x5c,
    0x5c, 0x5c, 0x5c, 0x5c, 0x5c, 0x5c, 0x5c, 0x5c,
    0x5c, 0x5c, 0x5c, 0x5c, 0x5c, 0x5c, 0x5c, 0x5c,
    0x5c, 0x5c, 0x5c, 0x5c, 0x5c, 0x5c, 0x5c, 0x5c,
    0x5c, 0x5c, 0x5c, 0x5c, 0x5c, 0x5c, 0x5c, 0x5c,
    0x5c, 0x5c, 0x5c, 0x5c, 0x5c, 0x5c, 0x5c, 0x5c,
    0x5c, 0x5c, 0x5c, 0x5c, 0x5c, 0x5c, 0x5c, 0x5c,
    0x5c, 0x5c, 0x5c, 0x5c
};

/* Called from: ssl3_SendRecord()
** Caller must already hold the SpecReadLock. (wish we could assert that!)
*/
static SECStatus
ssl3_ComputeRecordMAC(
    ssl3CipherSpec *spec,
    PRBool useServerMacKey,
    const unsigned char *header,
    unsigned int headerLen,
    const SSL3Opaque *input,
    int inputLength,
    unsigned char *outbuf,
    unsigned int *outLength)
{
    const ssl3MACDef *mac_def;
    SECStatus rv;

    PRINT_BUF(95, (NULL, "frag hash1: header", header, headerLen));
    PRINT_BUF(95, (NULL, "frag hash1: input", input, inputLength));

    mac_def = spec->mac_def;
    if (mac_def->mac == mac_null) {
        *outLength = 0;
        return SECSuccess;
    }

    PK11Context *mac_context =
        (useServerMacKey ? spec->server.write_mac_context
                         : spec->client.write_mac_context);
    rv = PK11_DigestBegin(mac_context);
    rv |= PK11_DigestOp(mac_context, header, headerLen);
    rv |= PK11_DigestOp(mac_context, input, inputLength);
    rv |= PK11_DigestFinal(mac_context, outbuf, outLength, spec->mac_size);
    PORT_Assert(rv != SECSuccess || *outLength == (unsigned)spec->mac_size);

    PRINT_BUF(95, (NULL, "frag hash2: result", outbuf, *outLength));

    if (rv != SECSuccess) {
        rv = SECFailure;
        ssl_MapLowLevelError(SSL_ERROR_MAC_COMPUTATION_FAILURE);
    }
    return rv;
}

/* Called from: ssl3_HandleRecord()
 * Caller must already hold the SpecReadLock. (wish we could assert that!)
 *
 * On entry:
 *   originalLen >= inputLen >= MAC size
*/
static SECStatus
ssl3_ComputeRecordMACConstantTime(
    ssl3CipherSpec *spec,
    PRBool useServerMacKey,
    const unsigned char *header,
    unsigned int headerLen,
    const SSL3Opaque *input,
    int inputLen,
    int originalLen,
    unsigned char *outbuf,
    unsigned int *outLen)
{
    CK_MECHANISM_TYPE macType;
    CK_NSS_MAC_CONSTANT_TIME_PARAMS params;
    SECItem param, inputItem, outputItem;
    SECStatus rv;
    PK11SymKey *key;

    PORT_Assert(inputLen >= spec->mac_size);
    PORT_Assert(originalLen >= inputLen);

    if (spec->mac_def->mac == mac_null) {
        *outLen = 0;
        return SECSuccess;
    }

    macType = CKM_NSS_HMAC_CONSTANT_TIME;
    if (spec->version == SSL_LIBRARY_VERSION_3_0) {
        macType = CKM_NSS_SSL3_MAC_CONSTANT_TIME;
    }

    params.macAlg = spec->mac_def->mmech;
    params.ulBodyTotalLen = originalLen;
    params.pHeader = (unsigned char *)header; /* const cast */
    params.ulHeaderLen = headerLen;

    param.data = (unsigned char *)&params;
    param.len = sizeof(params);
    param.type = 0;

    inputItem.data = (unsigned char *)input;
    inputItem.len = inputLen;
    inputItem.type = 0;

    outputItem.data = outbuf;
    outputItem.len = *outLen;
    outputItem.type = 0;

    key = spec->server.write_mac_key;
    if (!useServerMacKey) {
        key = spec->client.write_mac_key;
    }

    rv = PK11_SignWithSymKey(key, macType, &param, &outputItem, &inputItem);
    if (rv != SECSuccess) {
        if (PORT_GetError() == SEC_ERROR_INVALID_ALGORITHM) {
            /* ssl3_ComputeRecordMAC() expects the MAC to have been removed
             * from the input length already. */
            return ssl3_ComputeRecordMAC(spec, useServerMacKey,
                                         header, headerLen,
                                         input, inputLen - spec->mac_size,
                                         outbuf, outLen);
        }

        *outLen = 0;
        rv = SECFailure;
        ssl_MapLowLevelError(SSL_ERROR_MAC_COMPUTATION_FAILURE);
        return rv;
    }

    PORT_Assert(outputItem.len == (unsigned)spec->mac_size);
    *outLen = outputItem.len;

    return rv;
}

static PRBool
ssl3_ClientAuthTokenPresent(sslSessionID *sid)
{
    PK11SlotInfo *slot = NULL;
    PRBool isPresent = PR_TRUE;

    /* we only care if we are doing client auth */
    if (!sid || !sid->u.ssl3.clAuthValid) {
        return PR_TRUE;
    }

    /* get the slot */
    slot = SECMOD_LookupSlot(sid->u.ssl3.clAuthModuleID,
                             sid->u.ssl3.clAuthSlotID);
    if (slot == NULL ||
        !PK11_IsPresent(slot) ||
        sid->u.ssl3.clAuthSeries != PK11_GetSlotSeries(slot) ||
        sid->u.ssl3.clAuthSlotID != PK11_GetSlotID(slot) ||
        sid->u.ssl3.clAuthModuleID != PK11_GetModuleID(slot) ||
        (PK11_NeedLogin(slot) && !PK11_IsLoggedIn(slot, NULL))) {
        isPresent = PR_FALSE;
    }
    if (slot) {
        PK11_FreeSlot(slot);
    }
    return isPresent;
}

/* Caller must hold the spec read lock. */
SECStatus
ssl3_CompressMACEncryptRecord(ssl3CipherSpec *cwSpec,
                              PRBool isServer,
                              PRBool isDTLS,
                              PRBool capRecordVersion,
                              SSL3ContentType type,
                              const SSL3Opaque *pIn,
                              PRUint32 contentLen,
                              sslBuffer *wrBuf)
{
    const ssl3BulkCipherDef *cipher_def;
    SECStatus rv;
    PRUint32 macLen = 0;
    PRUint32 fragLen;
    PRUint32 p1Len, p2Len, oddLen = 0;
    PRUint16 headerLen;
    unsigned int ivLen = 0;
    int cipherBytes = 0;
    unsigned char pseudoHeader[13];
    unsigned int pseudoHeaderLen;
    PRUint8 *b;

    cipher_def = cwSpec->cipher_def;
    headerLen = isDTLS ? DTLS_RECORD_HEADER_LENGTH : SSL3_RECORD_HEADER_LENGTH;

    PORT_Assert(cipher_def->max_records <= RECORD_SEQ_MAX);
    if ((cwSpec->write_seq_num & RECORD_SEQ_MAX) >= cipher_def->max_records) {
        SSL_TRC(3, ("%d: SSL[-]: write sequence number at limit 0x%0llx",
                    SSL_GETPID(), cwSpec->write_seq_num));
        PORT_SetError(SSL_ERROR_TOO_MANY_RECORDS);
        return SECFailure;
    }

    if (cipher_def->type == type_block &&
        cwSpec->version >= SSL_LIBRARY_VERSION_TLS_1_1) {
        /* Prepend the per-record explicit IV using technique 2b from
         * RFC 4346 section 6.2.3.2: The IV is a cryptographically
         * strong random number XORed with the CBC residue from the previous
         * record.
         */
        ivLen = cipher_def->iv_size;
        if (ivLen > wrBuf->space - headerLen) {
            PORT_SetError(SEC_ERROR_LIBRARY_FAILURE);
            return SECFailure;
        }
        rv = PK11_GenerateRandom(wrBuf->buf + headerLen, ivLen);
        if (rv != SECSuccess) {
            ssl_MapLowLevelError(SSL_ERROR_GENERATE_RANDOM_FAILURE);
            return rv;
        }
        rv = cwSpec->encode(cwSpec->encodeContext,
                            wrBuf->buf + headerLen,
                            &cipherBytes, /* output and actual outLen */
                            ivLen,        /* max outlen */
                            wrBuf->buf + headerLen,
                            ivLen); /* input and inputLen*/
        if (rv != SECSuccess || cipherBytes != ivLen) {
            PORT_SetError(SSL_ERROR_ENCRYPTION_FAILURE);
            return SECFailure;
        }
    }

    if (cwSpec->compressor) {
        int outlen;
        rv = cwSpec->compressor(
            cwSpec->compressContext,
            wrBuf->buf + headerLen + ivLen, &outlen,
            wrBuf->space - headerLen - ivLen, pIn, contentLen);
        if (rv != SECSuccess)
            return rv;
        pIn = wrBuf->buf + headerLen + ivLen;
        contentLen = outlen;
    }

    pseudoHeaderLen = ssl3_BuildRecordPseudoHeader(
        pseudoHeader, cwSpec->write_seq_num, type,
        cwSpec->version >= SSL_LIBRARY_VERSION_TLS_1_0, cwSpec->version,
        isDTLS, contentLen);
    PORT_Assert(pseudoHeaderLen <= sizeof(pseudoHeader));
    if (cipher_def->type == type_aead) {
        const int nonceLen = cipher_def->explicit_nonce_size;
        const int tagLen = cipher_def->tag_size;

        if (headerLen + nonceLen + contentLen + tagLen > wrBuf->space) {
            PORT_SetError(SEC_ERROR_LIBRARY_FAILURE);
            return SECFailure;
        }

        cipherBytes = contentLen;
        rv = cwSpec->aead(
            isServer ? &cwSpec->server : &cwSpec->client,
            PR_FALSE,                 /* do encrypt */
            wrBuf->buf + headerLen,   /* output  */
            &cipherBytes,             /* out len */
            wrBuf->space - headerLen, /* max out */
            pIn, contentLen,          /* input   */
            pseudoHeader, pseudoHeaderLen);
        if (rv != SECSuccess) {
            PORT_SetError(SSL_ERROR_ENCRYPTION_FAILURE);
            return SECFailure;
        }
    } else {
        /*
         * Add the MAC
         */
        rv = ssl3_ComputeRecordMAC(cwSpec, isServer,
                                   pseudoHeader, pseudoHeaderLen, pIn, contentLen,
                                   wrBuf->buf + headerLen + ivLen + contentLen,
                                   &macLen);
        if (rv != SECSuccess) {
            ssl_MapLowLevelError(SSL_ERROR_MAC_COMPUTATION_FAILURE);
            return SECFailure;
        }
        p1Len = contentLen;
        p2Len = macLen;
        fragLen = contentLen + macLen; /* needs to be encrypted */
        PORT_Assert(fragLen <= MAX_FRAGMENT_LENGTH + 1024);

        /*
         * Pad the text (if we're doing a block cipher)
         * then Encrypt it
         */
        if (cipher_def->type == type_block) {
            unsigned char *pBuf;
            int padding_length;
            int i;

            oddLen = contentLen % cipher_def->block_size;
            /* Assume blockSize is a power of two */
            padding_length = cipher_def->block_size - 1 - ((fragLen) & (cipher_def->block_size - 1));
            fragLen += padding_length + 1;
            PORT_Assert((fragLen % cipher_def->block_size) == 0);

            /* Pad according to TLS rules (also acceptable to SSL3). */
            pBuf = &wrBuf->buf[headerLen + ivLen + fragLen - 1];
            for (i = padding_length + 1; i > 0; --i) {
                *pBuf-- = padding_length;
            }
            /* now, if contentLen is not a multiple of block size, fix it */
            p2Len = fragLen - p1Len;
        }
        if (p1Len < 256) {
            oddLen = p1Len;
            p1Len = 0;
        } else {
            p1Len -= oddLen;
        }
        if (oddLen) {
            p2Len += oddLen;
            PORT_Assert((cipher_def->block_size < 2) ||
                        (p2Len % cipher_def->block_size) == 0);
            memmove(wrBuf->buf + headerLen + ivLen + p1Len, pIn + p1Len,
                    oddLen);
        }
        if (p1Len > 0) {
            int cipherBytesPart1 = -1;
            rv = cwSpec->encode(cwSpec->encodeContext,
                                wrBuf->buf + headerLen + ivLen, /* output */
                                &cipherBytesPart1,              /* actual outlen */
                                p1Len,                          /* max outlen */
                                pIn,
                                p1Len); /* input, and inputlen */
            PORT_Assert(rv == SECSuccess && cipherBytesPart1 == (int)p1Len);
            if (rv != SECSuccess || cipherBytesPart1 != (int)p1Len) {
                PORT_SetError(SSL_ERROR_ENCRYPTION_FAILURE);
                return SECFailure;
            }
            cipherBytes += cipherBytesPart1;
        }
        if (p2Len > 0) {
            int cipherBytesPart2 = -1;
            rv = cwSpec->encode(cwSpec->encodeContext,
                                wrBuf->buf + headerLen + ivLen + p1Len,
                                &cipherBytesPart2, /* output and actual outLen */
                                p2Len,             /* max outlen */
                                wrBuf->buf + headerLen + ivLen + p1Len,
                                p2Len); /* input and inputLen*/
            PORT_Assert(rv == SECSuccess && cipherBytesPart2 == (int)p2Len);
            if (rv != SECSuccess || cipherBytesPart2 != (int)p2Len) {
                PORT_SetError(SSL_ERROR_ENCRYPTION_FAILURE);
                return SECFailure;
            }
            cipherBytes += cipherBytesPart2;
        }
    }

    PORT_Assert(cipherBytes <= MAX_FRAGMENT_LENGTH + 1024);

    wrBuf->len = cipherBytes + headerLen;
    b = &wrBuf->buf[0];
    b = ssl_EncodeUintX(type, 1, b);
    if (isDTLS) {
        SSL3ProtocolVersion version;

        version = dtls_TLSVersionToDTLSVersion(cwSpec->version);
        b = ssl_EncodeUintX(version, 2, b);
        b = ssl_EncodeUintX(cwSpec->write_seq_num, 8, b);
    } else {
        SSL3ProtocolVersion version = cwSpec->version;

        if (capRecordVersion || version >= SSL_LIBRARY_VERSION_TLS_1_3) {
            version = PR_MIN(SSL_LIBRARY_VERSION_TLS_1_0, version);
        }

        b = ssl_EncodeUintX(version, 2, b);
    }
    (void)ssl_EncodeUintX(cipherBytes, 2, b);

    ++cwSpec->write_seq_num;

    return SECSuccess;
}

/* Process the plain text before sending it.
 * Returns the number of bytes of plaintext that were successfully sent
 *  plus the number of bytes of plaintext that were copied into the
 *  output (write) buffer.
 * Returns SECFailure on a hard IO error, memory error, or crypto error.
 * Does NOT return SECWouldBlock.
 *
 * Notes on the use of the private ssl flags:
 * (no private SSL flags)
 *    Attempt to make and send SSL records for all plaintext
 *    If non-blocking and a send gets WOULD_BLOCK,
 *    or if the pending (ciphertext) buffer is not empty,
 *    then buffer remaining bytes of ciphertext into pending buf,
 *    and continue to do that for all succssive records until all
 *    bytes are used.
 * ssl_SEND_FLAG_FORCE_INTO_BUFFER
 *    As above, except this suppresses all write attempts, and forces
 *    all ciphertext into the pending ciphertext buffer.
 * ssl_SEND_FLAG_USE_EPOCH (for DTLS)
 *    Forces the use of the provided epoch
 * ssl_SEND_FLAG_CAP_RECORD_VERSION
 *    Caps the record layer version number of TLS ClientHello to { 3, 1 }
 *    (TLS 1.0). Some TLS 1.0 servers (which seem to use F5 BIG-IP) ignore
 *    ClientHello.client_version and use the record layer version number
 *    (TLSPlaintext.version) instead when negotiating protocol versions. In
 *    addition, if the record layer version number of ClientHello is { 3, 2 }
 *    (TLS 1.1) or higher, these servers reset the TCP connections. Lastly,
 *    some F5 BIG-IP servers hang if a record containing a ClientHello has a
 *    version greater than { 3, 1 } and a length greater than 255. Set this
 *    flag to work around such servers.
 */
PRInt32
ssl3_SendRecord(sslSocket *ss,
                ssl3CipherSpec *cwSpec, /* non-NULL for DTLS retransmits */
                SSL3ContentType type,
                const SSL3Opaque *pIn, /* input buffer */
                PRInt32 nIn,           /* bytes of input */
                PRInt32 flags)
{
    sslBuffer *wrBuf = &ss->sec.writeBuf;
    SECStatus rv;
    PRInt32 totalSent = 0;
    PRBool capRecordVersion;

    SSL_TRC(3, ("%d: SSL3[%d] SendRecord type: %s nIn=%d",
                SSL_GETPID(), ss->fd, ssl3_DecodeContentType(type),
                nIn));
    PRINT_BUF(50, (ss, "Send record (plain text)", pIn, nIn));

    PORT_Assert(ss->opt.noLocks || ssl_HaveXmitBufLock(ss));

    if (ss->ssl3.fatalAlertSent) {
        SSL_TRC(3, ("%d: SSL3[%d] Suppress write, fatal alert already sent",
                    SSL_GETPID(), ss->fd));
        return SECFailure;
    }

    capRecordVersion = ((flags & ssl_SEND_FLAG_CAP_RECORD_VERSION) != 0);

    if (capRecordVersion) {
        /* ssl_SEND_FLAG_CAP_RECORD_VERSION can only be used with the
         * TLS initial ClientHello. */
        PORT_Assert(!IS_DTLS(ss));
        PORT_Assert(!ss->firstHsDone);
        PORT_Assert(type == content_handshake);
        PORT_Assert(ss->ssl3.hs.ws == wait_server_hello);
    }

    if (ss->ssl3.initialized == PR_FALSE) {
        /* This can happen on a server if the very first incoming record
        ** looks like a defective ssl3 record (e.g. too long), and we're
        ** trying to send an alert.
        */
        PR_ASSERT(type == content_alert);
        rv = ssl3_InitState(ss);
        if (rv != SECSuccess) {
            return SECFailure; /* ssl3_InitState has set the error code. */
        }
    }

    /* check for Token Presence */
    if (!ssl3_ClientAuthTokenPresent(ss->sec.ci.sid)) {
        PORT_SetError(SSL_ERROR_TOKEN_INSERTION_REMOVAL);
        return SECFailure;
    }

    while (nIn > 0) {
        PRUint32 contentLen = PR_MIN(nIn, MAX_FRAGMENT_LENGTH);
        unsigned int spaceNeeded;
        unsigned int numRecords;

        ssl_GetSpecReadLock(ss); /********************************/

        if (nIn > 1 && ss->opt.cbcRandomIV &&
            ss->ssl3.cwSpec->version < SSL_LIBRARY_VERSION_TLS_1_1 &&
            type == content_application_data &&
            ss->ssl3.cwSpec->cipher_def->type == type_block /* CBC mode */) {
            /* We will split the first byte of the record into its own record,
             * as explained in the documentation for SSL_CBC_RANDOM_IV in ssl.h
             */
            numRecords = 2;
        } else {
            numRecords = 1;
        }

        spaceNeeded = contentLen + (numRecords * SSL3_BUFFER_FUDGE);
        if (ss->ssl3.cwSpec->version >= SSL_LIBRARY_VERSION_TLS_1_1 &&
            ss->ssl3.cwSpec->cipher_def->type == type_block) {
            spaceNeeded += ss->ssl3.cwSpec->cipher_def->iv_size;
        }
        if (spaceNeeded > wrBuf->space) {
            rv = sslBuffer_Grow(wrBuf, spaceNeeded);
            if (rv != SECSuccess) {
                SSL_DBG(("%d: SSL3[%d]: SendRecord, tried to get %d bytes",
                         SSL_GETPID(), ss->fd, spaceNeeded));
                goto spec_locked_loser; /* sslBuffer_Grow set error code. */
            }
        }

        if (numRecords == 2) {
            sslBuffer secondRecord;
            rv = ssl3_CompressMACEncryptRecord(ss->ssl3.cwSpec,
                                               ss->sec.isServer, IS_DTLS(ss),
                                               capRecordVersion, type, pIn,
                                               1, wrBuf);
            if (rv != SECSuccess)
                goto spec_locked_loser;

            PRINT_BUF(50, (ss, "send (encrypted) record data [1/2]:",
                           wrBuf->buf, wrBuf->len));

            secondRecord.buf = wrBuf->buf + wrBuf->len;
            secondRecord.len = 0;
            secondRecord.space = wrBuf->space - wrBuf->len;

            rv = ssl3_CompressMACEncryptRecord(ss->ssl3.cwSpec,
                                               ss->sec.isServer, IS_DTLS(ss),
                                               capRecordVersion, type,
                                               pIn + 1,
                                               contentLen - 1,
                                               &secondRecord);
            if (rv == SECSuccess) {
                PRINT_BUF(50, (ss, "send (encrypted) record data [2/2]:",
                               secondRecord.buf, secondRecord.len));
                wrBuf->len += secondRecord.len;
            }
        } else {
            if (!IS_DTLS(ss)) {
                /* cwSpec can only be set for retransmissions of DTLS handshake
                 * messages. */
                PORT_Assert(!cwSpec);
                if (ss->ssl3.cwSpec->version < SSL_LIBRARY_VERSION_TLS_1_3) {
                    rv = ssl3_CompressMACEncryptRecord(ss->ssl3.cwSpec,
                                                       ss->sec.isServer,
                                                       PR_FALSE,
                                                       capRecordVersion,
                                                       type, pIn,
                                                       contentLen, wrBuf);
                } else {
                    rv = tls13_ProtectRecord(ss, ss->ssl3.cwSpec, type, pIn,
                                             contentLen, wrBuf);
                }
            } else {
                /* TLS <= 1.2 and TLS 1.3 cases are both handled in
                 * dtls_CompressMACEncryptRecord. */
                rv = dtls_CompressMACEncryptRecord(ss, cwSpec,
                                                   type, pIn,
                                                   contentLen, wrBuf);
            }

            if (rv == SECSuccess) {
                PRINT_BUF(50, (ss, "send (encrypted) record data:",
                               wrBuf->buf, wrBuf->len));
            }
        }

    spec_locked_loser:
        ssl_ReleaseSpecReadLock(ss); /************************************/

        if (rv != SECSuccess)
            return SECFailure;

        pIn += contentLen;
        nIn -= contentLen;
        PORT_Assert(nIn >= 0);

        /* If there's still some previously saved ciphertext,
         * or the caller doesn't want us to send the data yet,
         * then add all our new ciphertext to the amount previously saved.
         */
        if ((ss->pendingBuf.len > 0) ||
            (flags & ssl_SEND_FLAG_FORCE_INTO_BUFFER)) {

            rv = ssl_SaveWriteData(ss, wrBuf->buf, wrBuf->len);
            if (rv != SECSuccess) {
                /* presumably a memory error, SEC_ERROR_NO_MEMORY */
                return SECFailure;
            }
            wrBuf->len = 0; /* All cipher text is saved away. */

            if (!(flags & ssl_SEND_FLAG_FORCE_INTO_BUFFER)) {
                PRInt32 sent;
                ss->handshakeBegun = 1;
                sent = ssl_SendSavedWriteData(ss);
                if (sent < 0 && PR_GetError() != PR_WOULD_BLOCK_ERROR) {
                    ssl_MapLowLevelError(SSL_ERROR_SOCKET_WRITE_FAILURE);
                    return SECFailure;
                }
                if (ss->pendingBuf.len) {
                    flags |= ssl_SEND_FLAG_FORCE_INTO_BUFFER;
                }
            }
        } else if (wrBuf->len > 0) {
            PRInt32 sent;
            ss->handshakeBegun = 1;
            sent = ssl_DefSend(ss, wrBuf->buf, wrBuf->len,
                               flags & ~ssl_SEND_FLAG_MASK);
            if (sent < 0) {
                if (PR_GetError() != PR_WOULD_BLOCK_ERROR) {
                    ssl_MapLowLevelError(SSL_ERROR_SOCKET_WRITE_FAILURE);
                    return SECFailure;
                }
                /* we got PR_WOULD_BLOCK_ERROR, which means none was sent. */
                sent = 0;
            }
            wrBuf->len -= sent;
            if (wrBuf->len) {
                if (IS_DTLS(ss)) {
                    /* DTLS just says no in this case. No buffering */
                    PR_SetError(PR_WOULD_BLOCK_ERROR, 0);
                    return SECFailure;
                }
                /* now take all the remaining unsent new ciphertext and
                 * append it to the buffer of previously unsent ciphertext.
                 */
                rv = ssl_SaveWriteData(ss, wrBuf->buf + sent, wrBuf->len);
                if (rv != SECSuccess) {
                    /* presumably a memory error, SEC_ERROR_NO_MEMORY */
                    return SECFailure;
                }
            }
        }
        totalSent += contentLen;
    }
    return totalSent;
}

#define SSL3_PENDING_HIGH_WATER 1024

/* Attempt to send the content of "in" in an SSL application_data record.
 * Returns "len" or SECFailure,   never SECWouldBlock, nor SECSuccess.
 */
int
ssl3_SendApplicationData(sslSocket *ss, const unsigned char *in,
                         PRInt32 len, PRInt32 flags)
{
    PRInt32 totalSent = 0;
    PRInt32 discarded = 0;

    PORT_Assert(ss->opt.noLocks || ssl_HaveXmitBufLock(ss));
    /* These flags for internal use only */
    PORT_Assert(!(flags & ssl_SEND_FLAG_NO_RETRANSMIT));
    if (len < 0 || !in) {
        PORT_SetError(PR_INVALID_ARGUMENT_ERROR);
        return SECFailure;
    }

    if (ss->pendingBuf.len > SSL3_PENDING_HIGH_WATER &&
        !ssl_SocketIsBlocking(ss)) {
        PORT_Assert(!ssl_SocketIsBlocking(ss));
        PORT_SetError(PR_WOULD_BLOCK_ERROR);
        return SECFailure;
    }

    if (ss->appDataBuffered && len) {
        PORT_Assert(in[0] == (unsigned char)(ss->appDataBuffered));
        if (in[0] != (unsigned char)(ss->appDataBuffered)) {
            PORT_SetError(PR_INVALID_ARGUMENT_ERROR);
            return SECFailure;
        }
        in++;
        len--;
        discarded = 1;
    }
    while (len > totalSent) {
        PRInt32 sent, toSend;

        if (totalSent > 0) {
            /*
             * The thread yield is intended to give the reader thread a
             * chance to get some cycles while the writer thread is in
             * the middle of a large application data write.  (See
             * Bugzilla bug 127740, comment #1.)
             */
            ssl_ReleaseXmitBufLock(ss);
            PR_Sleep(PR_INTERVAL_NO_WAIT); /* PR_Yield(); */
            ssl_GetXmitBufLock(ss);
        }
        toSend = PR_MIN(len - totalSent, MAX_FRAGMENT_LENGTH);
        /*
         * Note that the 0 epoch is OK because flags will never require
         * its use, as guaranteed by the PORT_Assert above.
         */
        sent = ssl3_SendRecord(ss, NULL, content_application_data,
                               in + totalSent, toSend, flags);
        if (sent < 0) {
            if (totalSent > 0 && PR_GetError() == PR_WOULD_BLOCK_ERROR) {
                PORT_Assert(ss->lastWriteBlocked);
                break;
            }
            return SECFailure; /* error code set by ssl3_SendRecord */
        }
        totalSent += sent;
        if (ss->pendingBuf.len) {
            /* must be a non-blocking socket */
            PORT_Assert(!ssl_SocketIsBlocking(ss));
            PORT_Assert(ss->lastWriteBlocked);
            break;
        }
    }
    if (ss->pendingBuf.len) {
        /* Must be non-blocking. */
        PORT_Assert(!ssl_SocketIsBlocking(ss));
        if (totalSent > 0) {
            ss->appDataBuffered = 0x100 | in[totalSent - 1];
        }

        totalSent = totalSent + discarded - 1;
        if (totalSent <= 0) {
            PORT_SetError(PR_WOULD_BLOCK_ERROR);
            totalSent = SECFailure;
        }
        return totalSent;
    }
    ss->appDataBuffered = 0;
    return totalSent + discarded;
}

/* Attempt to send buffered handshake messages.
 * This function returns SECSuccess or SECFailure, never SECWouldBlock.
 * Always set sendBuf.len to 0, even when returning SECFailure.
 *
 * Depending on whether we are doing DTLS or not, this either calls
 *
 * - ssl3_FlushHandshakeMessages if non-DTLS
 * - dtls_FlushHandshakeMessages if DTLS
 *
 * Called from SSL3_SendAlert(), ssl3_SendChangeCipherSpecs(),
 *             ssl3_AppendHandshake(), ssl3_SendClientHello(),
 *             ssl3_SendHelloRequest(), ssl3_SendServerHelloDone(),
 *             ssl3_SendFinished(),
 */
SECStatus
ssl3_FlushHandshake(sslSocket *ss, PRInt32 flags)
{
    if (IS_DTLS(ss)) {
        return dtls_FlushHandshakeMessages(ss, flags);
    } else {
        return ssl3_FlushHandshakeMessages(ss, flags);
    }
}

/* Attempt to send the content of sendBuf buffer in an SSL handshake record.
 * This function returns SECSuccess or SECFailure, never SECWouldBlock.
 * Always set sendBuf.len to 0, even when returning SECFailure.
 *
 * Called from ssl3_FlushHandshake
 */
static SECStatus
ssl3_FlushHandshakeMessages(sslSocket *ss, PRInt32 flags)
{
    static const PRInt32 allowedFlags = ssl_SEND_FLAG_FORCE_INTO_BUFFER |
                                        ssl_SEND_FLAG_CAP_RECORD_VERSION;
    PRInt32 count = -1;
    SECStatus rv;

    PORT_Assert(ss->opt.noLocks || ssl_HaveSSL3HandshakeLock(ss));
    PORT_Assert(ss->opt.noLocks || ssl_HaveXmitBufLock(ss));

    if (!ss->sec.ci.sendBuf.buf || !ss->sec.ci.sendBuf.len)
        return SECSuccess;

    /* only these flags are allowed */
    PORT_Assert(!(flags & ~allowedFlags));
    if ((flags & ~allowedFlags) != 0) {
        PORT_SetError(SEC_ERROR_INVALID_ARGS);
        return SECFailure;
    }
    count = ssl3_SendRecord(ss, NULL, content_handshake,
                            ss->sec.ci.sendBuf.buf,
                            ss->sec.ci.sendBuf.len, flags);
    if (count < 0) {
        int err = PORT_GetError();
        PORT_Assert(err != PR_WOULD_BLOCK_ERROR);
        if (err == PR_WOULD_BLOCK_ERROR) {
            PORT_SetError(SEC_ERROR_LIBRARY_FAILURE);
        }
        rv = SECFailure;
    } else if ((unsigned int)count < ss->sec.ci.sendBuf.len) {
        /* short write should never happen */
        PORT_Assert((unsigned int)count >= ss->sec.ci.sendBuf.len);
        PORT_SetError(SEC_ERROR_LIBRARY_FAILURE);
        rv = SECFailure;
    } else {
        rv = SECSuccess;
    }

    /* Whether we succeeded or failed, toss the old handshake data. */
    ss->sec.ci.sendBuf.len = 0;
    return rv;
}

/*
 * Called from ssl3_HandleAlert and from ssl3_HandleCertificate when
 * the remote client sends a negative response to our certificate request.
 * Returns SECFailure if the application has required client auth.
 *         SECSuccess otherwise.
 */
static SECStatus
ssl3_HandleNoCertificate(sslSocket *ss)
{
    if (ss->sec.peerCert != NULL) {
        if (ss->sec.peerKey != NULL) {
            SECKEY_DestroyPublicKey(ss->sec.peerKey);
            ss->sec.peerKey = NULL;
        }
        CERT_DestroyCertificate(ss->sec.peerCert);
        ss->sec.peerCert = NULL;
    }
    ssl3_CleanupPeerCerts(ss);

    /* If the server has required client-auth blindly but doesn't
     * actually look at the certificate it won't know that no
     * certificate was presented so we shutdown the socket to ensure
     * an error.  We only do this if we haven't already completed the
     * first handshake because if we're redoing the handshake we
     * know the server is paying attention to the certificate.
     */
    if ((ss->opt.requireCertificate == SSL_REQUIRE_ALWAYS) ||
        (!ss->firstHsDone &&
         (ss->opt.requireCertificate == SSL_REQUIRE_FIRST_HANDSHAKE))) {
        PRFileDesc *lower;

        ss->sec.uncache(ss->sec.ci.sid);
        SSL3_SendAlert(ss, alert_fatal, bad_certificate);

        lower = ss->fd->lower;
#ifdef _WIN32
        lower->methods->shutdown(lower, PR_SHUTDOWN_SEND);
#else
        lower->methods->shutdown(lower, PR_SHUTDOWN_BOTH);
#endif
        PORT_SetError(SSL_ERROR_NO_CERTIFICATE);
        return SECFailure;
    }
    return SECSuccess;
}

/************************************************************************
 * Alerts
 */

/*
** Acquires both handshake and XmitBuf locks.
** Called from: ssl3_IllegalParameter   <-
**              ssl3_HandshakeFailure   <-
**              ssl3_HandleAlert    <- ssl3_HandleRecord.
**              ssl3_HandleChangeCipherSpecs <- ssl3_HandleRecord
**              ssl3_ConsumeHandshakeVariable <-
**              ssl3_HandleHelloRequest <-
**              ssl3_HandleServerHello  <-
**              ssl3_HandleServerKeyExchange <-
**              ssl3_HandleCertificateRequest <-
**              ssl3_HandleServerHelloDone <-
**              ssl3_HandleClientHello  <-
**              ssl3_HandleV2ClientHello <-
**              ssl3_HandleCertificateVerify <-
**              ssl3_HandleClientKeyExchange <-
**              ssl3_HandleCertificate  <-
**              ssl3_HandleFinished <-
**              ssl3_HandleHandshakeMessage <-
**              ssl3_HandlePostHelloHandshakeMessage <-
**              ssl3_HandleRecord   <-
**
*/
SECStatus
SSL3_SendAlert(sslSocket *ss, SSL3AlertLevel level, SSL3AlertDescription desc)
{
    PRUint8 bytes[2];
    SECStatus rv;

    SSL_TRC(3, ("%d: SSL3[%d]: send alert record, level=%d desc=%d",
                SSL_GETPID(), ss->fd, level, desc));

    bytes[0] = level;
    bytes[1] = desc;

    ssl_GetSSL3HandshakeLock(ss);
    if (level == alert_fatal) {
        if (!ss->opt.noCache && ss->sec.ci.sid) {
            ss->sec.uncache(ss->sec.ci.sid);
        }
    }
    ssl_GetXmitBufLock(ss);
    rv = ssl3_FlushHandshake(ss, ssl_SEND_FLAG_FORCE_INTO_BUFFER);
    if (rv == SECSuccess) {
        PRInt32 sent;
        sent = ssl3_SendRecord(ss, NULL, content_alert, bytes, 2,
                               (desc == no_certificate) ? ssl_SEND_FLAG_FORCE_INTO_BUFFER : 0);
        rv = (sent >= 0) ? SECSuccess : (SECStatus)sent;
    }
    if (level == alert_fatal) {
        ss->ssl3.fatalAlertSent = PR_TRUE;
    }
    ssl_ReleaseXmitBufLock(ss);
    ssl_ReleaseSSL3HandshakeLock(ss);
    return rv; /* error set by ssl3_FlushHandshake or ssl3_SendRecord */
}

/*
 * Send illegal_parameter alert.  Set generic error number.
 */
static SECStatus
ssl3_IllegalParameter(sslSocket *ss)
{
    (void)SSL3_SendAlert(ss, alert_fatal, illegal_parameter);
    PORT_SetError(ss->sec.isServer ? SSL_ERROR_BAD_CLIENT
                                   : SSL_ERROR_BAD_SERVER);
    return SECFailure;
}

/*
 * Send handshake_Failure alert.  Set generic error number.
 */
static SECStatus
ssl3_HandshakeFailure(sslSocket *ss)
{
    (void)SSL3_SendAlert(ss, alert_fatal, handshake_failure);
    PORT_SetError(ss->sec.isServer ? SSL_ERROR_BAD_CLIENT
                                   : SSL_ERROR_BAD_SERVER);
    return SECFailure;
}

static void
ssl3_SendAlertForCertError(sslSocket *ss, PRErrorCode errCode)
{
    SSL3AlertDescription desc = bad_certificate;
    PRBool isTLS = ss->version >= SSL_LIBRARY_VERSION_3_1_TLS;

    switch (errCode) {
        case SEC_ERROR_LIBRARY_FAILURE:
            desc = unsupported_certificate;
            break;
        case SEC_ERROR_EXPIRED_CERTIFICATE:
            desc = certificate_expired;
            break;
        case SEC_ERROR_REVOKED_CERTIFICATE:
            desc = certificate_revoked;
            break;
        case SEC_ERROR_INADEQUATE_KEY_USAGE:
        case SEC_ERROR_INADEQUATE_CERT_TYPE:
            desc = certificate_unknown;
            break;
        case SEC_ERROR_UNTRUSTED_CERT:
            desc = isTLS ? access_denied : certificate_unknown;
            break;
        case SEC_ERROR_UNKNOWN_ISSUER:
        case SEC_ERROR_UNTRUSTED_ISSUER:
            desc = isTLS ? unknown_ca : certificate_unknown;
            break;
        case SEC_ERROR_EXPIRED_ISSUER_CERTIFICATE:
            desc = isTLS ? unknown_ca : certificate_expired;
            break;

        case SEC_ERROR_CERT_NOT_IN_NAME_SPACE:
        case SEC_ERROR_PATH_LEN_CONSTRAINT_INVALID:
        case SEC_ERROR_CA_CERT_INVALID:
        case SEC_ERROR_BAD_SIGNATURE:
        default:
            desc = bad_certificate;
            break;
    }
    SSL_DBG(("%d: SSL3[%d]: peer certificate is no good: error=%d",
             SSL_GETPID(), ss->fd, errCode));

    (void)SSL3_SendAlert(ss, alert_fatal, desc);
}

/*
 * Send decode_error alert.  Set generic error number.
 */
SECStatus
ssl3_DecodeError(sslSocket *ss)
{
    (void)SSL3_SendAlert(ss, alert_fatal,
                         ss->version > SSL_LIBRARY_VERSION_3_0 ? decode_error
                                                               : illegal_parameter);
    PORT_SetError(ss->sec.isServer ? SSL_ERROR_BAD_CLIENT
                                   : SSL_ERROR_BAD_SERVER);
    return SECFailure;
}

/* Called from ssl3_HandleRecord.
** Caller must hold both RecvBuf and Handshake locks.
*/
static SECStatus
ssl3_HandleAlert(sslSocket *ss, sslBuffer *buf)
{
    SSL3AlertLevel level;
    SSL3AlertDescription desc;
    int error;

    PORT_Assert(ss->opt.noLocks || ssl_HaveRecvBufLock(ss));
    PORT_Assert(ss->opt.noLocks || ssl_HaveSSL3HandshakeLock(ss));

    SSL_TRC(3, ("%d: SSL3[%d]: handle alert record", SSL_GETPID(), ss->fd));

    if (buf->len != 2) {
        (void)ssl3_DecodeError(ss);
        PORT_SetError(SSL_ERROR_RX_MALFORMED_ALERT);
        return SECFailure;
    }
    level = (SSL3AlertLevel)buf->buf[0];
    desc = (SSL3AlertDescription)buf->buf[1];
    buf->len = 0;
    SSL_TRC(5, ("%d: SSL3[%d] received alert, level = %d, description = %d",
                SSL_GETPID(), ss->fd, level, desc));

    switch (desc) {
        case close_notify:
            ss->recvdCloseNotify = 1;
            error = SSL_ERROR_CLOSE_NOTIFY_ALERT;
            break;
        case unexpected_message:
            error = SSL_ERROR_HANDSHAKE_UNEXPECTED_ALERT;
            break;
        case bad_record_mac:
            error = SSL_ERROR_BAD_MAC_ALERT;
            break;
        case decryption_failed_RESERVED:
            error = SSL_ERROR_DECRYPTION_FAILED_ALERT;
            break;
        case record_overflow:
            error = SSL_ERROR_RECORD_OVERFLOW_ALERT;
            break;
        case decompression_failure:
            error = SSL_ERROR_DECOMPRESSION_FAILURE_ALERT;
            break;
        case handshake_failure:
            error = SSL_ERROR_HANDSHAKE_FAILURE_ALERT;
            break;
        case no_certificate:
            error = SSL_ERROR_NO_CERTIFICATE;
            break;
        case bad_certificate:
            error = SSL_ERROR_BAD_CERT_ALERT;
            break;
        case unsupported_certificate:
            error = SSL_ERROR_UNSUPPORTED_CERT_ALERT;
            break;
        case certificate_revoked:
            error = SSL_ERROR_REVOKED_CERT_ALERT;
            break;
        case certificate_expired:
            error = SSL_ERROR_EXPIRED_CERT_ALERT;
            break;
        case certificate_unknown:
            error = SSL_ERROR_CERTIFICATE_UNKNOWN_ALERT;
            break;
        case illegal_parameter:
            error = SSL_ERROR_ILLEGAL_PARAMETER_ALERT;
            break;
        case inappropriate_fallback:
            error = SSL_ERROR_INAPPROPRIATE_FALLBACK_ALERT;
            break;

        /* All alerts below are TLS only. */
        case unknown_ca:
            error = SSL_ERROR_UNKNOWN_CA_ALERT;
            break;
        case access_denied:
            error = SSL_ERROR_ACCESS_DENIED_ALERT;
            break;
        case decode_error:
            error = SSL_ERROR_DECODE_ERROR_ALERT;
            break;
        case decrypt_error:
            error = SSL_ERROR_DECRYPT_ERROR_ALERT;
            break;
        case export_restriction:
            error = SSL_ERROR_EXPORT_RESTRICTION_ALERT;
            break;
        case protocol_version:
            error = SSL_ERROR_PROTOCOL_VERSION_ALERT;
            break;
        case insufficient_security:
            error = SSL_ERROR_INSUFFICIENT_SECURITY_ALERT;
            break;
        case internal_error:
            error = SSL_ERROR_INTERNAL_ERROR_ALERT;
            break;
        case user_canceled:
            error = SSL_ERROR_USER_CANCELED_ALERT;
            break;
        case no_renegotiation:
            error = SSL_ERROR_NO_RENEGOTIATION_ALERT;
            break;

        /* Alerts for TLS client hello extensions */
        case missing_extension:
            error = SSL_ERROR_MISSING_EXTENSION_ALERT;
            break;
        case unsupported_extension:
            error = SSL_ERROR_UNSUPPORTED_EXTENSION_ALERT;
            break;
        case certificate_unobtainable:
            error = SSL_ERROR_CERTIFICATE_UNOBTAINABLE_ALERT;
            break;
        case unrecognized_name:
            error = SSL_ERROR_UNRECOGNIZED_NAME_ALERT;
            break;
        case bad_certificate_status_response:
            error = SSL_ERROR_BAD_CERT_STATUS_RESPONSE_ALERT;
            break;
        case bad_certificate_hash_value:
            error = SSL_ERROR_BAD_CERT_HASH_VALUE_ALERT;
            break;
        case end_of_early_data:
            error = SSL_ERROR_END_OF_EARLY_DATA_ALERT;
            break;
        default:
            error = SSL_ERROR_RX_UNKNOWN_ALERT;
            break;
    }
    if ((ss->version >= SSL_LIBRARY_VERSION_TLS_1_3) &&
        (ss->ssl3.hs.ws != wait_server_hello)) {
        /* TLS 1.3 requires all but "end of data" alerts to be
         * treated as fatal. */
        switch (desc) {
            case close_notify:
            case user_canceled:
            case end_of_early_data:
                break;
            default:
                level = alert_fatal;
        }
    }
    if (level == alert_fatal) {
        if (!ss->opt.noCache) {
            ss->sec.uncache(ss->sec.ci.sid);
        }
        if ((ss->ssl3.hs.ws == wait_server_hello) &&
            (desc == handshake_failure)) {
            /* XXX This is a hack.  We're assuming that any handshake failure
             * XXX on the client hello is a failure to match ciphers.
             */
            error = SSL_ERROR_NO_CYPHER_OVERLAP;
        }
        PORT_SetError(error);
        return SECFailure;
    }
    if (desc == end_of_early_data) {
        return tls13_HandleEndOfEarlyData(ss);
    }
    if ((desc == no_certificate) && (ss->ssl3.hs.ws == wait_client_cert)) {
        /* I'm a server. I've requested a client cert. He hasn't got one. */
        SECStatus rv;

        PORT_Assert(ss->sec.isServer);
        ss->ssl3.hs.ws = wait_client_key;
        rv = ssl3_HandleNoCertificate(ss);
        return rv;
    }
    return SECSuccess;
}

/*
 * Change Cipher Specs
 * Called from ssl3_HandleServerHelloDone,
 *             ssl3_HandleClientHello,
 * and         ssl3_HandleFinished
 *
 * Acquires and releases spec write lock, to protect switching the current
 * and pending write spec pointers.
 */

static SECStatus
ssl3_SendChangeCipherSpecs(sslSocket *ss)
{
    PRUint8 change = change_cipher_spec_choice;
    ssl3CipherSpec *pwSpec;
    SECStatus rv;
    PRInt32 sent;

    SSL_TRC(3, ("%d: SSL3[%d]: send change_cipher_spec record",
                SSL_GETPID(), ss->fd));

    PORT_Assert(ss->opt.noLocks || ssl_HaveXmitBufLock(ss));
    PORT_Assert(ss->opt.noLocks || ssl_HaveSSL3HandshakeLock(ss));

    rv = ssl3_FlushHandshake(ss, ssl_SEND_FLAG_FORCE_INTO_BUFFER);
    if (rv != SECSuccess) {
        return rv; /* error code set by ssl3_FlushHandshake */
    }
    if (!IS_DTLS(ss)) {
        sent = ssl3_SendRecord(ss, NULL, content_change_cipher_spec, &change, 1,
                               ssl_SEND_FLAG_FORCE_INTO_BUFFER);
        if (sent < 0) {
            return (SECStatus)sent; /* error code set by ssl3_SendRecord */
        }
    } else {
        rv = dtls_QueueMessage(ss, content_change_cipher_spec, &change, 1);
        if (rv != SECSuccess) {
            return rv;
        }
    }

    /* swap the pending and current write specs. */
    ssl_GetSpecWriteLock(ss); /**************************************/
    pwSpec = ss->ssl3.pwSpec;

    ss->ssl3.pwSpec = ss->ssl3.cwSpec;
    ss->ssl3.cwSpec = pwSpec;

    SSL_TRC(3, ("%d: SSL3[%d] Set Current Write Cipher Suite to Pending",
                SSL_GETPID(), ss->fd));

    /* We need to free up the contexts, keys and certs ! */
    /* If we are really through with the old cipher spec
     * (Both the read and write sides have changed) destroy it.
     */
    if (ss->ssl3.prSpec == ss->ssl3.pwSpec) {
        if (!IS_DTLS(ss)) {
            ssl3_DestroyCipherSpec(ss->ssl3.pwSpec, PR_FALSE /*freeSrvName*/);
        } else {
            /* With DTLS, we need to set a holddown timer in case the final
             * message got lost */
            rv = dtls_StartHolddownTimer(ss);
        }
    }
    ssl_ReleaseSpecWriteLock(ss); /**************************************/

    return rv;
}

/* Called from ssl3_HandleRecord.
** Caller must hold both RecvBuf and Handshake locks.
 *
 * Acquires and releases spec write lock, to protect switching the current
 * and pending write spec pointers.
*/
static SECStatus
ssl3_HandleChangeCipherSpecs(sslSocket *ss, sslBuffer *buf)
{
    ssl3CipherSpec *prSpec;
    SSL3WaitState ws = ss->ssl3.hs.ws;
    SSL3ChangeCipherSpecChoice change;

    PORT_Assert(ss->opt.noLocks || ssl_HaveRecvBufLock(ss));
    PORT_Assert(ss->opt.noLocks || ssl_HaveSSL3HandshakeLock(ss));

    SSL_TRC(3, ("%d: SSL3[%d]: handle change_cipher_spec record",
                SSL_GETPID(), ss->fd));

    if (ws != wait_change_cipher) {
        if (IS_DTLS(ss)) {
            /* Ignore this because it's out of order. */
            SSL_TRC(3, ("%d: SSL3[%d]: discard out of order "
                        "DTLS change_cipher_spec",
                        SSL_GETPID(), ss->fd));
            buf->len = 0;
            return SECSuccess;
        }
        (void)SSL3_SendAlert(ss, alert_fatal, unexpected_message);
        PORT_SetError(SSL_ERROR_RX_UNEXPECTED_CHANGE_CIPHER);
        return SECFailure;
    }
    /* Handshake messages should not span ChangeCipherSpec. */
    if (ss->ssl3.hs.header_bytes) {
        (void)SSL3_SendAlert(ss, alert_fatal, unexpected_message);
        PORT_SetError(SSL_ERROR_RX_UNEXPECTED_CHANGE_CIPHER);
        return SECFailure;
    }
    if (buf->len != 1) {
        (void)ssl3_DecodeError(ss);
        PORT_SetError(SSL_ERROR_RX_MALFORMED_CHANGE_CIPHER);
        return SECFailure;
    }
    change = (SSL3ChangeCipherSpecChoice)buf->buf[0];
    if (change != change_cipher_spec_choice) {
        /* illegal_parameter is correct here for both SSL3 and TLS. */
        (void)ssl3_IllegalParameter(ss);
        PORT_SetError(SSL_ERROR_RX_MALFORMED_CHANGE_CIPHER);
        return SECFailure;
    }
    buf->len = 0;

    /* Swap the pending and current read specs. */
    ssl_GetSpecWriteLock(ss); /*************************************/
    prSpec = ss->ssl3.prSpec;

    ss->ssl3.prSpec = ss->ssl3.crSpec;
    ss->ssl3.crSpec = prSpec;
    ss->ssl3.hs.ws = wait_finished;

    SSL_TRC(3, ("%d: SSL3[%d] Set Current Read Cipher Suite to Pending",
                SSL_GETPID(), ss->fd));

    /* If we are really through with the old cipher prSpec
     * (Both the read and write sides have changed) destroy it.
     */
    if (ss->ssl3.prSpec == ss->ssl3.pwSpec) {
        ssl3_DestroyCipherSpec(ss->ssl3.prSpec, PR_FALSE /*freeSrvName*/);
    }
    ssl_ReleaseSpecWriteLock(ss); /*************************************/
    return SECSuccess;
}

static CK_MECHANISM_TYPE
ssl3_GetMgfMechanismByHashType(SSLHashType hash)
{
    switch (hash) {
        case ssl_hash_sha256:
            return CKG_MGF1_SHA256;
        case ssl_hash_sha384:
            return CKG_MGF1_SHA384;
        case ssl_hash_sha512:
            return CKG_MGF1_SHA512;
        default:
            PORT_Assert(0);
    }
    return CKG_MGF1_SHA256;
}

/* Function valid for >= TLS 1.2, only. */
static CK_MECHANISM_TYPE
ssl3_GetHashMechanismByHashType(SSLHashType hashType)
{
    switch (hashType) {
        case ssl_hash_sha512:
            return CKM_SHA512;
        case ssl_hash_sha384:
            return CKM_SHA384;
        case ssl_hash_sha256:
        case ssl_hash_none:
            /* ssl_hash_none is for pre-1.2 suites, which use SHA-256. */
            return CKM_SHA256;
        case ssl_hash_sha1:
            return CKM_SHA_1;
        default:
            PORT_Assert(0);
    }
    return CKM_SHA256;
}

/* Function valid for >= TLS 1.2, only. */
static CK_MECHANISM_TYPE
ssl3_GetPrfHashMechanism(sslSocket *ss)
{
    return ssl3_GetHashMechanismByHashType(ss->ssl3.hs.suite_def->prf_hash);
}

static SSLHashType
ssl3_GetSuitePrfHash(sslSocket *ss)
{
    /* ssl_hash_none is for pre-1.2 suites, which use SHA-256. */
    if (ss->ssl3.hs.suite_def->prf_hash == ssl_hash_none) {
        return ssl_hash_sha256;
    }
    return ss->ssl3.hs.suite_def->prf_hash;
}

/* This method completes the derivation of the MS from the PMS.
**
** 1. Derive the MS, if possible, else return an error.
**
** 2. Check the version if |pms_version| is non-zero and if wrong,
**    return an error.
**
** 3. If |msp| is nonzero, return MS in |*msp|.

** Called from:
**   ssl3_ComputeMasterSecretInt
**   tls_ComputeExtendedMasterSecretInt
*/
static SECStatus
ssl3_ComputeMasterSecretFinish(sslSocket *ss,
                               CK_MECHANISM_TYPE master_derive,
                               CK_MECHANISM_TYPE key_derive,
                               CK_VERSION *pms_version,
                               SECItem *params, CK_FLAGS keyFlags,
                               PK11SymKey *pms, PK11SymKey **msp)
{
    PK11SymKey *ms = NULL;

    ms = PK11_DeriveWithFlags(pms, master_derive,
                              params, key_derive,
                              CKA_DERIVE, 0, keyFlags);
    if (!ms) {
        ssl_MapLowLevelError(SSL_ERROR_SESSION_KEY_GEN_FAILURE);
        return SECFailure;
    }

    if (pms_version && ss->opt.detectRollBack) {
        SSL3ProtocolVersion client_version;
        client_version = pms_version->major << 8 | pms_version->minor;

        if (IS_DTLS(ss)) {
            client_version = dtls_DTLSVersionToTLSVersion(client_version);
        }

        if (client_version != ss->clientHelloVersion) {
            /* Destroy MS.  Version roll-back detected. */
            PK11_FreeSymKey(ms);
            ssl_MapLowLevelError(SSL_ERROR_SESSION_KEY_GEN_FAILURE);
            return SECFailure;
        }
    }

    if (msp) {
        *msp = ms;
    } else {
        PK11_FreeSymKey(ms);
    }

    return SECSuccess;
}

/*  Compute the ordinary (pre draft-ietf-tls-session-hash) master
 ** secret and return it in |*msp|.
 **
 ** Called from: ssl3_ComputeMasterSecret
 */
static SECStatus
ssl3_ComputeMasterSecretInt(sslSocket *ss, PK11SymKey *pms,
                            PK11SymKey **msp)
{
    ssl3CipherSpec *pwSpec = ss->ssl3.pwSpec;
    unsigned char *cr = (unsigned char *)&ss->ssl3.hs.client_random;
    unsigned char *sr = (unsigned char *)&ss->ssl3.hs.server_random;
    PRBool isTLS = (PRBool)(pwSpec->version > SSL_LIBRARY_VERSION_3_0);
    PRBool isTLS12 =
        (PRBool)(isTLS && pwSpec->version >= SSL_LIBRARY_VERSION_TLS_1_2);
    /*
     * Whenever isDH is true, we need to use CKM_TLS_MASTER_KEY_DERIVE_DH
     * which, unlike CKM_TLS_MASTER_KEY_DERIVE, converts arbitrary size
     * data into a 48-byte value, and does not expect to return the version.
     */
    PRBool isDH = (PRBool)((ss->ssl3.hs.kea_def->exchKeyType == ssl_kea_dh) ||
                           (ss->ssl3.hs.kea_def->exchKeyType == ssl_kea_ecdh));
    CK_MECHANISM_TYPE master_derive;
    CK_MECHANISM_TYPE key_derive;
    SECItem params;
    CK_FLAGS keyFlags;
    CK_VERSION pms_version;
    CK_VERSION *pms_version_ptr = NULL;
    /* master_params may be used as a CK_SSL3_MASTER_KEY_DERIVE_PARAMS */
    CK_TLS12_MASTER_KEY_DERIVE_PARAMS master_params;
    unsigned int master_params_len;

    if (isTLS12) {
        if (isDH)
            master_derive = CKM_TLS12_MASTER_KEY_DERIVE_DH;
        else
            master_derive = CKM_TLS12_MASTER_KEY_DERIVE;
        key_derive = CKM_TLS12_KEY_AND_MAC_DERIVE;
        keyFlags = CKF_SIGN | CKF_VERIFY;
    } else if (isTLS) {
        if (isDH)
            master_derive = CKM_TLS_MASTER_KEY_DERIVE_DH;
        else
            master_derive = CKM_TLS_MASTER_KEY_DERIVE;
        key_derive = CKM_TLS_KEY_AND_MAC_DERIVE;
        keyFlags = CKF_SIGN | CKF_VERIFY;
    } else {
        if (isDH)
            master_derive = CKM_SSL3_MASTER_KEY_DERIVE_DH;
        else
            master_derive = CKM_SSL3_MASTER_KEY_DERIVE;
        key_derive = CKM_SSL3_KEY_AND_MAC_DERIVE;
        keyFlags = 0;
    }

    if (!isDH) {
        pms_version_ptr = &pms_version;
    }

    master_params.pVersion = pms_version_ptr;
    master_params.RandomInfo.pClientRandom = cr;
    master_params.RandomInfo.ulClientRandomLen = SSL3_RANDOM_LENGTH;
    master_params.RandomInfo.pServerRandom = sr;
    master_params.RandomInfo.ulServerRandomLen = SSL3_RANDOM_LENGTH;
    if (isTLS12) {
        master_params.prfHashMechanism = ssl3_GetPrfHashMechanism(ss);
        master_params_len = sizeof(CK_TLS12_MASTER_KEY_DERIVE_PARAMS);
    } else {
        /* prfHashMechanism is not relevant with this PRF */
        master_params_len = sizeof(CK_SSL3_MASTER_KEY_DERIVE_PARAMS);
    }

    params.data = (unsigned char *)&master_params;
    params.len = master_params_len;

    return ssl3_ComputeMasterSecretFinish(ss, master_derive, key_derive,
                                          pms_version_ptr, &params,
                                          keyFlags, pms, msp);
}

/* Compute the draft-ietf-tls-session-hash master
** secret and return it in |*msp|.
**
** Called from: ssl3_ComputeMasterSecret
*/
static SECStatus
tls_ComputeExtendedMasterSecretInt(sslSocket *ss, PK11SymKey *pms,
                                   PK11SymKey **msp)
{
    ssl3CipherSpec *pwSpec = ss->ssl3.pwSpec;
    CK_NSS_TLS_EXTENDED_MASTER_KEY_DERIVE_PARAMS extended_master_params;
    SSL3Hashes hashes;
    /*
     * Determine whether to use the DH/ECDH or RSA derivation modes.
     */
    /*
     * TODO(ekr@rtfm.com): Verify that the slot can handle this key expansion
     * mode. Bug 1198298 */
    PRBool isDH = (PRBool)((ss->ssl3.hs.kea_def->exchKeyType == ssl_kea_dh) ||
                           (ss->ssl3.hs.kea_def->exchKeyType == ssl_kea_ecdh));
    CK_MECHANISM_TYPE master_derive;
    CK_MECHANISM_TYPE key_derive;
    SECItem params;
    const CK_FLAGS keyFlags = CKF_SIGN | CKF_VERIFY;
    CK_VERSION pms_version;
    CK_VERSION *pms_version_ptr = NULL;
    SECStatus rv;

    rv = ssl3_ComputeHandshakeHashes(ss, pwSpec, &hashes, 0);
    if (rv != SECSuccess) {
        PORT_Assert(0); /* Should never fail */
        ssl_MapLowLevelError(SSL_ERROR_SESSION_KEY_GEN_FAILURE);
        return SECFailure;
    }

    if (isDH) {
        master_derive = CKM_NSS_TLS_EXTENDED_MASTER_KEY_DERIVE_DH;
    } else {
        master_derive = CKM_NSS_TLS_EXTENDED_MASTER_KEY_DERIVE;
        pms_version_ptr = &pms_version;
    }

    if (pwSpec->version >= SSL_LIBRARY_VERSION_TLS_1_2) {
        /* TLS 1.2+ */
        extended_master_params.prfHashMechanism = ssl3_GetPrfHashMechanism(ss);
        key_derive = CKM_TLS12_KEY_AND_MAC_DERIVE;
    } else {
        /* TLS < 1.2 */
        extended_master_params.prfHashMechanism = CKM_TLS_PRF;
        key_derive = CKM_TLS_KEY_AND_MAC_DERIVE;
    }

    extended_master_params.pVersion = pms_version_ptr;
    extended_master_params.pSessionHash = hashes.u.raw;
    extended_master_params.ulSessionHashLen = hashes.len;

    params.data = (unsigned char *)&extended_master_params;
    params.len = sizeof extended_master_params;

    return ssl3_ComputeMasterSecretFinish(ss, master_derive, key_derive,
                                          pms_version_ptr, &params,
                                          keyFlags, pms, msp);
}

/* Wrapper method to compute the master secret and return it in |*msp|.
**
** Called from ssl3_ComputeMasterSecret
*/
static SECStatus
ssl3_ComputeMasterSecret(sslSocket *ss, PK11SymKey *pms,
                         PK11SymKey **msp)
{
    PORT_Assert(pms != NULL);
    PORT_Assert(ss->opt.noLocks || ssl_HaveSSL3HandshakeLock(ss));
    PORT_Assert(ss->ssl3.prSpec == ss->ssl3.pwSpec);

    if (ssl3_ExtensionNegotiated(ss, ssl_extended_master_secret_xtn)) {
        return tls_ComputeExtendedMasterSecretInt(ss, pms, msp);
    } else {
        return ssl3_ComputeMasterSecretInt(ss, pms, msp);
    }
}

/* This method uses PKCS11 to derive the MS from the PMS, where PMS
** is a PKCS11 symkey. We call ssl3_ComputeMasterSecret to do the
** computations and then modify the pwSpec->state as a side effect.
**
** This is used in all cases except the "triple bypass" with RSA key
** exchange.
**
** Called from ssl3_InitPendingCipherSpec.   prSpec is pwSpec.
*/
static SECStatus
ssl3_DeriveMasterSecret(sslSocket *ss, PK11SymKey *pms)
{
    SECStatus rv;
    PK11SymKey *ms = NULL;
    ssl3CipherSpec *pwSpec = ss->ssl3.pwSpec;

    PORT_Assert(ss->opt.noLocks || ssl_HaveSSL3HandshakeLock(ss));
    PORT_Assert(ss->opt.noLocks || ssl_HaveSpecWriteLock(ss));
    PORT_Assert(ss->ssl3.prSpec == ss->ssl3.pwSpec);

    if (pms) {
        rv = ssl3_ComputeMasterSecret(ss, pms, &ms);
        pwSpec->master_secret = ms;
        if (rv != SECSuccess)
            return rv;
    }

    return SECSuccess;
}

/*
 * Derive encryption and MAC Keys (and IVs) from master secret
 * Sets a useful error code when returning SECFailure.
 *
 * Called only from ssl3_InitPendingCipherSpec(),
 * which in turn is called from
 *              ssl3_SendRSAClientKeyExchange    (for Full handshake)
 *              ssl3_SendDHClientKeyExchange     (for Full handshake)
 *              ssl3_HandleClientKeyExchange    (for Full handshake)
 *              ssl3_HandleServerHello          (for session restart)
 *              ssl3_HandleClientHello          (for session restart)
 * Caller MUST hold the specWriteLock, and SSL3HandshakeLock.
 * ssl3_InitPendingCipherSpec does that.
 *
 */
static SECStatus
ssl3_DeriveConnectionKeys(sslSocket *ss)
{
    ssl3CipherSpec *pwSpec = ss->ssl3.pwSpec;
    unsigned char *cr = (unsigned char *)&ss->ssl3.hs.client_random;
    unsigned char *sr = (unsigned char *)&ss->ssl3.hs.server_random;
    PRBool isTLS = (PRBool)(pwSpec->version > SSL_LIBRARY_VERSION_3_0);
    PRBool isTLS12 =
        (PRBool)(isTLS && pwSpec->version >= SSL_LIBRARY_VERSION_TLS_1_2);
    const ssl3BulkCipherDef *cipher_def = pwSpec->cipher_def;
    PK11SlotInfo *slot = NULL;
    PK11SymKey *symKey = NULL;
    void *pwArg = ss->pkcs11PinArg;
    int keySize;
    CK_TLS12_KEY_MAT_PARAMS key_material_params; /* may be used as a
                                                  * CK_SSL3_KEY_MAT_PARAMS */
    unsigned int key_material_params_len;
    CK_SSL3_KEY_MAT_OUT returnedKeys;
    CK_MECHANISM_TYPE key_derive;
    CK_MECHANISM_TYPE bulk_mechanism;
    SSLCipherAlgorithm calg;
    SECItem params;
    PRBool skipKeysAndIVs = (PRBool)(cipher_def->calg == calg_null);

    PORT_Assert(ss->opt.noLocks || ssl_HaveSSL3HandshakeLock(ss));
    PORT_Assert(ss->opt.noLocks || ssl_HaveSpecWriteLock(ss));
    PORT_Assert(ss->ssl3.prSpec == ss->ssl3.pwSpec);

    if (!pwSpec->master_secret) {
        PORT_SetError(SSL_ERROR_SESSION_KEY_GEN_FAILURE);
        return SECFailure;
    }
    /*
     * generate the key material
     */
    key_material_params.ulMacSizeInBits = pwSpec->mac_size * BPB;
    key_material_params.ulKeySizeInBits = cipher_def->secret_key_size * BPB;
    key_material_params.ulIVSizeInBits = cipher_def->iv_size * BPB;
    if (cipher_def->type == type_block &&
        pwSpec->version >= SSL_LIBRARY_VERSION_TLS_1_1) {
        /* Block ciphers in >= TLS 1.1 use a per-record, explicit IV. */
        key_material_params.ulIVSizeInBits = 0;
        memset(pwSpec->client.write_iv, 0, cipher_def->iv_size);
        memset(pwSpec->server.write_iv, 0, cipher_def->iv_size);
    }

    key_material_params.bIsExport = PR_FALSE;
    key_material_params.RandomInfo.pClientRandom = cr;
    key_material_params.RandomInfo.ulClientRandomLen = SSL3_RANDOM_LENGTH;
    key_material_params.RandomInfo.pServerRandom = sr;
    key_material_params.RandomInfo.ulServerRandomLen = SSL3_RANDOM_LENGTH;
    key_material_params.pReturnedKeyMaterial = &returnedKeys;

    returnedKeys.pIVClient = pwSpec->client.write_iv;
    returnedKeys.pIVServer = pwSpec->server.write_iv;
    keySize = cipher_def->key_size;

    if (skipKeysAndIVs) {
        keySize = 0;
        key_material_params.ulKeySizeInBits = 0;
        key_material_params.ulIVSizeInBits = 0;
        returnedKeys.pIVClient = NULL;
        returnedKeys.pIVServer = NULL;
    }

    calg = cipher_def->calg;
    bulk_mechanism = ssl3_Alg2Mech(calg);

    if (isTLS12) {
        key_derive = CKM_TLS12_KEY_AND_MAC_DERIVE;
        key_material_params.prfHashMechanism = ssl3_GetPrfHashMechanism(ss);
        key_material_params_len = sizeof(CK_TLS12_KEY_MAT_PARAMS);
    } else if (isTLS) {
        key_derive = CKM_TLS_KEY_AND_MAC_DERIVE;
        key_material_params_len = sizeof(CK_SSL3_KEY_MAT_PARAMS);
    } else {
        key_derive = CKM_SSL3_KEY_AND_MAC_DERIVE;
        key_material_params_len = sizeof(CK_SSL3_KEY_MAT_PARAMS);
    }

    params.data = (unsigned char *)&key_material_params;
    params.len = key_material_params_len;

    /* CKM_SSL3_KEY_AND_MAC_DERIVE is defined to set ENCRYPT, DECRYPT, and
     * DERIVE by DEFAULT */
    symKey = PK11_Derive(pwSpec->master_secret, key_derive, &params,
                         bulk_mechanism, CKA_ENCRYPT, keySize);
    if (!symKey) {
        ssl_MapLowLevelError(SSL_ERROR_SESSION_KEY_GEN_FAILURE);
        return SECFailure;
    }
    /* we really should use the actual mac'ing mechanism here, but we
     * don't because these types are used to map keytype anyway and both
     * mac's map to the same keytype.
     */
    slot = PK11_GetSlotFromKey(symKey);

    PK11_FreeSlot(slot); /* slot is held until the key is freed */
    pwSpec->client.write_mac_key =
        PK11_SymKeyFromHandle(slot, symKey, PK11_OriginDerive,
                              CKM_SSL3_SHA1_MAC, returnedKeys.hClientMacSecret, PR_TRUE, pwArg);
    if (pwSpec->client.write_mac_key == NULL) {
        goto loser; /* loser sets err */
    }
    pwSpec->server.write_mac_key =
        PK11_SymKeyFromHandle(slot, symKey, PK11_OriginDerive,
                              CKM_SSL3_SHA1_MAC, returnedKeys.hServerMacSecret, PR_TRUE, pwArg);
    if (pwSpec->server.write_mac_key == NULL) {
        goto loser; /* loser sets err */
    }
    if (!skipKeysAndIVs) {
        pwSpec->client.write_key =
            PK11_SymKeyFromHandle(slot, symKey, PK11_OriginDerive,
                                  bulk_mechanism, returnedKeys.hClientKey, PR_TRUE, pwArg);
        if (pwSpec->client.write_key == NULL) {
            goto loser; /* loser sets err */
        }
        pwSpec->server.write_key =
            PK11_SymKeyFromHandle(slot, symKey, PK11_OriginDerive,
                                  bulk_mechanism, returnedKeys.hServerKey, PR_TRUE, pwArg);
        if (pwSpec->server.write_key == NULL) {
            goto loser; /* loser sets err */
        }
    }
    PK11_FreeSymKey(symKey);
    return SECSuccess;

loser:
    if (symKey)
        PK11_FreeSymKey(symKey);
    ssl_MapLowLevelError(SSL_ERROR_SESSION_KEY_GEN_FAILURE);
    return SECFailure;
}

/* ssl3_InitHandshakeHashes creates handshake hash contexts and hashes in
 * buffered messages in ss->ssl3.hs.messages. Called from
 * ssl3_NegotiateCipherSuite() and ssl3_HandleServerHello. */
static SECStatus
ssl3_InitHandshakeHashes(sslSocket *ss)
{
    SSL_TRC(30, ("%d: SSL3[%d]: start handshake hashes", SSL_GETPID(), ss->fd));

    PORT_Assert(ss->ssl3.hs.hashType == handshake_hash_unknown);
    if (ss->version == SSL_LIBRARY_VERSION_TLS_1_2) {
        ss->ssl3.hs.hashType = handshake_hash_record;
    } else {
        PORT_Assert(!ss->ssl3.hs.md5 && !ss->ssl3.hs.sha);
        /*
         * note: We should probably lookup an SSL3 slot for these
         * handshake hashes in hopes that we wind up with the same slots
         * that the master secret will wind up in ...
         */
        if (ss->version >= SSL_LIBRARY_VERSION_TLS_1_3) {
            /* determine the hash from the prf */
            const SECOidData *hash_oid =
                SECOID_FindOIDByMechanism(ssl3_GetPrfHashMechanism(ss));

            /* Get the PKCS #11 mechanism for the Hash from the cipher suite (prf_hash)
             * Convert that to the OidTag. We can then use that OidTag to create our
             * PK11Context */
            PORT_Assert(hash_oid != NULL);
            if (hash_oid == NULL) {
                ssl_MapLowLevelError(SSL_ERROR_DIGEST_FAILURE);
                return SECFailure;
            }

            ss->ssl3.hs.sha = PK11_CreateDigestContext(hash_oid->offset);
            if (ss->ssl3.hs.sha == NULL) {
                ssl_MapLowLevelError(SSL_ERROR_SHA_DIGEST_FAILURE);
                return SECFailure;
            }
            ss->ssl3.hs.hashType = handshake_hash_single;

            if (PK11_DigestBegin(ss->ssl3.hs.sha) != SECSuccess) {
                ssl_MapLowLevelError(SSL_ERROR_DIGEST_FAILURE);
                return SECFailure;
            }
        } else {
            /* Both ss->ssl3.hs.md5 and ss->ssl3.hs.sha should be NULL or
             * created successfully. */
            ss->ssl3.hs.md5 = PK11_CreateDigestContext(SEC_OID_MD5);
            if (ss->ssl3.hs.md5 == NULL) {
                ssl_MapLowLevelError(SSL_ERROR_MD5_DIGEST_FAILURE);
                return SECFailure;
            }
            ss->ssl3.hs.sha = PK11_CreateDigestContext(SEC_OID_SHA1);
            if (ss->ssl3.hs.sha == NULL) {
                PK11_DestroyContext(ss->ssl3.hs.md5, PR_TRUE);
                ss->ssl3.hs.md5 = NULL;
                ssl_MapLowLevelError(SSL_ERROR_SHA_DIGEST_FAILURE);
                return SECFailure;
            }
            ss->ssl3.hs.hashType = handshake_hash_combo;

            if (PK11_DigestBegin(ss->ssl3.hs.md5) != SECSuccess) {
                ssl_MapLowLevelError(SSL_ERROR_MD5_DIGEST_FAILURE);
                return SECFailure;
            }
            if (PK11_DigestBegin(ss->ssl3.hs.sha) != SECSuccess) {
                ssl_MapLowLevelError(SSL_ERROR_SHA_DIGEST_FAILURE);
                return SECFailure;
            }
        }
    }

    if (ss->ssl3.hs.hashType != handshake_hash_record &&
        ss->ssl3.hs.messages.len > 0) {
        if (ssl3_UpdateHandshakeHashes(ss, ss->ssl3.hs.messages.buf,
                                       ss->ssl3.hs.messages.len) != SECSuccess) {
            return SECFailure;
        }
        sslBuffer_Clear(&ss->ssl3.hs.messages);
    }

    return SECSuccess;
}

SECStatus
ssl3_RestartHandshakeHashes(sslSocket *ss)
{
    SECStatus rv = SECSuccess;

    SSL_TRC(30, ("%d: SSL3[%d]: reset handshake hashes",
                 SSL_GETPID(), ss->fd));
    ss->ssl3.hs.hashType = handshake_hash_unknown;
    ss->ssl3.hs.messages.len = 0;
    if (ss->ssl3.hs.md5) {
        PK11_DestroyContext(ss->ssl3.hs.md5, PR_TRUE);
        ss->ssl3.hs.md5 = NULL;
    }
    if (ss->ssl3.hs.sha) {
        PK11_DestroyContext(ss->ssl3.hs.sha, PR_TRUE);
        ss->ssl3.hs.sha = NULL;
    }
    return rv;
}

/*
 * Handshake messages
 */
/* Called from  ssl3_InitHandshakeHashes()
**      ssl3_AppendHandshake()
**      ssl3_HandleV2ClientHello()
**      ssl3_HandleHandshakeMessage()
** Caller must hold the ssl3Handshake lock.
*/
SECStatus
ssl3_UpdateHandshakeHashes(sslSocket *ss, const unsigned char *b, unsigned int l)
{
    SECStatus rv = SECSuccess;

    PORT_Assert(ss->opt.noLocks || ssl_HaveSSL3HandshakeLock(ss));

    /* With TLS 1.3, and versions TLS.1.1 and older, we keep the hash(es)
     * always up to date. However, we must initially buffer the handshake
     * messages, until we know what to do.
     * If ss->ssl3.hs.hashType != handshake_hash_unknown,
     * it means we know what to do. We calculate (hash our input),
     * and we stop appending to the buffer.
     *
     * With TLS 1.2, we always append all handshake messages,
     * and never update the hash, because the hash function we must use for
     * certificate_verify might be different from the hash function we use
     * when signing other handshake hashes. */

    if (ss->ssl3.hs.hashType == handshake_hash_unknown ||
        ss->ssl3.hs.hashType == handshake_hash_record) {
        return sslBuffer_Append(&ss->ssl3.hs.messages, b, l);
    }

    PRINT_BUF(90, (NULL, "handshake hash input:", b, l));

    if (ss->ssl3.hs.hashType == handshake_hash_single) {
        PORT_Assert(ss->version >= SSL_LIBRARY_VERSION_TLS_1_3);
        rv = PK11_DigestOp(ss->ssl3.hs.sha, b, l);
        if (rv != SECSuccess) {
            ssl_MapLowLevelError(SSL_ERROR_DIGEST_FAILURE);
            return rv;
        }
    } else if (ss->ssl3.hs.hashType == handshake_hash_combo) {
        rv = PK11_DigestOp(ss->ssl3.hs.md5, b, l);
        if (rv != SECSuccess) {
            ssl_MapLowLevelError(SSL_ERROR_MD5_DIGEST_FAILURE);
            return rv;
        }
        rv = PK11_DigestOp(ss->ssl3.hs.sha, b, l);
        if (rv != SECSuccess) {
            ssl_MapLowLevelError(SSL_ERROR_SHA_DIGEST_FAILURE);
            return rv;
        }
    }
    return rv;
}

/**************************************************************************
 * Append Handshake functions.
 * All these functions set appropriate error codes.
 * Most rely on ssl3_AppendHandshake to set the error code.
 **************************************************************************/
SECStatus
ssl3_AppendHandshake(sslSocket *ss, const void *void_src, PRInt32 bytes)
{
    unsigned char *src = (unsigned char *)void_src;
    int room = ss->sec.ci.sendBuf.space - ss->sec.ci.sendBuf.len;
    SECStatus rv;

    PORT_Assert(ss->opt.noLocks || ssl_HaveSSL3HandshakeLock(ss)); /* protects sendBuf. */

    if (!bytes)
        return SECSuccess;
    if (ss->sec.ci.sendBuf.space < MAX_SEND_BUF_LENGTH && room < bytes) {
        rv = sslBuffer_Grow(&ss->sec.ci.sendBuf, PR_MAX(MIN_SEND_BUF_LENGTH,
                                                        PR_MIN(MAX_SEND_BUF_LENGTH, ss->sec.ci.sendBuf.len + bytes)));
        if (rv != SECSuccess)
            return rv; /* sslBuffer_Grow has set a memory error code. */
        room = ss->sec.ci.sendBuf.space - ss->sec.ci.sendBuf.len;
    }

    PRINT_BUF(60, (ss, "Append to Handshake", (unsigned char *)void_src, bytes));
    rv = ssl3_UpdateHandshakeHashes(ss, src, bytes);
    if (rv != SECSuccess)
        return rv; /* error code set by ssl3_UpdateHandshakeHashes */

    while (bytes > room) {
        if (room > 0)
            PORT_Memcpy(ss->sec.ci.sendBuf.buf + ss->sec.ci.sendBuf.len, src,
                        room);
        ss->sec.ci.sendBuf.len += room;
        rv = ssl3_FlushHandshake(ss, ssl_SEND_FLAG_FORCE_INTO_BUFFER);
        if (rv != SECSuccess) {
            return rv; /* error code set by ssl3_FlushHandshake */
        }
        bytes -= room;
        src += room;
        room = ss->sec.ci.sendBuf.space;
        PORT_Assert(ss->sec.ci.sendBuf.len == 0);
    }
    PORT_Memcpy(ss->sec.ci.sendBuf.buf + ss->sec.ci.sendBuf.len, src, bytes);
    ss->sec.ci.sendBuf.len += bytes;
    return SECSuccess;
}

SECStatus
ssl3_AppendHandshakeNumber(sslSocket *ss, PRInt32 num, PRInt32 lenSize)
{
    SECStatus rv;
    PRUint8 b[4];
    PRUint8 *p = b;

    PORT_Assert(lenSize <= 4 && lenSize > 0);
    if (lenSize < 4 && num >= (1L << (lenSize * 8))) {
        PORT_SetError(SSL_ERROR_TX_RECORD_TOO_LONG);
        return SECFailure;
    }

    switch (lenSize) {
        case 4:
            *p++ = (num >> 24) & 0xff;
        case 3:
            *p++ = (num >> 16) & 0xff;
        case 2:
            *p++ = (num >> 8) & 0xff;
        case 1:
            *p = num & 0xff;
    }
    SSL_TRC(60, ("%d: number:", SSL_GETPID()));
    rv = ssl3_AppendHandshake(ss, &b[0], lenSize);
    return rv; /* error code set by AppendHandshake, if applicable. */
}

SECStatus
ssl3_AppendHandshakeVariable(
    sslSocket *ss, const SSL3Opaque *src, PRInt32 bytes, PRInt32 lenSize)
{
    SECStatus rv;

    PORT_Assert((bytes < (1 << 8) && lenSize == 1) ||
                (bytes < (1L << 16) && lenSize == 2) ||
                (bytes < (1L << 24) && lenSize == 3));

    SSL_TRC(60, ("%d: append variable:", SSL_GETPID()));
    rv = ssl3_AppendHandshakeNumber(ss, bytes, lenSize);
    if (rv != SECSuccess) {
        return rv; /* error code set by AppendHandshake, if applicable. */
    }
    SSL_TRC(60, ("data:"));
    rv = ssl3_AppendHandshake(ss, src, bytes);
    return rv; /* error code set by AppendHandshake, if applicable. */
}

SECStatus
ssl3_AppendHandshakeHeader(sslSocket *ss, SSL3HandshakeType t, PRUint32 length)
{
    SECStatus rv;

    /* If we already have a message in place, we need to enqueue it.
     * This empties the buffer. This is a convenient place to call
     * dtls_StageHandshakeMessage to mark the message boundary.
     */
    if (IS_DTLS(ss)) {
        rv = dtls_StageHandshakeMessage(ss);
        if (rv != SECSuccess) {
            return rv;
        }
    }

    SSL_TRC(30, ("%d: SSL3[%d]: append handshake header: type %s",
                 SSL_GETPID(), ss->fd, ssl3_DecodeHandshakeType(t)));

    rv = ssl3_AppendHandshakeNumber(ss, t, 1);
    if (rv != SECSuccess) {
        return rv; /* error code set by AppendHandshake, if applicable. */
    }
    rv = ssl3_AppendHandshakeNumber(ss, length, 3);
    if (rv != SECSuccess) {
        return rv; /* error code set by AppendHandshake, if applicable. */
    }

    if (IS_DTLS(ss)) {
        /* Note that we make an unfragmented message here. We fragment in the
         * transmission code, if necessary */
        rv = ssl3_AppendHandshakeNumber(ss, ss->ssl3.hs.sendMessageSeq, 2);
        if (rv != SECSuccess) {
            return rv; /* error code set by AppendHandshake, if applicable. */
        }
        ss->ssl3.hs.sendMessageSeq++;

        /* 0 is the fragment offset, because it's not fragmented yet */
        rv = ssl3_AppendHandshakeNumber(ss, 0, 3);
        if (rv != SECSuccess) {
            return rv; /* error code set by AppendHandshake, if applicable. */
        }

        /* Fragment length -- set to the packet length because not fragmented */
        rv = ssl3_AppendHandshakeNumber(ss, length, 3);
        if (rv != SECSuccess) {
            return rv; /* error code set by AppendHandshake, if applicable. */
        }
    }

    return rv; /* error code set by AppendHandshake, if applicable. */
}

/**************************************************************************
 * Consume Handshake functions.
 *
 * All data used in these functions is protected by two locks,
 * the RecvBufLock and the SSL3HandshakeLock
 **************************************************************************/

/* Read up the next "bytes" number of bytes from the (decrypted) input
 * stream "b" (which is *length bytes long). Copy them into buffer "v".
 * Reduces *length by bytes.  Advances *b by bytes.
 *
 * If this function returns SECFailure, it has already sent an alert,
 * and has set a generic error code.  The caller should probably
 * override the generic error code by setting another.
 */
SECStatus
ssl3_ConsumeHandshake(sslSocket *ss, void *v, PRInt32 bytes, SSL3Opaque **b,
                      PRUint32 *length)
{
    PORT_Assert(ss->opt.noLocks || ssl_HaveRecvBufLock(ss));
    PORT_Assert(ss->opt.noLocks || ssl_HaveSSL3HandshakeLock(ss));

    if ((PRUint32)bytes > *length) {
        return ssl3_DecodeError(ss);
    }
    PORT_Memcpy(v, *b, bytes);
    PRINT_BUF(60, (ss, "consume bytes:", *b, bytes));
    *b += bytes;
    *length -= bytes;
    return SECSuccess;
}

/* Read up the next "bytes" number of bytes from the (decrypted) input
 * stream "b" (which is *length bytes long), and interpret them as an
 * integer in network byte order.  Returns the received value.
 * Reduces *length by bytes.  Advances *b by bytes.
 *
 * Returns SECFailure (-1) on failure.
 * This value is indistinguishable from the equivalent received value.
 * Only positive numbers are to be received this way.
 * Thus, the largest value that may be sent this way is 0x7fffffff.
 * On error, an alert has been sent, and a generic error code has been set.
 */
PRInt32
ssl3_ConsumeHandshakeNumber(sslSocket *ss, PRInt32 bytes, SSL3Opaque **b,
                            PRUint32 *length)
{
    PRUint8 *buf = *b;
    int i;
    PRInt32 num = 0;

    PORT_Assert(ss->opt.noLocks || ssl_HaveRecvBufLock(ss));
    PORT_Assert(ss->opt.noLocks || ssl_HaveSSL3HandshakeLock(ss));
    PORT_Assert(bytes <= sizeof num);

    if ((PRUint32)bytes > *length) {
        return ssl3_DecodeError(ss);
    }
    PRINT_BUF(60, (ss, "consume bytes:", *b, bytes));

    for (i = 0; i < bytes; i++)
        num = (num << 8) + buf[i];
    *b += bytes;
    *length -= bytes;
    return num;
}

/* Read in two values from the incoming decrypted byte stream "b", which is
 * *length bytes long.  The first value is a number whose size is "bytes"
 * bytes long.  The second value is a byte-string whose size is the value
 * of the first number received.  The latter byte-string, and its length,
 * is returned in the SECItem i.
 *
 * Returns SECFailure (-1) on failure.
 * On error, an alert has been sent, and a generic error code has been set.
 *
 * RADICAL CHANGE for NSS 3.11.  All callers of this function make copies
 * of the data returned in the SECItem *i, so making a copy of it here
 * is simply wasteful.  So, This function now just sets SECItem *i to
 * point to the values in the buffer **b.
 */
SECStatus
ssl3_ConsumeHandshakeVariable(sslSocket *ss, SECItem *i, PRInt32 bytes,
                              SSL3Opaque **b, PRUint32 *length)
{
    PRInt32 count;

    PORT_Assert(bytes <= 3);
    i->len = 0;
    i->data = NULL;
    i->type = siBuffer;
    count = ssl3_ConsumeHandshakeNumber(ss, bytes, b, length);
    if (count < 0) { /* Can't test for SECSuccess here. */
        return SECFailure;
    }
    if (count > 0) {
        if ((PRUint32)count > *length) {
            return ssl3_DecodeError(ss);
        }
        i->data = *b;
        i->len = count;
        *b += count;
        *length -= count;
    }
    return SECSuccess;
}

/* Helper function to encode an unsigned integer into a buffer. */
PRUint8 *
ssl_EncodeUintX(PRUint64 value, unsigned int bytes, PRUint8 *to)
{
    PRUint64 encoded;

    PORT_Assert(bytes > 0 && bytes <= sizeof(encoded));

    encoded = PR_htonll(value);
    memcpy(to, ((unsigned char *)(&encoded)) + (sizeof(encoded) - bytes), bytes);
    return to + bytes;
}

/* ssl3_TLSHashAlgorithmToOID converts a TLS hash identifier into an OID value.
 * If the hash is not recognised, SEC_OID_UNKNOWN is returned.
 *
 * See https://tools.ietf.org/html/rfc5246#section-7.4.1.4.1 */
SECOidTag
ssl3_HashTypeToOID(SSLHashType hashType)
{
    switch (hashType) {
        case ssl_hash_sha1:
            return SEC_OID_SHA1;
        case ssl_hash_sha256:
            return SEC_OID_SHA256;
        case ssl_hash_sha384:
            return SEC_OID_SHA384;
        case ssl_hash_sha512:
            return SEC_OID_SHA512;
        default:
            break;
    }
    return SEC_OID_UNKNOWN;
}

SSLHashType
ssl_SignatureSchemeToHashType(SSLSignatureScheme scheme)
{
    switch (scheme) {
        case ssl_sig_rsa_pkcs1_sha1:
        case ssl_sig_dsa_sha1:
        case ssl_sig_ecdsa_sha1:
            return ssl_hash_sha1;
        case ssl_sig_rsa_pkcs1_sha256:
        case ssl_sig_ecdsa_secp256r1_sha256:
        case ssl_sig_rsa_pss_sha256:
        case ssl_sig_dsa_sha256:
            return ssl_hash_sha256;
        case ssl_sig_rsa_pkcs1_sha384:
        case ssl_sig_ecdsa_secp384r1_sha384:
        case ssl_sig_rsa_pss_sha384:
        case ssl_sig_dsa_sha384:
            return ssl_hash_sha384;
        case ssl_sig_rsa_pkcs1_sha512:
        case ssl_sig_ecdsa_secp521r1_sha512:
        case ssl_sig_rsa_pss_sha512:
        case ssl_sig_dsa_sha512:
            return ssl_hash_sha512;
        case ssl_sig_rsa_pkcs1_sha1md5:
            return ssl_hash_none; /* Special for TLS 1.0/1.1. */
        case ssl_sig_none:
        case ssl_sig_ed25519:
        case ssl_sig_ed448:
            break;
    }
    PORT_Assert(0);
    return ssl_hash_none;
}

KeyType
ssl_SignatureSchemeToKeyType(SSLSignatureScheme scheme)
{
    switch (scheme) {
        case ssl_sig_rsa_pkcs1_sha256:
        case ssl_sig_rsa_pkcs1_sha384:
        case ssl_sig_rsa_pkcs1_sha512:
        case ssl_sig_rsa_pkcs1_sha1:
        case ssl_sig_rsa_pss_sha256:
        case ssl_sig_rsa_pss_sha384:
        case ssl_sig_rsa_pss_sha512:
        case ssl_sig_rsa_pkcs1_sha1md5:
            return rsaKey;
        case ssl_sig_ecdsa_secp256r1_sha256:
        case ssl_sig_ecdsa_secp384r1_sha384:
        case ssl_sig_ecdsa_secp521r1_sha512:
        case ssl_sig_ecdsa_sha1:
            return ecKey;
        case ssl_sig_dsa_sha256:
        case ssl_sig_dsa_sha384:
        case ssl_sig_dsa_sha512:
        case ssl_sig_dsa_sha1:
            return dsaKey;
        case ssl_sig_none:
        case ssl_sig_ed25519:
        case ssl_sig_ed448:
            break;
    }
    PORT_Assert(0);
    return nullKey;
}

static SSLNamedGroup
ssl_NamedGroupForSignatureScheme(SSLSignatureScheme scheme)
{
    switch (scheme) {
        case ssl_sig_ecdsa_secp256r1_sha256:
            return ssl_grp_ec_secp256r1;
        case ssl_sig_ecdsa_secp384r1_sha384:
            return ssl_grp_ec_secp384r1;
        case ssl_sig_ecdsa_secp521r1_sha512:
            return ssl_grp_ec_secp521r1;
        default:
            break;
    }
    PORT_Assert(0);
    return 0;
}

/* Validate that the signature scheme works for the given key.
 * If |allowSha1| is set, we allow the use of SHA-1.
 * If |matchGroup| is set, we also check that the group and hash match. */
static PRBool
ssl_SignatureSchemeValidForKey(PRBool allowSha1, PRBool matchGroup,
                               KeyType keyType,
                               const sslNamedGroupDef *ecGroup,
                               SSLSignatureScheme scheme)
{
    if (!ssl_IsSupportedSignatureScheme(scheme)) {
        return PR_FALSE;
    }
    if (keyType != ssl_SignatureSchemeToKeyType(scheme)) {
        return PR_FALSE;
    }
    if (!allowSha1 && ssl_SignatureSchemeToHashType(scheme) == ssl_hash_sha1) {
        return PR_FALSE;
    }
    if (keyType != ecKey) {
        return PR_TRUE;
    }
    if (!ecGroup) {
        return PR_FALSE;
    }
    /* If |allowSha1| is present and the scheme is ssl_sig_ecdsa_sha1, it's OK.
     * This scheme isn't bound to a specific group. */
    if (allowSha1 && (scheme == ssl_sig_ecdsa_sha1)) {
        return PR_TRUE;
    }
    if (!matchGroup) {
        return PR_TRUE;
    }
    return ecGroup->name == ssl_NamedGroupForSignatureScheme(scheme);
}

/* ssl3_CheckSignatureSchemeConsistency checks that the signature
 * algorithm identifier in |sigAndHash| is consistent with the public key in
 * |cert|. It also checks the hash algorithm against the configured signature
 * algorithms.  If all the tests pass, SECSuccess is returned. Otherwise,
 * PORT_SetError is called and SECFailure is returned. */
SECStatus
ssl_CheckSignatureSchemeConsistency(
    sslSocket *ss, SSLSignatureScheme scheme, CERTCertificate *cert)
{
    unsigned int i;
    const sslNamedGroupDef *group = NULL;
    SECKEYPublicKey *key;
    KeyType keyType;
    PRBool isTLS13 = ss->version == SSL_LIBRARY_VERSION_TLS_1_3;

    key = CERT_ExtractPublicKey(cert);
    if (key == NULL) {
        ssl_MapLowLevelError(SSL_ERROR_EXTRACT_PUBLIC_KEY_FAILURE);
        return SECFailure;
    }

    keyType = SECKEY_GetPublicKeyType(key);
    if (keyType == ecKey) {
        group = ssl_ECPubKey2NamedGroup(key);
    }
    SECKEY_DestroyPublicKey(key);

    /* If we're a client, check that the signature algorithm matches the signing
     * key type of the cipher suite. */
    if (!isTLS13 &&
        !ss->sec.isServer &&
        ss->ssl3.hs.kea_def->signKeyType != keyType) {
        PORT_SetError(SSL_ERROR_INCORRECT_SIGNATURE_ALGORITHM);
        return SECFailure;
    }

    /* Verify that the signature scheme matches the signing key. */
    if (!ssl_SignatureSchemeValidForKey(!isTLS13 /* allowSha1 */,
                                        isTLS13 /* matchGroup */,
                                        keyType, group, scheme)) {
        PORT_SetError(SSL_ERROR_INCORRECT_SIGNATURE_ALGORITHM);
        return SECFailure;
    }

    for (i = 0; i < ss->ssl3.signatureSchemeCount; ++i) {
        if (scheme == ss->ssl3.signatureSchemes[i]) {
            return SECSuccess;
        }
    }
    PORT_SetError(SSL_ERROR_UNSUPPORTED_SIGNATURE_ALGORITHM);
    return SECFailure;
}

PRBool
ssl_IsSupportedSignatureScheme(SSLSignatureScheme scheme)
{
    switch (scheme) {
        case ssl_sig_rsa_pkcs1_sha1:
        case ssl_sig_rsa_pkcs1_sha256:
        case ssl_sig_rsa_pkcs1_sha384:
        case ssl_sig_rsa_pkcs1_sha512:
        case ssl_sig_rsa_pss_sha256:
        case ssl_sig_rsa_pss_sha384:
        case ssl_sig_rsa_pss_sha512:
        case ssl_sig_ecdsa_secp256r1_sha256:
        case ssl_sig_ecdsa_secp384r1_sha384:
        case ssl_sig_ecdsa_secp521r1_sha512:
        case ssl_sig_dsa_sha1:
        case ssl_sig_dsa_sha256:
        case ssl_sig_dsa_sha384:
        case ssl_sig_dsa_sha512:
        case ssl_sig_ecdsa_sha1:
            return PR_TRUE;

        case ssl_sig_rsa_pkcs1_sha1md5:
        case ssl_sig_none:
        case ssl_sig_ed25519:
        case ssl_sig_ed448:
            return PR_FALSE;
    }
    return PR_FALSE;
}

PRBool
ssl_IsRsaPssSignatureScheme(SSLSignatureScheme scheme)
{
    switch (scheme) {
        case ssl_sig_rsa_pss_sha256:
        case ssl_sig_rsa_pss_sha384:
        case ssl_sig_rsa_pss_sha512:
            return PR_TRUE;

        default:
            return PR_FALSE;
    }
    return PR_FALSE;
}

/* ssl_ConsumeSignatureScheme reads a SSLSignatureScheme (formerly
 * SignatureAndHashAlgorithm) structure from |b| and puts the resulting value
 * into |out|. |b| and |length| are updated accordingly.
 *
 * See https://tools.ietf.org/html/rfc5246#section-7.4.1.4.1 */
SECStatus
ssl_ConsumeSignatureScheme(sslSocket *ss, SSL3Opaque **b,
                           PRUint32 *length, SSLSignatureScheme *out)
{
    PRInt32 tmp;

    tmp = ssl3_ConsumeHandshakeNumber(ss, 2, b, length);
    if (tmp < 0) {
        return SECFailure; /* Error code set already. */
    }
    if (!ssl_IsSupportedSignatureScheme((SSLSignatureScheme)tmp)) {
        PORT_SetError(SSL_ERROR_UNSUPPORTED_SIGNATURE_ALGORITHM);
        return SECFailure;
    }
    *out = (SSLSignatureScheme)tmp;
    return SECSuccess;
}

/**************************************************************************
 * end of Consume Handshake functions.
 **************************************************************************/

static SECStatus
ssl3_ComputeHandshakeHash(unsigned char *buf, unsigned int len,
                          SSLHashType hashAlg, SSL3Hashes *hashes)
{
    SECStatus rv = SECFailure;
    PK11Context *hashContext = PK11_CreateDigestContext(
        ssl3_HashTypeToOID(hashAlg));

    if (!hashContext) {
        return rv;
    }
    rv = PK11_DigestBegin(hashContext);
    if (rv == SECSuccess) {
        rv = PK11_DigestOp(hashContext, buf, len);
    }
    if (rv == SECSuccess) {
        rv = PK11_DigestFinal(hashContext, hashes->u.raw, &hashes->len,
                              sizeof(hashes->u.raw));
    }
    if (rv == SECSuccess) {
        hashes->hashAlg = hashAlg;
    }
    PK11_DestroyContext(hashContext, PR_TRUE);
    return rv;
}

/* Extract the hashes of handshake messages to this point.
 * Called from ssl3_SendCertificateVerify
 *             ssl3_SendFinished
 *             ssl3_HandleHandshakeMessage
 *
 * Caller must hold the SSL3HandshakeLock.
 * Caller must hold a read or write lock on the Spec R/W lock.
 *  (There is presently no way to assert on a Read lock.)
 */
SECStatus
ssl3_ComputeHandshakeHashes(sslSocket *ss,
                            ssl3CipherSpec *spec, /* uses ->master_secret */
                            SSL3Hashes *hashes,   /* output goes here. */
                            PRUint32 sender)
{
    SECStatus rv = SECSuccess;
    PRBool isTLS = (PRBool)(spec->version > SSL_LIBRARY_VERSION_3_0);
    unsigned int outLength;
    SSL3Opaque md5_inner[MAX_MAC_LENGTH];
    SSL3Opaque sha_inner[MAX_MAC_LENGTH];

    PORT_Assert(ss->opt.noLocks || ssl_HaveSSL3HandshakeLock(ss));
    if (ss->ssl3.hs.hashType == handshake_hash_unknown) {
        PORT_SetError(SEC_ERROR_LIBRARY_FAILURE);
        return SECFailure;
    }

    hashes->hashAlg = ssl_hash_none;

    if (ss->ssl3.hs.hashType == handshake_hash_single) {
        PK11Context *h;
        unsigned int stateLen;
        unsigned char stackBuf[1024];
        unsigned char *stateBuf = NULL;

        h = ss->ssl3.hs.sha;
        stateBuf = PK11_SaveContextAlloc(h, stackBuf,
                                         sizeof(stackBuf), &stateLen);
        if (stateBuf == NULL) {
            ssl_MapLowLevelError(SSL_ERROR_DIGEST_FAILURE);
            goto tls12_loser;
        }
        rv |= PK11_DigestFinal(h, hashes->u.raw, &hashes->len,
                               sizeof(hashes->u.raw));
        if (rv != SECSuccess) {
            ssl_MapLowLevelError(SSL_ERROR_DIGEST_FAILURE);
            rv = SECFailure;
            goto tls12_loser;
        }

        hashes->hashAlg = ssl3_GetSuitePrfHash(ss);
        rv = SECSuccess;

    tls12_loser:
        if (stateBuf) {
            if (PK11_RestoreContext(h, stateBuf, stateLen) != SECSuccess) {
                ssl_MapLowLevelError(SSL_ERROR_DIGEST_FAILURE);
                rv = SECFailure;
            }
            if (stateBuf != stackBuf) {
                PORT_ZFree(stateBuf, stateLen);
            }
        }
    } else if (ss->ssl3.hs.hashType == handshake_hash_record) {
        rv = ssl3_ComputeHandshakeHash(ss->ssl3.hs.messages.buf,
                                       ss->ssl3.hs.messages.len,
                                       ssl3_GetSuitePrfHash(ss),
                                       hashes);
    } else {
        PK11Context *md5;
        PK11Context *sha = NULL;
        unsigned char *md5StateBuf = NULL;
        unsigned char *shaStateBuf = NULL;
        unsigned int md5StateLen, shaStateLen;
        unsigned char md5StackBuf[256];
        unsigned char shaStackBuf[512];

        md5StateBuf = PK11_SaveContextAlloc(ss->ssl3.hs.md5, md5StackBuf,
                                            sizeof md5StackBuf, &md5StateLen);
        if (md5StateBuf == NULL) {
            ssl_MapLowLevelError(SSL_ERROR_MD5_DIGEST_FAILURE);
            goto loser;
        }
        md5 = ss->ssl3.hs.md5;

        shaStateBuf = PK11_SaveContextAlloc(ss->ssl3.hs.sha, shaStackBuf,
                                            sizeof shaStackBuf, &shaStateLen);
        if (shaStateBuf == NULL) {
            ssl_MapLowLevelError(SSL_ERROR_SHA_DIGEST_FAILURE);
            goto loser;
        }
        sha = ss->ssl3.hs.sha;

        if (!isTLS) {
            /* compute hashes for SSL3. */
            unsigned char s[4];

            if (!spec->master_secret) {
                PORT_SetError(SSL_ERROR_RX_UNEXPECTED_HANDSHAKE);
                rv = SECFailure;
                goto loser;
            }

            s[0] = (unsigned char)(sender >> 24);
            s[1] = (unsigned char)(sender >> 16);
            s[2] = (unsigned char)(sender >> 8);
            s[3] = (unsigned char)sender;

            if (sender != 0) {
                rv |= PK11_DigestOp(md5, s, 4);
                PRINT_BUF(95, (NULL, "MD5 inner: sender", s, 4));
            }

            PRINT_BUF(95, (NULL, "MD5 inner: MAC Pad 1", mac_pad_1,
                           mac_defs[mac_md5].pad_size));

            rv |= PK11_DigestKey(md5, spec->master_secret);
            rv |= PK11_DigestOp(md5, mac_pad_1, mac_defs[mac_md5].pad_size);
            rv |= PK11_DigestFinal(md5, md5_inner, &outLength, MD5_LENGTH);
            PORT_Assert(rv != SECSuccess || outLength == MD5_LENGTH);
            if (rv != SECSuccess) {
                ssl_MapLowLevelError(SSL_ERROR_MD5_DIGEST_FAILURE);
                rv = SECFailure;
                goto loser;
            }

            PRINT_BUF(95, (NULL, "MD5 inner: result", md5_inner, outLength));

            if (sender != 0) {
                rv |= PK11_DigestOp(sha, s, 4);
                PRINT_BUF(95, (NULL, "SHA inner: sender", s, 4));
            }

            PRINT_BUF(95, (NULL, "SHA inner: MAC Pad 1", mac_pad_1,
                           mac_defs[mac_sha].pad_size));

            rv |= PK11_DigestKey(sha, spec->master_secret);
            rv |= PK11_DigestOp(sha, mac_pad_1, mac_defs[mac_sha].pad_size);
            rv |= PK11_DigestFinal(sha, sha_inner, &outLength, SHA1_LENGTH);
            PORT_Assert(rv != SECSuccess || outLength == SHA1_LENGTH);
            if (rv != SECSuccess) {
                ssl_MapLowLevelError(SSL_ERROR_SHA_DIGEST_FAILURE);
                rv = SECFailure;
                goto loser;
            }

            PRINT_BUF(95, (NULL, "SHA inner: result", sha_inner, outLength));

            PRINT_BUF(95, (NULL, "MD5 outer: MAC Pad 2", mac_pad_2,
                           mac_defs[mac_md5].pad_size));
            PRINT_BUF(95, (NULL, "MD5 outer: MD5 inner", md5_inner, MD5_LENGTH));

            rv |= PK11_DigestBegin(md5);
            rv |= PK11_DigestKey(md5, spec->master_secret);
            rv |= PK11_DigestOp(md5, mac_pad_2, mac_defs[mac_md5].pad_size);
            rv |= PK11_DigestOp(md5, md5_inner, MD5_LENGTH);
        }
        rv |= PK11_DigestFinal(md5, hashes->u.s.md5, &outLength, MD5_LENGTH);
        PORT_Assert(rv != SECSuccess || outLength == MD5_LENGTH);
        if (rv != SECSuccess) {
            ssl_MapLowLevelError(SSL_ERROR_MD5_DIGEST_FAILURE);
            rv = SECFailure;
            goto loser;
        }

        PRINT_BUF(60, (NULL, "MD5 outer: result", hashes->u.s.md5, MD5_LENGTH));

        if (!isTLS) {
            PRINT_BUF(95, (NULL, "SHA outer: MAC Pad 2", mac_pad_2,
                           mac_defs[mac_sha].pad_size));
            PRINT_BUF(95, (NULL, "SHA outer: SHA inner", sha_inner, SHA1_LENGTH));

            rv |= PK11_DigestBegin(sha);
            rv |= PK11_DigestKey(sha, spec->master_secret);
            rv |= PK11_DigestOp(sha, mac_pad_2, mac_defs[mac_sha].pad_size);
            rv |= PK11_DigestOp(sha, sha_inner, SHA1_LENGTH);
        }
        rv |= PK11_DigestFinal(sha, hashes->u.s.sha, &outLength, SHA1_LENGTH);
        PORT_Assert(rv != SECSuccess || outLength == SHA1_LENGTH);
        if (rv != SECSuccess) {
            ssl_MapLowLevelError(SSL_ERROR_SHA_DIGEST_FAILURE);
            rv = SECFailure;
            goto loser;
        }

        PRINT_BUF(60, (NULL, "SHA outer: result", hashes->u.s.sha, SHA1_LENGTH));

        hashes->len = MD5_LENGTH + SHA1_LENGTH;
        rv = SECSuccess;

    loser:
        if (md5StateBuf) {
            if (PK11_RestoreContext(ss->ssl3.hs.md5, md5StateBuf, md5StateLen) !=
                SECSuccess) {
                ssl_MapLowLevelError(SSL_ERROR_MD5_DIGEST_FAILURE);
                rv = SECFailure;
            }
            if (md5StateBuf != md5StackBuf) {
                PORT_ZFree(md5StateBuf, md5StateLen);
            }
        }
        if (shaStateBuf) {
            if (PK11_RestoreContext(ss->ssl3.hs.sha, shaStateBuf, shaStateLen) !=
                SECSuccess) {
                ssl_MapLowLevelError(SSL_ERROR_SHA_DIGEST_FAILURE);
                rv = SECFailure;
            }
            if (shaStateBuf != shaStackBuf) {
                PORT_ZFree(shaStateBuf, shaStateLen);
            }
        }
    }
    return rv;
}

/**************************************************************************
 * end of Handshake Hash functions.
 * Begin Send and Handle functions for handshakes.
 **************************************************************************/

#ifdef TRACE
#define CHTYPE(t)          \
    case client_hello_##t: \
        return #t;

static const char *
ssl_ClientHelloTypeName(sslClientHelloType type)
{
    switch (type) {
        CHTYPE(initial);
        CHTYPE(retry);
        CHTYPE(retransmit);    /* DTLS only */
        CHTYPE(renegotiation); /* TLS <= 1.2 only */
    }
    PORT_Assert(0);
    return NULL;
}
#undef CHTYPE
#endif

/* Called from ssl3_HandleHelloRequest(),
 *             ssl3_RedoHandshake()
 *             ssl_BeginClientHandshake (when resuming ssl3 session)
 *             dtls_HandleHelloVerifyRequest(with resending=PR_TRUE)
 *
 * The |type| argument indicates what is going on here:
 * - client_hello_initial is set for the very first ClientHello
 * - client_hello_retry indicates that this is a second attempt after receiving
 *   a HelloRetryRequest (in TLS 1.3)
 * - client_hello_retransmit is used in DTLS when resending
 * - client_hello_renegotiation is used to renegotiate (in TLS <1.3)
 */
SECStatus
ssl3_SendClientHello(sslSocket *ss, sslClientHelloType type)
{
    sslSessionID *sid;
    ssl3CipherSpec *cwSpec;
    SECStatus rv;
    int i;
    int length;
    int num_suites;
    int actual_count = 0;
    PRBool isTLS = PR_FALSE;
    PRBool requestingResume = PR_FALSE, fallbackSCSV = PR_FALSE;
    PRInt32 total_exten_len = 0;
    unsigned paddingExtensionLen;
    unsigned numCompressionMethods;
    PRUint16 version;

    SSL_TRC(3, ("%d: SSL3[%d]: send %s ClientHello handshake", SSL_GETPID(),
                ss->fd, ssl_ClientHelloTypeName(type)));

    PORT_Assert(ss->opt.noLocks || ssl_HaveSSL3HandshakeLock(ss));
    PORT_Assert(ss->opt.noLocks || ssl_HaveXmitBufLock(ss));

    /* shouldn't get here if SSL3 is disabled, but ... */
    if (SSL_ALL_VERSIONS_DISABLED(&ss->vrange)) {
        PR_NOT_REACHED("No versions of SSL 3.0 or later are enabled");
        PORT_SetError(SSL_ERROR_SSL_DISABLED);
        return SECFailure;
    }

    /* If we are responding to a HelloRetryRequest, don't reinitialize. We need
     * to maintain the handshake hashes. */
    if (ss->ssl3.hs.helloRetry) {
        PORT_Assert(type == client_hello_retry);
    } else {
        rv = ssl3_InitState(ss);
        if (rv != SECSuccess) {
            return rv; /* ssl3_InitState has set the error code. */
        }

        rv = ssl3_RestartHandshakeHashes(ss);
        if (rv != SECSuccess) {
            return rv;
        }
    }

    /* These must be reset every handshake. */
    ss->ssl3.hs.sendingSCSV = PR_FALSE;
    ss->ssl3.hs.preliminaryInfo = 0;
    PORT_Assert(IS_DTLS(ss) || type != client_hello_retransmit);
    SECITEM_FreeItem(&ss->ssl3.hs.newSessionTicket.ticket, PR_FALSE);
    ss->ssl3.hs.receivedNewSessionTicket = PR_FALSE;
    PORT_Memset(&ss->xtnData, 0, sizeof(TLSExtensionData));

    /* How many suites does our PKCS11 support (regardless of policy)? */
    num_suites = ssl3_config_match_init(ss);
    if (!num_suites) {
        return SECFailure; /* ssl3_config_match_init has set error code. */
    }

    /*
     * During a renegotiation, ss->clientHelloVersion will be used again to
     * work around a Windows SChannel bug. Ensure that it is still enabled.
     */
    if (ss->firstHsDone) {
        PORT_Assert(type != client_hello_initial);
        if (SSL_ALL_VERSIONS_DISABLED(&ss->vrange)) {
            PORT_SetError(SSL_ERROR_SSL_DISABLED);
            return SECFailure;
        }

        if (ss->clientHelloVersion < ss->vrange.min ||
            ss->clientHelloVersion > ss->vrange.max) {
            PORT_SetError(SSL_ERROR_NO_CYPHER_OVERLAP);
            return SECFailure;
        }
    }

    /* We ignore ss->sec.ci.sid here, and use ssl_Lookup because Lookup
     * handles expired entries and other details.
     * XXX If we've been called from ssl_BeginClientHandshake, then
     * this lookup is duplicative and wasteful.
     */
    sid = (ss->opt.noCache) ? NULL
                            : ssl_LookupSID(&ss->sec.ci.peer, ss->sec.ci.port, ss->peerID, ss->url);

    /* We can't resume based on a different token. If the sid exists,
     * make sure the token that holds the master secret still exists ...
     * If we previously did client-auth, make sure that the token that holds
     * the private key still exists, is logged in, hasn't been removed, etc.
     */
    if (sid) {
        PRBool sidOK = PR_TRUE;
        const ssl3CipherSuiteCfg *suite;

        /* Check that the cipher suite we need is enabled. */
        suite = ssl_LookupCipherSuiteCfg(sid->u.ssl3.cipherSuite,
                                         ss->cipherSuites);
        PORT_Assert(suite);
        if (!suite || !config_match(suite, ss->ssl3.policy, &ss->vrange, ss)) {
            sidOK = PR_FALSE;
        }

        /* Check that we can recover the master secret. */
        if (sidOK && sid->u.ssl3.keys.msIsWrapped) {
            PK11SlotInfo *slot = NULL;
            if (sid->u.ssl3.masterValid) {
                slot = SECMOD_LookupSlot(sid->u.ssl3.masterModuleID,
                                         sid->u.ssl3.masterSlotID);
            }
            if (slot == NULL) {
                sidOK = PR_FALSE;
            } else {
                PK11SymKey *wrapKey = NULL;
                if (!PK11_IsPresent(slot) ||
                    ((wrapKey = PK11_GetWrapKey(slot,
                                                sid->u.ssl3.masterWrapIndex,
                                                sid->u.ssl3.masterWrapMech,
                                                sid->u.ssl3.masterWrapSeries,
                                                ss->pkcs11PinArg)) == NULL)) {
                    sidOK = PR_FALSE;
                }
                if (wrapKey)
                    PK11_FreeSymKey(wrapKey);
                PK11_FreeSlot(slot);
                slot = NULL;
            }
        }
        /* If we previously did client-auth, make sure that the token that
        ** holds the private key still exists, is logged in, hasn't been
        ** removed, etc.
        */
        if (sidOK && !ssl3_ClientAuthTokenPresent(sid)) {
            sidOK = PR_FALSE;
        }

        if (sidOK) {
            /* Set version based on the sid. */
            if (ss->firstHsDone) {
                /*
                 * Windows SChannel compares the client_version inside the RSA
                 * EncryptedPreMasterSecret of a renegotiation with the
                 * client_version of the initial ClientHello rather than the
                 * ClientHello in the renegotiation. To work around this bug, we
                 * continue to use the client_version used in the initial
                 * ClientHello when renegotiating.
                 *
                 * The client_version of the initial ClientHello is still
                 * available in ss->clientHelloVersion. Ensure that
                 * sid->version is bounded within
                 * [ss->vrange.min, ss->clientHelloVersion], otherwise we
                 * can't use sid.
                 */
                if (sid->version >= ss->vrange.min &&
                    sid->version <= ss->clientHelloVersion) {
                    version = ss->clientHelloVersion;
                } else {
                    sidOK = PR_FALSE;
                }
            } else {
                /*
                 * Check sid->version is OK first.
                 * Previously, we would cap the version based on sid->version,
                 * but that prevents negotiation of a higher version if the
                 * previous session was reduced (e.g., with version fallback)
                 */
                if (sid->version < ss->vrange.min ||
                    sid->version > ss->vrange.max) {
                    sidOK = PR_FALSE;
                } else {
                    version = ss->vrange.max;
                }
            }
        }

        if (!sidOK) {
            SSL_AtomicIncrementLong(&ssl3stats.sch_sid_cache_not_ok);
            ss->sec.uncache(sid);
            ssl_FreeSID(sid);
            sid = NULL;
        }
    }

    if (sid) {
        requestingResume = PR_TRUE;
        SSL_AtomicIncrementLong(&ssl3stats.sch_sid_cache_hits);

        PRINT_BUF(4, (ss, "client, found session-id:", sid->u.ssl3.sessionID,
                      sid->u.ssl3.sessionIDLength));

        ss->ssl3.policy = sid->u.ssl3.policy;
    } else {
        SSL_AtomicIncrementLong(&ssl3stats.sch_sid_cache_misses);

        /*
         * Windows SChannel compares the client_version inside the RSA
         * EncryptedPreMasterSecret of a renegotiation with the
         * client_version of the initial ClientHello rather than the
         * ClientHello in the renegotiation. To work around this bug, we
         * continue to use the client_version used in the initial
         * ClientHello when renegotiating.
         */
        if (ss->firstHsDone) {
            version = ss->clientHelloVersion;
        } else {
            version = ss->vrange.max;
        }

        sid = ssl3_NewSessionID(ss, PR_FALSE);
        if (!sid) {
            return SECFailure; /* memory error is set */
        }
        /* ss->version isn't set yet, but the sid needs a sane value. */
        sid->version = version;
    }

    isTLS = (version > SSL_LIBRARY_VERSION_3_0);
    ssl_GetSpecWriteLock(ss);
    cwSpec = ss->ssl3.cwSpec;
    if (cwSpec->mac_def->mac == mac_null) {
        /* SSL records are not being MACed. */
        cwSpec->version = version;
    }
    ssl_ReleaseSpecWriteLock(ss);

    if (ss->sec.ci.sid != NULL) {
        ssl_FreeSID(ss->sec.ci.sid); /* decrement ref count, free if zero */
    }
    ss->sec.ci.sid = sid;

    /* HACK for SCSV in SSL 3.0.  On initial handshake, prepend SCSV,
     * only if TLS is disabled.
     */
    if (!ss->firstHsDone && !isTLS) {
        /* Must set this before calling Hello Extension Senders,
         * to suppress sending of empty RI extension.
         */
        ss->ssl3.hs.sendingSCSV = PR_TRUE;
    }

    /* When we attempt session resumption (only), we must lock the sid to
     * prevent races with other resumption connections that receive a
     * NewSessionTicket that will cause the ticket in the sid to be replaced.
     * Once we've copied the session ticket into our ClientHello message, it
     * is OK for the ticket to change, so we just need to make sure we hold
     * the lock across the calls to ssl3_CallHelloExtensionSenders.
     */
    if (sid->u.ssl3.lock) {
        PR_RWLock_Rlock(sid->u.ssl3.lock);
    }

    if (ss->vrange.max >= SSL_LIBRARY_VERSION_TLS_1_3 &&
        type == client_hello_initial) {
        rv = tls13_SetupClientHello(ss);
        if (rv != SECSuccess) {
            return rv;
        }
    }

    if (isTLS || (ss->firstHsDone && ss->peerRequestedProtection)) {
        PRUint32 maxBytes = 65535; /* 2^16 - 1 */
        PRInt32 extLen;

        extLen = ssl3_CallHelloExtensionSenders(ss, PR_FALSE, maxBytes, NULL);
        if (extLen < 0) {
            if (sid->u.ssl3.lock) {
                PR_RWLock_Unlock(sid->u.ssl3.lock);
            }
            return SECFailure;
        }
        total_exten_len += extLen;

        if (total_exten_len > 0)
            total_exten_len += 2;
    }

    if (IS_DTLS(ss)) {
        ssl3_DisableNonDTLSSuites(ss);
    }

    /* how many suites are permitted by policy and user preference? */
    num_suites = count_cipher_suites(ss, ss->ssl3.policy);
    if (!num_suites) {
        if (sid->u.ssl3.lock) {
            PR_RWLock_Unlock(sid->u.ssl3.lock);
        }
        return SECFailure; /* count_cipher_suites has set error code. */
    }

    fallbackSCSV = ss->opt.enableFallbackSCSV && (!requestingResume ||
                                                  version < sid->version);
    /* make room for SCSV */
    if (ss->ssl3.hs.sendingSCSV) {
        ++num_suites;
    }
    if (fallbackSCSV) {
        ++num_suites;
    }

    /* count compression methods */
    numCompressionMethods = 0;
    for (i = 0; i < ssl_compression_method_count; i++) {
        if (ssl_CompressionEnabled(ss, ssl_compression_methods[i]))
            numCompressionMethods++;
    }

    length = sizeof(SSL3ProtocolVersion) + SSL3_RANDOM_LENGTH +
             1 + (sid->version >= SSL_LIBRARY_VERSION_TLS_1_3
                      ? 0
                      : sid->u.ssl3.sessionIDLength) +
             2 + num_suites * sizeof(ssl3CipherSuite) +
             1 + numCompressionMethods + total_exten_len;
    if (IS_DTLS(ss)) {
        length += 1 + ss->ssl3.hs.cookie.len;
    }

    /* A padding extension may be included to ensure that the record containing
     * the ClientHello doesn't have a length between 256 and 511 bytes
     * (inclusive). Initial, ClientHello records with such lengths trigger bugs
     * in F5 devices.
     *
     * This is not done for DTLS, for renegotiation, or when there are no
     * extensions. */
    if (!IS_DTLS(ss) && isTLS && !ss->firstHsDone && total_exten_len) {
        paddingExtensionLen = ssl3_CalculatePaddingExtensionLength(length);
        total_exten_len += paddingExtensionLen;
        length += paddingExtensionLen;
    } else {
        paddingExtensionLen = 0;
    }

    rv = ssl3_AppendHandshakeHeader(ss, client_hello, length);
    if (rv != SECSuccess) {
        if (sid->u.ssl3.lock) {
            PR_RWLock_Unlock(sid->u.ssl3.lock);
        }
        return rv; /* err set by ssl3_AppendHandshake* */
    }

    if (ss->firstHsDone) {
        /* The client hello version must stay unchanged to work around
         * the Windows SChannel bug described above. */
        PORT_Assert(version == ss->clientHelloVersion);
    }
    ss->clientHelloVersion = PR_MIN(version, SSL_LIBRARY_VERSION_TLS_1_2);
    if (IS_DTLS(ss)) {
        PRUint16 dtlsVersion;

        dtlsVersion = dtls_TLSVersionToDTLSVersion(ss->clientHelloVersion);
        rv = ssl3_AppendHandshakeNumber(ss, dtlsVersion, 2);
    } else {
        rv = ssl3_AppendHandshakeNumber(ss, ss->clientHelloVersion, 2);
    }
    if (rv != SECSuccess) {
        if (sid->u.ssl3.lock) {
            PR_RWLock_Unlock(sid->u.ssl3.lock);
        }
        return rv; /* err set by ssl3_AppendHandshake* */
    }

    /* Generate a new random if this is the first attempt. */
    if (type == client_hello_initial) {
        rv = ssl3_GetNewRandom(&ss->ssl3.hs.client_random);
        if (rv != SECSuccess) {
            if (sid->u.ssl3.lock) {
                PR_RWLock_Unlock(sid->u.ssl3.lock);
            }
            return rv; /* err set by GetNewRandom. */
        }
    }
    rv = ssl3_AppendHandshake(ss, &ss->ssl3.hs.client_random,
                              SSL3_RANDOM_LENGTH);
    if (rv != SECSuccess) {
        if (sid->u.ssl3.lock) {
            PR_RWLock_Unlock(sid->u.ssl3.lock);
        }
        return rv; /* err set by ssl3_AppendHandshake* */
    }

    if (sid->version < SSL_LIBRARY_VERSION_TLS_1_3)
        rv = ssl3_AppendHandshakeVariable(
            ss, sid->u.ssl3.sessionID, sid->u.ssl3.sessionIDLength, 1);
    else
        rv = ssl3_AppendHandshakeNumber(ss, 0, 1);
    if (rv != SECSuccess) {
        if (sid->u.ssl3.lock) {
            PR_RWLock_Unlock(sid->u.ssl3.lock);
        }
        return rv; /* err set by ssl3_AppendHandshake* */
    }

    if (IS_DTLS(ss)) {
        rv = ssl3_AppendHandshakeVariable(
            ss, ss->ssl3.hs.cookie.data, ss->ssl3.hs.cookie.len, 1);
        if (rv != SECSuccess) {
            if (sid->u.ssl3.lock) {
                PR_RWLock_Unlock(sid->u.ssl3.lock);
            }
            return rv; /* err set by ssl3_AppendHandshake* */
        }
    }

    rv = ssl3_AppendHandshakeNumber(ss, num_suites * sizeof(ssl3CipherSuite), 2);
    if (rv != SECSuccess) {
        if (sid->u.ssl3.lock) {
            PR_RWLock_Unlock(sid->u.ssl3.lock);
        }
        return rv; /* err set by ssl3_AppendHandshake* */
    }

    if (ss->ssl3.hs.sendingSCSV) {
        /* Add the actual SCSV */
        rv = ssl3_AppendHandshakeNumber(ss, TLS_EMPTY_RENEGOTIATION_INFO_SCSV,
                                        sizeof(ssl3CipherSuite));
        if (rv != SECSuccess) {
            if (sid->u.ssl3.lock) {
                PR_RWLock_Unlock(sid->u.ssl3.lock);
            }
            return rv; /* err set by ssl3_AppendHandshake* */
        }
        actual_count++;
    }
    if (fallbackSCSV) {
        rv = ssl3_AppendHandshakeNumber(ss, TLS_FALLBACK_SCSV,
                                        sizeof(ssl3CipherSuite));
        if (rv != SECSuccess) {
            if (sid->u.ssl3.lock) {
                PR_RWLock_Unlock(sid->u.ssl3.lock);
            }
            return rv; /* err set by ssl3_AppendHandshake* */
        }
        actual_count++;
    }
    for (i = 0; i < ssl_V3_SUITES_IMPLEMENTED; i++) {
        ssl3CipherSuiteCfg *suite = &ss->cipherSuites[i];
        if (config_match(suite, ss->ssl3.policy, &ss->vrange, ss)) {
            actual_count++;
            if (actual_count > num_suites) {
                if (sid->u.ssl3.lock) {
                    PR_RWLock_Unlock(sid->u.ssl3.lock);
                }
                /* set error card removal/insertion error */
                PORT_SetError(SSL_ERROR_TOKEN_INSERTION_REMOVAL);
                return SECFailure;
            }
            rv = ssl3_AppendHandshakeNumber(ss, suite->cipher_suite,
                                            sizeof(ssl3CipherSuite));
            if (rv != SECSuccess) {
                if (sid->u.ssl3.lock) {
                    PR_RWLock_Unlock(sid->u.ssl3.lock);
                }
                return rv; /* err set by ssl3_AppendHandshake* */
            }
        }
    }

    /* if cards were removed or inserted between count_cipher_suites and
     * generating our list, detect the error here rather than send it off to
     * the server.. */
    if (actual_count != num_suites) {
        /* Card removal/insertion error */
        if (sid->u.ssl3.lock) {
            PR_RWLock_Unlock(sid->u.ssl3.lock);
        }
        PORT_SetError(SSL_ERROR_TOKEN_INSERTION_REMOVAL);
        return SECFailure;
    }

    rv = ssl3_AppendHandshakeNumber(ss, numCompressionMethods, 1);
    if (rv != SECSuccess) {
        if (sid->u.ssl3.lock) {
            PR_RWLock_Unlock(sid->u.ssl3.lock);
        }
        return rv; /* err set by ssl3_AppendHandshake* */
    }
    for (i = 0; i < ssl_compression_method_count; i++) {
        if (!ssl_CompressionEnabled(ss, ssl_compression_methods[i]))
            continue;
        rv = ssl3_AppendHandshakeNumber(ss, ssl_compression_methods[i], 1);
        if (rv != SECSuccess) {
            if (sid->u.ssl3.lock) {
                PR_RWLock_Unlock(sid->u.ssl3.lock);
            }
            return rv; /* err set by ssl3_AppendHandshake* */
        }
    }

    if (total_exten_len) {
        PRUint32 maxBytes = total_exten_len - 2;
        PRInt32 extLen;

        rv = ssl3_AppendHandshakeNumber(ss, maxBytes, 2);
        if (rv != SECSuccess) {
            if (sid->u.ssl3.lock) {
                PR_RWLock_Unlock(sid->u.ssl3.lock);
            }
            return rv; /* err set by AppendHandshake. */
        }

        extLen = ssl3_CallHelloExtensionSenders(ss, PR_TRUE, maxBytes, NULL);
        if (extLen < 0) {
            if (sid->u.ssl3.lock) {
                PR_RWLock_Unlock(sid->u.ssl3.lock);
            }
            return SECFailure;
        }
        maxBytes -= extLen;

        extLen = ssl3_AppendPaddingExtension(ss, paddingExtensionLen, maxBytes);
        if (extLen < 0) {
            if (sid->u.ssl3.lock) {
                PR_RWLock_Unlock(sid->u.ssl3.lock);
            }
            return SECFailure;
        }
        maxBytes -= extLen;

        PORT_Assert(!maxBytes);
    }

    if (sid->u.ssl3.lock) {
        PR_RWLock_Unlock(sid->u.ssl3.lock);
    }

    if (ss->xtnData.sentSessionTicketInClientHello) {
        SSL_AtomicIncrementLong(&ssl3stats.sch_sid_stateless_resumes);
    }

    if (ss->ssl3.hs.sendingSCSV) {
        /* Since we sent the SCSV, pretend we sent empty RI extension. */
        TLSExtensionData *xtnData = &ss->xtnData;
        xtnData->advertised[xtnData->numAdvertised++] =
            ssl_renegotiation_info_xtn;
    }

    if (version >= SSL_LIBRARY_VERSION_TLS_1_3) {
        rv = tls13_MaybeDo0RTTHandshake(ss);
        if (rv != SECSuccess) {
            return SECFailure; /* error code set already. */
        }
    }

    /* On TLS (but not DTLS), if we sent 0-RTT, then we will have data in the
     * pending buffer. This just pushes a little of that out.  If we didn't do
     * that, we wouldn't send a ClientHello the first time and applications
     * would have to push SSL_ForceHandshake() twice. This should go away once
     * we have Finished stuffed in the ClientHello. */
    if (!IS_DTLS(ss) && ss->ssl3.hs.zeroRttState == ssl_0rtt_sent) {
        int sent;

        PORT_Assert(version >= SSL_LIBRARY_VERSION_TLS_1_3);
        PORT_Assert(ss->pendingBuf.len);
        sent = ssl_SendSavedWriteData(ss);
        if (sent < 0) {
            return SECFailure;
        }
    } else {
        PRInt32 flags = 0;
        if (!ss->firstHsDone && !IS_DTLS(ss)) {
            flags |= ssl_SEND_FLAG_CAP_RECORD_VERSION;
        }
        rv = ssl3_FlushHandshake(ss, flags);
        if (rv != SECSuccess) {
            return rv; /* error code set by ssl3_FlushHandshake */
        }
    }

    ss->ssl3.hs.ws = wait_server_hello;
    return SECSuccess;
}

/* Called from ssl3_HandlePostHelloHandshakeMessage() when it has deciphered a
 * complete ssl3 Hello Request.
 * Caller must hold Handshake and RecvBuf locks.
 */
static SECStatus
ssl3_HandleHelloRequest(sslSocket *ss)
{
    sslSessionID *sid = ss->sec.ci.sid;
    SECStatus rv;

    SSL_TRC(3, ("%d: SSL3[%d]: handle hello_request handshake",
                SSL_GETPID(), ss->fd));

    PORT_Assert(ss->opt.noLocks || ssl_HaveRecvBufLock(ss));
    PORT_Assert(ss->opt.noLocks || ssl_HaveSSL3HandshakeLock(ss));
    PORT_Assert(ss->version < SSL_LIBRARY_VERSION_TLS_1_3);

    if (ss->ssl3.hs.ws == wait_server_hello)
        return SECSuccess;
    if (ss->ssl3.hs.ws != idle_handshake || ss->sec.isServer) {
        (void)SSL3_SendAlert(ss, alert_fatal, unexpected_message);
        PORT_SetError(SSL_ERROR_RX_UNEXPECTED_HELLO_REQUEST);
        return SECFailure;
    }
    if (ss->opt.enableRenegotiation == SSL_RENEGOTIATE_NEVER) {
        (void)SSL3_SendAlert(ss, alert_warning, no_renegotiation);
        PORT_SetError(SSL_ERROR_RENEGOTIATION_NOT_ALLOWED);
        return SECFailure;
    }

    if (sid) {
        ss->sec.uncache(sid);
        ssl_FreeSID(sid);
        ss->sec.ci.sid = NULL;
    }

    if (IS_DTLS(ss)) {
        dtls_RehandshakeCleanup(ss);
    }

    ssl_GetXmitBufLock(ss);
    rv = ssl3_SendClientHello(ss, client_hello_renegotiation);
    ssl_ReleaseXmitBufLock(ss);

    return rv;
}

#define UNKNOWN_WRAP_MECHANISM 0x7fffffff

static const CK_MECHANISM_TYPE wrapMechanismList[SSL_NUM_WRAP_MECHS] = {
    CKM_DES3_ECB,
    CKM_CAST5_ECB,
    CKM_DES_ECB,
    CKM_KEY_WRAP_LYNKS,
    CKM_IDEA_ECB,
    CKM_CAST3_ECB,
    CKM_CAST_ECB,
    CKM_RC5_ECB,
    CKM_RC2_ECB,
    CKM_CDMF_ECB,
    CKM_SKIPJACK_WRAP,
    CKM_SKIPJACK_CBC64,
    CKM_AES_ECB,
    CKM_CAMELLIA_ECB,
    CKM_SEED_ECB,
    UNKNOWN_WRAP_MECHANISM
};

static int
ssl_FindIndexByWrapMechanism(CK_MECHANISM_TYPE mech)
{
    const CK_MECHANISM_TYPE *pMech = wrapMechanismList;

    while (mech != *pMech && *pMech != UNKNOWN_WRAP_MECHANISM) {
        ++pMech;
    }
    return (*pMech == UNKNOWN_WRAP_MECHANISM) ? -1
                                              : (pMech - wrapMechanismList);
}

static PK11SymKey *
ssl_UnwrapSymWrappingKey(
    SSLWrappedSymWrappingKey *pWswk,
    SECKEYPrivateKey *svrPrivKey,
    SSLAuthType authType,
    CK_MECHANISM_TYPE masterWrapMech,
    void *pwArg)
{
    PK11SymKey *unwrappedWrappingKey = NULL;
    SECItem wrappedKey;
    PK11SymKey *Ks;
    SECKEYPublicKey pubWrapKey;
    ECCWrappedKeyInfo *ecWrapped;

    /* found the wrapping key on disk. */
    PORT_Assert(pWswk->symWrapMechanism == masterWrapMech);
    PORT_Assert(pWswk->authType == authType);
    if (pWswk->symWrapMechanism != masterWrapMech ||
        pWswk->authType != authType) {
        goto loser;
    }
    wrappedKey.type = siBuffer;
    wrappedKey.data = pWswk->wrappedSymmetricWrappingkey;
    wrappedKey.len = pWswk->wrappedSymKeyLen;
    PORT_Assert(wrappedKey.len <= sizeof pWswk->wrappedSymmetricWrappingkey);

    switch (authType) {

        case ssl_auth_rsa_decrypt:
        case ssl_auth_rsa_sign: /* bad: see Bug 1248320 */
            unwrappedWrappingKey =
                PK11_PubUnwrapSymKey(svrPrivKey, &wrappedKey,
                                     masterWrapMech, CKA_UNWRAP, 0);
            break;

        case ssl_auth_ecdsa:
        case ssl_auth_ecdh_rsa:
        case ssl_auth_ecdh_ecdsa:
            /*
             * For ssl_auth_ecd*, we first create an EC public key based on
             * data stored with the wrappedSymmetricWrappingkey. Next,
             * we do an ECDH computation involving this public key and
             * the SSL server's (long-term) EC private key. The resulting
             * shared secret is treated the same way as Fortezza's Ks, i.e.,
             * it is used to recover the symmetric wrapping key.
             *
             * The data in wrappedSymmetricWrappingkey is laid out as defined
             * in the ECCWrappedKeyInfo structure.
             */
            ecWrapped = (ECCWrappedKeyInfo *)pWswk->wrappedSymmetricWrappingkey;

            PORT_Assert(ecWrapped->encodedParamLen + ecWrapped->pubValueLen +
                            ecWrapped->wrappedKeyLen <=
                        MAX_EC_WRAPPED_KEY_BUFLEN);

            if (ecWrapped->encodedParamLen + ecWrapped->pubValueLen +
                    ecWrapped->wrappedKeyLen >
                MAX_EC_WRAPPED_KEY_BUFLEN) {
                PORT_SetError(SEC_ERROR_LIBRARY_FAILURE);
                goto loser;
            }

            pubWrapKey.keyType = ecKey;
            pubWrapKey.u.ec.size = ecWrapped->size;
            pubWrapKey.u.ec.DEREncodedParams.len = ecWrapped->encodedParamLen;
            pubWrapKey.u.ec.DEREncodedParams.data = ecWrapped->var;
            pubWrapKey.u.ec.publicValue.len = ecWrapped->pubValueLen;
            pubWrapKey.u.ec.publicValue.data = ecWrapped->var +
                                               ecWrapped->encodedParamLen;

            wrappedKey.len = ecWrapped->wrappedKeyLen;
            wrappedKey.data = ecWrapped->var + ecWrapped->encodedParamLen +
                              ecWrapped->pubValueLen;

            /* Derive Ks using ECDH */
            Ks = PK11_PubDeriveWithKDF(svrPrivKey, &pubWrapKey, PR_FALSE, NULL,
                                       NULL, CKM_ECDH1_DERIVE, masterWrapMech,
                                       CKA_DERIVE, 0, CKD_NULL, NULL, NULL);
            if (Ks == NULL) {
                goto loser;
            }

            /*  Use Ks to unwrap the wrapping key */
            unwrappedWrappingKey = PK11_UnwrapSymKey(Ks, masterWrapMech, NULL,
                                                     &wrappedKey, masterWrapMech,
                                                     CKA_UNWRAP, 0);
            PK11_FreeSymKey(Ks);

            break;

        default:
            PORT_Assert(0);
            PORT_SetError(SEC_ERROR_LIBRARY_FAILURE);
            goto loser;
    }
loser:
    return unwrappedWrappingKey;
}

/* Each process sharing the server session ID cache has its own array of SymKey
 * pointers for the symmetric wrapping keys that are used to wrap the master
 * secrets.  There is one key for each authentication type.  These Symkeys
 * correspond to the wrapped SymKeys kept in the server session cache.
 */

typedef struct {
    PK11SymKey *symWrapKey[ssl_auth_size];
} ssl3SymWrapKey;

static PZLock *symWrapKeysLock = NULL;
static ssl3SymWrapKey symWrapKeys[SSL_NUM_WRAP_MECHS];

SECStatus
ssl_FreeSymWrapKeysLock(void)
{
    if (symWrapKeysLock) {
        PZ_DestroyLock(symWrapKeysLock);
        symWrapKeysLock = NULL;
        return SECSuccess;
    }
    PORT_SetError(SEC_ERROR_NOT_INITIALIZED);
    return SECFailure;
}

SECStatus
SSL3_ShutdownServerCache(void)
{
    int i, j;

    if (!symWrapKeysLock)
        return SECSuccess; /* lock was never initialized */
    PZ_Lock(symWrapKeysLock);
    /* get rid of all symWrapKeys */
    for (i = 0; i < SSL_NUM_WRAP_MECHS; ++i) {
        for (j = 0; j < ssl_auth_size; ++j) {
            PK11SymKey **pSymWrapKey;
            pSymWrapKey = &symWrapKeys[i].symWrapKey[j];
            if (*pSymWrapKey) {
                PK11_FreeSymKey(*pSymWrapKey);
                *pSymWrapKey = NULL;
            }
        }
    }

    PZ_Unlock(symWrapKeysLock);
    ssl_FreeSessionCacheLocks();
    return SECSuccess;
}

SECStatus
ssl_InitSymWrapKeysLock(void)
{
    symWrapKeysLock = PZ_NewLock(nssILockOther);
    return symWrapKeysLock ? SECSuccess : SECFailure;
}

/* Try to get wrapping key for mechanism from in-memory array.
 * If that fails, look for one on disk.
 * If that fails, generate a new one, put the new one on disk,
 * Put the new key in the in-memory array.
 *
 * Note that this function performs some fairly inadvisable functions with
 * certificate private keys.  ECDSA keys are used with ECDH; similarly, RSA
 * signing keys are used to encrypt.  Bug 1248320.
 */
PK11SymKey *
ssl3_GetWrappingKey(sslSocket *ss,
                    PK11SlotInfo *masterSecretSlot,
                    const sslServerCert *serverCert,
                    CK_MECHANISM_TYPE masterWrapMech,
                    void *pwArg)
{
    SSLAuthType authType;
    SECKEYPrivateKey *svrPrivKey;
    SECKEYPublicKey *svrPubKey = NULL;
    PK11SymKey *unwrappedWrappingKey = NULL;
    PK11SymKey **pSymWrapKey;
    CK_MECHANISM_TYPE asymWrapMechanism = CKM_INVALID_MECHANISM;
    int length;
    int symWrapMechIndex;
    SECStatus rv;
    SECItem wrappedKey;
    SSLWrappedSymWrappingKey wswk;
    PK11SymKey *Ks = NULL;
    SECKEYPublicKey *pubWrapKey = NULL;
    SECKEYPrivateKey *privWrapKey = NULL;
    ECCWrappedKeyInfo *ecWrapped;

    PORT_Assert(serverCert);
    PORT_Assert(serverCert->serverKeyPair);
    PORT_Assert(serverCert->serverKeyPair->privKey);
    PORT_Assert(serverCert->serverKeyPair->pubKey);
    if (!serverCert || !serverCert->serverKeyPair ||
        !serverCert->serverKeyPair->privKey ||
        !serverCert->serverKeyPair->pubKey) {
        PORT_SetError(SEC_ERROR_LIBRARY_FAILURE);
        return NULL; /* hmm */
    }
    authType = serverCert->certType.authType;
    svrPrivKey = serverCert->serverKeyPair->privKey;

    symWrapMechIndex = ssl_FindIndexByWrapMechanism(masterWrapMech);
    PORT_Assert(symWrapMechIndex >= 0);
    if (symWrapMechIndex < 0)
        return NULL; /* invalid masterWrapMech. */

    pSymWrapKey = &symWrapKeys[symWrapMechIndex].symWrapKey[authType];

    ssl_InitSessionCacheLocks(PR_TRUE);

    PZ_Lock(symWrapKeysLock);

    unwrappedWrappingKey = *pSymWrapKey;
    if (unwrappedWrappingKey != NULL) {
        if (PK11_VerifyKeyOK(unwrappedWrappingKey)) {
            unwrappedWrappingKey = PK11_ReferenceSymKey(unwrappedWrappingKey);
            goto done;
        }
        /* slot series has changed, so this key is no good any more. */
        PK11_FreeSymKey(unwrappedWrappingKey);
        *pSymWrapKey = unwrappedWrappingKey = NULL;
    }

    /* Try to get wrapped SymWrapping key out of the (disk) cache. */
    /* Following call fills in wswk on success. */
    if (ssl_GetWrappingKey(symWrapMechIndex, authType, &wswk)) {
        /* found the wrapped sym wrapping key on disk. */
        unwrappedWrappingKey =
            ssl_UnwrapSymWrappingKey(&wswk, svrPrivKey, authType,
                                     masterWrapMech, pwArg);
        if (unwrappedWrappingKey) {
            goto install;
        }
    }

    if (!masterSecretSlot) /* caller doesn't want to create a new one. */
        goto loser;

    length = PK11_GetBestKeyLength(masterSecretSlot, masterWrapMech);
    /* Zero length means fixed key length algorithm, or error.
     * It's ambiguous.
     */
    unwrappedWrappingKey = PK11_KeyGen(masterSecretSlot, masterWrapMech, NULL,
                                       length, pwArg);
    if (!unwrappedWrappingKey) {
        goto loser;
    }

    /* Prepare the buffer to receive the wrappedWrappingKey,
     * the symmetric wrapping key wrapped using the server's pub key.
     */
    PORT_Memset(&wswk, 0, sizeof wswk); /* eliminate UMRs. */

    svrPubKey = serverCert->serverKeyPair->pubKey;
    wrappedKey.type = siBuffer;
    wrappedKey.len = SECKEY_PublicKeyStrength(svrPubKey);
    wrappedKey.data = wswk.wrappedSymmetricWrappingkey;

    PORT_Assert(wrappedKey.len <= sizeof wswk.wrappedSymmetricWrappingkey);
    if (wrappedKey.len > sizeof wswk.wrappedSymmetricWrappingkey)
        goto loser;

    /* wrap symmetric wrapping key in server's public key. */
    switch (authType) {
        case ssl_auth_rsa_decrypt:
        case ssl_auth_rsa_sign: /* bad: see Bug 1248320 */
            asymWrapMechanism = CKM_RSA_PKCS;
            rv = PK11_PubWrapSymKey(asymWrapMechanism, svrPubKey,
                                    unwrappedWrappingKey, &wrappedKey);
            break;

        case ssl_auth_ecdsa:
        case ssl_auth_ecdh_rsa:
        case ssl_auth_ecdh_ecdsa:
            /*
             * We generate an ephemeral EC key pair. Perform an ECDH
             * computation involving this ephemeral EC public key and
             * the SSL server's (long-term) EC private key. The resulting
             * shared secret is treated in the same way as Fortezza's Ks,
             * i.e., it is used to wrap the wrapping key. To facilitate
             * unwrapping in ssl_UnwrapWrappingKey, we also store all
             * relevant info about the ephemeral EC public key in
             * wswk.wrappedSymmetricWrappingkey and lay it out as
             * described in the ECCWrappedKeyInfo structure.
             */
            PORT_Assert(SECKEY_GetPublicKeyType(svrPubKey) == ecKey);
            if (SECKEY_GetPublicKeyType(svrPubKey) != ecKey) {
                /* something is wrong in sslsecur.c if this isn't an ecKey */
                PORT_SetError(SEC_ERROR_LIBRARY_FAILURE);
                rv = SECFailure;
                goto ec_cleanup;
            }

            privWrapKey = SECKEY_CreateECPrivateKey(
                &svrPubKey->u.ec.DEREncodedParams, &pubWrapKey, NULL);
            if ((privWrapKey == NULL) || (pubWrapKey == NULL)) {
                rv = SECFailure;
                goto ec_cleanup;
            }

            /* Set the key size in bits */
            if (pubWrapKey->u.ec.size == 0) {
                pubWrapKey->u.ec.size = SECKEY_PublicKeyStrengthInBits(svrPubKey);
            }

            PORT_Assert(pubWrapKey->u.ec.DEREncodedParams.len +
                            pubWrapKey->u.ec.publicValue.len <
                        MAX_EC_WRAPPED_KEY_BUFLEN);
            if (pubWrapKey->u.ec.DEREncodedParams.len +
                    pubWrapKey->u.ec.publicValue.len >=
                MAX_EC_WRAPPED_KEY_BUFLEN) {
                PORT_SetError(SEC_ERROR_INVALID_KEY);
                rv = SECFailure;
                goto ec_cleanup;
            }

            /* Derive Ks using ECDH */
            Ks = PK11_PubDeriveWithKDF(svrPrivKey, pubWrapKey, PR_FALSE, NULL,
                                       NULL, CKM_ECDH1_DERIVE, masterWrapMech,
                                       CKA_DERIVE, 0, CKD_NULL, NULL, NULL);
            if (Ks == NULL) {
                rv = SECFailure;
                goto ec_cleanup;
            }

            ecWrapped = (ECCWrappedKeyInfo *)(wswk.wrappedSymmetricWrappingkey);
            ecWrapped->size = pubWrapKey->u.ec.size;
            ecWrapped->encodedParamLen = pubWrapKey->u.ec.DEREncodedParams.len;
            PORT_Memcpy(ecWrapped->var, pubWrapKey->u.ec.DEREncodedParams.data,
                        pubWrapKey->u.ec.DEREncodedParams.len);

            ecWrapped->pubValueLen = pubWrapKey->u.ec.publicValue.len;
            PORT_Memcpy(ecWrapped->var + ecWrapped->encodedParamLen,
                        pubWrapKey->u.ec.publicValue.data,
                        pubWrapKey->u.ec.publicValue.len);

            wrappedKey.len = MAX_EC_WRAPPED_KEY_BUFLEN -
                             (ecWrapped->encodedParamLen + ecWrapped->pubValueLen);
            wrappedKey.data = ecWrapped->var + ecWrapped->encodedParamLen +
                              ecWrapped->pubValueLen;

            /* wrap symmetricWrapping key with the local Ks */
            rv = PK11_WrapSymKey(masterWrapMech, NULL, Ks,
                                 unwrappedWrappingKey, &wrappedKey);

            if (rv != SECSuccess) {
                goto ec_cleanup;
            }

            /* Write down the length of wrapped key in the buffer
             * wswk.wrappedSymmetricWrappingkey at the appropriate offset
             */
            ecWrapped->wrappedKeyLen = wrappedKey.len;

        ec_cleanup:
            if (privWrapKey)
                SECKEY_DestroyPrivateKey(privWrapKey);
            if (pubWrapKey)
                SECKEY_DestroyPublicKey(pubWrapKey);
            if (Ks)
                PK11_FreeSymKey(Ks);
            asymWrapMechanism = masterWrapMech;
            break;

        default:
            rv = SECFailure;
            break;
    }

    if (rv != SECSuccess) {
        ssl_MapLowLevelError(SSL_ERROR_CLIENT_KEY_EXCHANGE_FAILURE);
        goto loser;
    }

    PORT_Assert(asymWrapMechanism != CKM_INVALID_MECHANISM);

    wswk.symWrapMechanism = masterWrapMech;
    wswk.symWrapMechIndex = symWrapMechIndex;
    wswk.asymWrapMechanism = asymWrapMechanism;
    wswk.authType = authType;
    wswk.wrappedSymKeyLen = wrappedKey.len;

    /* put it on disk. */
    /* If the wrapping key for this KEA type has already been set,
     * then abandon the value we just computed and
     * use the one we got from the disk.
     */
    if (ssl_SetWrappingKey(&wswk)) {
        /* somebody beat us to it.  The original contents of our wswk
         * has been replaced with the content on disk.  Now, discard
         * the key we just created and unwrap this new one.
         */
        PK11_FreeSymKey(unwrappedWrappingKey);

        unwrappedWrappingKey =
            ssl_UnwrapSymWrappingKey(&wswk, svrPrivKey, authType,
                                     masterWrapMech, pwArg);
    }

install:
    if (unwrappedWrappingKey) {
        *pSymWrapKey = PK11_ReferenceSymKey(unwrappedWrappingKey);
    }

loser:
done:
    PZ_Unlock(symWrapKeysLock);
    return unwrappedWrappingKey;
}

#ifdef NSS_ALLOW_SSLKEYLOGFILE
/* hexEncode hex encodes |length| bytes from |in| and writes it as |length*2|
 * bytes to |out|. */
static void
hexEncode(char *out, const unsigned char *in, unsigned int length)
{
    static const char hextable[] = "0123456789abcdef";
    unsigned int i;

    for (i = 0; i < length; i++) {
        *(out++) = hextable[in[i] >> 4];
        *(out++) = hextable[in[i] & 15];
    }
}
#endif

/* Called from ssl3_SendClientKeyExchange(). */
static SECStatus
ssl3_SendRSAClientKeyExchange(sslSocket *ss, SECKEYPublicKey *svrPubKey)
{
    PK11SymKey *pms = NULL;
    SECStatus rv = SECFailure;
    SECItem enc_pms = { siBuffer, NULL, 0 };
    PRBool isTLS;

    PORT_Assert(ss->opt.noLocks || ssl_HaveSSL3HandshakeLock(ss));
    PORT_Assert(ss->opt.noLocks || ssl_HaveXmitBufLock(ss));

    /* Generate the pre-master secret ...  */
    ssl_GetSpecWriteLock(ss);
    isTLS = (PRBool)(ss->ssl3.pwSpec->version > SSL_LIBRARY_VERSION_3_0);

    pms = ssl3_GenerateRSAPMS(ss, ss->ssl3.pwSpec, NULL);
    ssl_ReleaseSpecWriteLock(ss);
    if (pms == NULL) {
        ssl_MapLowLevelError(SSL_ERROR_CLIENT_KEY_EXCHANGE_FAILURE);
        goto loser;
    }

    /* Get the wrapped (encrypted) pre-master secret, enc_pms */
    enc_pms.len = SECKEY_PublicKeyStrength(svrPubKey);
    enc_pms.data = (unsigned char *)PORT_Alloc(enc_pms.len);
    if (enc_pms.data == NULL) {
        goto loser; /* err set by PORT_Alloc */
    }

    /* wrap pre-master secret in server's public key. */
    rv = PK11_PubWrapSymKey(CKM_RSA_PKCS, svrPubKey, pms, &enc_pms);
    if (rv != SECSuccess) {
        ssl_MapLowLevelError(SSL_ERROR_CLIENT_KEY_EXCHANGE_FAILURE);
        goto loser;
    }

#ifdef NSS_ALLOW_SSLKEYLOGFILE
    if (ssl_keylog_iob) {
        SECStatus extractRV = PK11_ExtractKeyValue(pms);
        if (extractRV == SECSuccess) {
            SECItem *keyData = PK11_GetKeyData(pms);
            if (keyData && keyData->data && keyData->len) {
#ifdef TRACE
                if (ssl_trace >= 100) {
                    ssl_PrintBuf(ss, "Pre-Master Secret",
                                 keyData->data, keyData->len);
                }
#endif
                if (ssl_keylog_iob && enc_pms.len >= 8 && keyData->len == 48) {
                    /* https://developer.mozilla.org/en/NSS_Key_Log_Format */

                    /* There could be multiple, concurrent writers to the
                     * keylog, so we have to do everything in a single call to
                     * fwrite. */
                    char buf[4 + 8 * 2 + 1 + 48 * 2 + 1];

                    strcpy(buf, "RSA ");
                    hexEncode(buf + 4, enc_pms.data, 8);
                    buf[20] = ' ';
                    hexEncode(buf + 21, keyData->data, 48);
                    buf[sizeof(buf) - 1] = '\n';

                    fwrite(buf, sizeof(buf), 1, ssl_keylog_iob);
                    fflush(ssl_keylog_iob);
                }
            }
        }
    }
#endif

    rv = ssl3_AppendHandshakeHeader(ss, client_key_exchange,
                                    isTLS ? enc_pms.len + 2
                                          : enc_pms.len);
    if (rv != SECSuccess) {
        goto loser; /* err set by ssl3_AppendHandshake* */
    }
    if (isTLS) {
        rv = ssl3_AppendHandshakeVariable(ss, enc_pms.data, enc_pms.len, 2);
    } else {
        rv = ssl3_AppendHandshake(ss, enc_pms.data, enc_pms.len);
    }
    if (rv != SECSuccess) {
        goto loser; /* err set by ssl3_AppendHandshake* */
    }

    rv = ssl3_InitPendingCipherSpec(ss, pms);
    PK11_FreeSymKey(pms);
    pms = NULL;

    if (rv != SECSuccess) {
        ssl_MapLowLevelError(SSL_ERROR_CLIENT_KEY_EXCHANGE_FAILURE);
        goto loser;
    }

    rv = SECSuccess;

loser:
    if (enc_pms.data != NULL) {
        PORT_Free(enc_pms.data);
    }
    if (pms != NULL) {
        PK11_FreeSymKey(pms);
    }
    return rv;
}

/* DH shares need to be padded to the size of their prime.  Some implementations
 * require this.  TLS 1.3 also requires this. */
SECStatus
ssl_AppendPaddedDHKeyShare(sslSocket *ss, SECKEYPublicKey *pubKey,
                           PRBool appendLength)
{
    SECStatus rv;
    unsigned int pad = pubKey->u.dh.prime.len - pubKey->u.dh.publicValue.len;

    if (appendLength) {
        rv = ssl3_AppendHandshakeNumber(ss, pubKey->u.dh.prime.len, 2);
        if (rv != SECSuccess) {
            return rv;
        }
    }
    while (pad) {
        rv = ssl3_AppendHandshakeNumber(ss, 0, 1);
        if (rv != SECSuccess) {
            return rv;
        }
        --pad;
    }
    rv = ssl3_AppendHandshake(ss, pubKey->u.dh.publicValue.data,
                              pubKey->u.dh.publicValue.len);
    if (rv != SECSuccess) {
        return rv;
    }
    return SECSuccess;
}

/* Called from ssl3_SendClientKeyExchange(). */
static SECStatus
ssl3_SendDHClientKeyExchange(sslSocket *ss, SECKEYPublicKey *svrPubKey)
{
    PK11SymKey *pms = NULL;
    SECStatus rv;
    PRBool isTLS;
    CK_MECHANISM_TYPE target;

    const ssl3DHParams *params;
    ssl3DHParams customParams;
    const sslNamedGroupDef *groupDef;
    static const sslNamedGroupDef customGroupDef = {
        ssl_grp_ffdhe_custom, 0, ssl_kea_dh, SEC_OID_TLS_DHE_CUSTOM, PR_FALSE
    };
    sslEphemeralKeyPair *keyPair = NULL;
    SECKEYPublicKey *pubKey;

    PORT_Assert(ss->opt.noLocks || ssl_HaveSSL3HandshakeLock(ss));
    PORT_Assert(ss->opt.noLocks || ssl_HaveXmitBufLock(ss));

    isTLS = (PRBool)(ss->ssl3.pwSpec->version > SSL_LIBRARY_VERSION_3_0);

    /* Copy DH parameters from server key */

    if (SECKEY_GetPublicKeyType(svrPubKey) != dhKey) {
        PORT_SetError(SEC_ERROR_BAD_KEY);
        return SECFailure;
    }

    /* Work out the parameters. */
    rv = ssl_ValidateDHENamedGroup(ss, &svrPubKey->u.dh.prime,
                                   &svrPubKey->u.dh.base,
                                   &groupDef, &params);
    if (rv != SECSuccess) {
        /* If we require named groups, we will have already validated the group
         * in ssl_HandleDHServerKeyExchange() */
        PORT_Assert(!ss->opt.requireDHENamedGroups &&
                    !ss->ssl3.hs.peerSupportsFfdheGroups);

        customParams.name = ssl_grp_ffdhe_custom;
        customParams.prime.data = svrPubKey->u.dh.prime.data;
        customParams.prime.len = svrPubKey->u.dh.prime.len;
        customParams.base.data = svrPubKey->u.dh.base.data;
        customParams.base.len = svrPubKey->u.dh.base.len;
        params = &customParams;
        groupDef = &customGroupDef;
    }
    ss->sec.keaGroup = groupDef;

    rv = ssl_CreateDHEKeyPair(groupDef, params, &keyPair);
    if (rv != SECSuccess) {
        ssl_MapLowLevelError(SEC_ERROR_KEYGEN_FAIL);
        goto loser;
    }
    pubKey = keyPair->keys->pubKey;
    PRINT_BUF(50, (ss, "DH public value:",
                   pubKey->u.dh.publicValue.data,
                   pubKey->u.dh.publicValue.len));

    if (isTLS)
        target = CKM_TLS_MASTER_KEY_DERIVE_DH;
    else
        target = CKM_SSL3_MASTER_KEY_DERIVE_DH;

    /* Determine the PMS */
    pms = PK11_PubDerive(keyPair->keys->privKey, svrPubKey,
                         PR_FALSE, NULL, NULL, CKM_DH_PKCS_DERIVE,
                         target, CKA_DERIVE, 0, NULL);

    if (pms == NULL) {
        ssl_MapLowLevelError(SSL_ERROR_CLIENT_KEY_EXCHANGE_FAILURE);
        goto loser;
    }

    /* Note: send the DH share padded to avoid triggering bugs. */
    rv = ssl3_AppendHandshakeHeader(ss, client_key_exchange,
                                    params->prime.len + 2);
    if (rv != SECSuccess) {
        goto loser; /* err set by ssl3_AppendHandshake* */
    }
    rv = ssl_AppendPaddedDHKeyShare(ss, pubKey, PR_TRUE);
    if (rv != SECSuccess) {
        goto loser; /* err set by ssl_AppendPaddedDHKeyShare */
    }

    rv = ssl3_InitPendingCipherSpec(ss, pms);
    if (rv != SECSuccess) {
        ssl_MapLowLevelError(SSL_ERROR_CLIENT_KEY_EXCHANGE_FAILURE);
        goto loser;
    }

    PK11_FreeSymKey(pms);
    ssl_FreeEphemeralKeyPair(keyPair);
    return SECSuccess;

loser:
    if (pms)
        PK11_FreeSymKey(pms);
    if (keyPair)
        ssl_FreeEphemeralKeyPair(keyPair);
    return SECFailure;
}

/* Called from ssl3_HandleServerHelloDone(). */
static SECStatus
ssl3_SendClientKeyExchange(sslSocket *ss)
{
    SECKEYPublicKey *serverKey = NULL;
    SECStatus rv = SECFailure;

    SSL_TRC(3, ("%d: SSL3[%d]: send client_key_exchange handshake",
                SSL_GETPID(), ss->fd));

    PORT_Assert(ss->opt.noLocks || ssl_HaveXmitBufLock(ss));
    PORT_Assert(ss->opt.noLocks || ssl_HaveSSL3HandshakeLock(ss));

    if (ss->sec.peerKey == NULL) {
        serverKey = CERT_ExtractPublicKey(ss->sec.peerCert);
        if (serverKey == NULL) {
            ssl_MapLowLevelError(SSL_ERROR_EXTRACT_PUBLIC_KEY_FAILURE);
            return SECFailure;
        }
    } else {
        serverKey = ss->sec.peerKey;
        ss->sec.peerKey = NULL; /* we're done with it now */
    }

    ss->sec.keaType = ss->ssl3.hs.kea_def->exchKeyType;
    ss->sec.keaKeyBits = SECKEY_PublicKeyStrengthInBits(serverKey);

    switch (ss->ssl3.hs.kea_def->exchKeyType) {
        case ssl_kea_rsa:
            rv = ssl3_SendRSAClientKeyExchange(ss, serverKey);
            break;

        case ssl_kea_dh:
            rv = ssl3_SendDHClientKeyExchange(ss, serverKey);
            break;

        case ssl_kea_ecdh:
            rv = ssl3_SendECDHClientKeyExchange(ss, serverKey);
            break;

        default:
            PORT_Assert(0);
            PORT_SetError(SEC_ERROR_LIBRARY_FAILURE);
            break;
    }

    SSL_TRC(3, ("%d: SSL3[%d]: DONE sending client_key_exchange",
                SSL_GETPID(), ss->fd));

    SECKEY_DestroyPublicKey(serverKey);
    return rv; /* err code already set. */
}

SECStatus
ssl_PickSignatureScheme(sslSocket *ss,
                        SECKEYPublicKey *pubKey,
                        SECKEYPrivateKey *privKey,
                        const SSLSignatureScheme *peerSchemes,
                        unsigned int peerSchemeCount,
                        PRBool requireSha1)
{
    unsigned int i, j;
    const sslNamedGroupDef *group = NULL;
    KeyType keyType;
    PK11SlotInfo *slot;
    PRBool slotDoesPss;
    PRBool isTLS13 = ss->version >= SSL_LIBRARY_VERSION_TLS_1_3;

    /* We can't require SHA-1 in TLS 1.3. */
    PORT_Assert(!(requireSha1 && isTLS13));
    if (!pubKey || !privKey) {
        PORT_Assert(0);
        PORT_SetError(SEC_ERROR_LIBRARY_FAILURE);
        return SECFailure;
    }

    slot = PK11_GetSlotFromPrivateKey(privKey);
    if (!slot) {
        PORT_SetError(SEC_ERROR_LIBRARY_FAILURE);
        return SECFailure;
    }
    slotDoesPss = PK11_DoesMechanism(slot, auth_alg_defs[ssl_auth_rsa_pss]);
    PK11_FreeSlot(slot);

    keyType = SECKEY_GetPublicKeyType(pubKey);
    if (keyType == ecKey) {
        group = ssl_ECPubKey2NamedGroup(pubKey);
    }

    /* Here we look for the first local preference that the client has
     * indicated support for in their signature_algorithms extension. */
    for (i = 0; i < ss->ssl3.signatureSchemeCount; ++i) {
        SSLHashType hashType;
        SECOidTag hashOID;
        SSLSignatureScheme preferred = ss->ssl3.signatureSchemes[i];
        PRUint32 policy;

        if (!ssl_SignatureSchemeValidForKey(!isTLS13 /* allowSha1 */,
                                            PR_TRUE /* matchGroup */,
                                            keyType, group, preferred)) {
            continue;
        }

        /* Skip RSA-PSS schemes when the certificate's private key slot does
<<<<<<< HEAD
         * not supporting that mechanism. */
=======
         * not support this signature mechanism. */
>>>>>>> c89dbe6e
        if (ssl_IsRsaPssSignatureScheme(preferred) && !slotDoesPss) {
            continue;
        }

        hashType = ssl_SignatureSchemeToHashType(preferred);
        if (requireSha1 && (hashType != ssl_hash_sha1)) {
            continue;
        }
        hashOID = ssl3_HashTypeToOID(hashType);
        if ((NSS_GetAlgorithmPolicy(hashOID, &policy) == SECSuccess) &&
            !(policy & NSS_USE_ALG_IN_SSL_KX)) {
            /* we ignore hashes we don't support */
            continue;
        }

        for (j = 0; j < peerSchemeCount; j++) {
            if (peerSchemes[j] == preferred) {
                ss->ssl3.hs.signatureScheme = preferred;
                return SECSuccess;
            }
        }
    }

    PORT_SetError(SSL_ERROR_UNSUPPORTED_SIGNATURE_ALGORITHM);
    return SECFailure;
}

/* ssl3_PickServerSignatureScheme selects a signature scheme for signing the
 * handshake.  Most of this is determined by the key pair we are using.
 * Prior to TLS 1.2, the MD5/SHA1 combination is always used. With TLS 1.2, a
 * client may advertise its support for signature and hash combinations. */
static SECStatus
ssl3_PickServerSignatureScheme(sslSocket *ss)
{
    sslKeyPair *keyPair = ss->sec.serverCert->serverKeyPair;
    PRBool isTLS12 = ss->version >= SSL_LIBRARY_VERSION_TLS_1_2;

    if (!isTLS12 || !ssl3_ExtensionNegotiated(ss, ssl_signature_algorithms_xtn)) {
        /* If the client didn't provide any signature_algorithms extension then
         * we can assume that they support SHA-1: RFC5246, Section 7.4.1.4.1. */
        switch (SECKEY_GetPublicKeyType(keyPair->pubKey)) {
            case rsaKey:
                if (isTLS12) {
                    ss->ssl3.hs.signatureScheme = ssl_sig_rsa_pkcs1_sha1;
                } else {
                    ss->ssl3.hs.signatureScheme = ssl_sig_rsa_pkcs1_sha1md5;
                }
                break;
            case ecKey:
                ss->ssl3.hs.signatureScheme = ssl_sig_ecdsa_sha1;
                break;
            case dsaKey:
                ss->ssl3.hs.signatureScheme = ssl_sig_dsa_sha1;
                break;
            default:
                PORT_Assert(0);
                PORT_SetError(SEC_ERROR_INVALID_KEY);
                return SECFailure;
        }
        return SECSuccess;
    }

    /* Sets error code, if needed. */
    return ssl_PickSignatureScheme(ss, keyPair->pubKey, keyPair->privKey,
                                   ss->ssl3.hs.clientSigSchemes,
                                   ss->ssl3.hs.numClientSigScheme,
                                   PR_FALSE /* requireSha1 */);
}

static SECStatus
ssl_PickClientSignatureScheme(sslSocket *ss, const SSLSignatureScheme *schemes,
                              unsigned int numSchemes)
{
    SECKEYPrivateKey *privKey = ss->ssl3.clientPrivateKey;
    SECKEYPublicKey *pubKey;
    SECStatus rv;

    pubKey = CERT_ExtractPublicKey(ss->ssl3.clientCertificate);
    PORT_Assert(pubKey);
    if (ss->version < SSL_LIBRARY_VERSION_TLS_1_3 &&
        (SECKEY_GetPublicKeyType(pubKey) == rsaKey ||
         SECKEY_GetPublicKeyType(pubKey) == dsaKey) &&
        SECKEY_PublicKeyStrengthInBits(pubKey) <= 1024) {
        /* If the key is a 1024-bit RSA or DSA key, assume conservatively that
         * it may be unable to sign SHA-256 hashes. This is the case for older
         * Estonian ID cards that have 1024-bit RSA keys. In FIPS 186-2 and
         * older, DSA key size is at most 1024 bits and the hash function must
         * be SHA-1.
         */
        rv = ssl_PickSignatureScheme(ss, pubKey, privKey, schemes, numSchemes,
                                     PR_TRUE /* requireSha1 */);
        if (rv == SECSuccess) {
            SECKEY_DestroyPublicKey(pubKey);
            return SECSuccess;
        }
        /* If this fails, that's because the peer doesn't advertise SHA-1,
         * so fall back to the full negotiation. */
    }
    rv = ssl_PickSignatureScheme(ss, pubKey, privKey, schemes, numSchemes,
                                 PR_FALSE /* requireSha1 */);
    SECKEY_DestroyPublicKey(pubKey);
    return rv;
}

/* Called from ssl3_HandleServerHelloDone(). */
static SECStatus
ssl3_SendCertificateVerify(sslSocket *ss, SECKEYPrivateKey *privKey)
{
    SECStatus rv = SECFailure;
    PRBool isTLS12;
    SECItem buf = { siBuffer, NULL, 0 };
    SSL3Hashes hashes;
    unsigned int len;
    SSLHashType hashAlg;

    PORT_Assert(ss->opt.noLocks || ssl_HaveXmitBufLock(ss));
    PORT_Assert(ss->opt.noLocks || ssl_HaveSSL3HandshakeLock(ss));

    SSL_TRC(3, ("%d: SSL3[%d]: send certificate_verify handshake",
                SSL_GETPID(), ss->fd));

    ssl_GetSpecReadLock(ss);

    if (ss->ssl3.hs.hashType == handshake_hash_record) {
        hashAlg = ssl_SignatureSchemeToHashType(ss->ssl3.hs.signatureScheme);
    } else {
        /* Use ssl_hash_none to represent the MD5+SHA1 combo. */
        hashAlg = ssl_hash_none;
    }
    if (ss->ssl3.hs.hashType == handshake_hash_record &&
        hashAlg != ssl3_GetSuitePrfHash(ss)) {
        rv = ssl3_ComputeHandshakeHash(ss->ssl3.hs.messages.buf,
                                       ss->ssl3.hs.messages.len,
                                       hashAlg, &hashes);
        if (rv != SECSuccess) {
            ssl_MapLowLevelError(SSL_ERROR_DIGEST_FAILURE);
            goto done;
        }
    } else {
        rv = ssl3_ComputeHandshakeHashes(ss, ss->ssl3.pwSpec, &hashes, 0);
    }
    ssl_ReleaseSpecReadLock(ss);
    if (rv != SECSuccess) {
        goto done; /* err code was set by ssl3_ComputeHandshakeHashes */
    }

    isTLS12 = (PRBool)(ss->version == SSL_LIBRARY_VERSION_TLS_1_2);
    PORT_Assert(ss->version <= SSL_LIBRARY_VERSION_TLS_1_2);

    rv = ssl3_SignHashes(ss, &hashes, privKey, &buf);
    if (rv == SECSuccess && !ss->sec.isServer) {
        /* Remember the info about the slot that did the signing.
        ** Later, when doing an SSL restart handshake, verify this.
        ** These calls are mere accessors, and can't fail.
        */
        PK11SlotInfo *slot;
        sslSessionID *sid = ss->sec.ci.sid;

        slot = PK11_GetSlotFromPrivateKey(privKey);
        sid->u.ssl3.clAuthSeries = PK11_GetSlotSeries(slot);
        sid->u.ssl3.clAuthSlotID = PK11_GetSlotID(slot);
        sid->u.ssl3.clAuthModuleID = PK11_GetModuleID(slot);
        sid->u.ssl3.clAuthValid = PR_TRUE;
        PK11_FreeSlot(slot);
    }
    if (rv != SECSuccess) {
        goto done; /* err code was set by ssl3_SignHashes */
    }

    len = buf.len + 2 + (isTLS12 ? 2 : 0);

    rv = ssl3_AppendHandshakeHeader(ss, certificate_verify, len);
    if (rv != SECSuccess) {
        goto done; /* error code set by AppendHandshake */
    }
    if (isTLS12) {
        rv = ssl3_AppendHandshakeNumber(ss, ss->ssl3.hs.signatureScheme, 2);
        if (rv != SECSuccess) {
            goto done; /* err set by AppendHandshake. */
        }
    }
    rv = ssl3_AppendHandshakeVariable(ss, buf.data, buf.len, 2);
    if (rv != SECSuccess) {
        goto done; /* error code set by AppendHandshake */
    }

done:
    if (buf.data)
        PORT_Free(buf.data);
    return rv;
}

/* Once a cipher suite has been selected, make sure that the necessary secondary
 * information is properly set. */
SECStatus
ssl3_SetCipherSuite(sslSocket *ss, ssl3CipherSuite chosenSuite,
                    PRBool initHashes)
{
    ss->ssl3.hs.cipher_suite = chosenSuite;
    ss->ssl3.hs.suite_def = ssl_LookupCipherSuiteDef(chosenSuite);
    if (!ss->ssl3.hs.suite_def) {
        PORT_Assert(0);
        PORT_SetError(SEC_ERROR_LIBRARY_FAILURE);
        return SECFailure;
    }

    ss->ssl3.hs.kea_def = &kea_defs[ss->ssl3.hs.suite_def->key_exchange_alg];
    ss->ssl3.hs.preliminaryInfo |= ssl_preinfo_cipher_suite;

    if (!initHashes) {
        return SECSuccess;
    }
    /* Now we've have a cipher suite, initialize the handshake hashes. */
    return ssl3_InitHandshakeHashes(ss);
}

/* Called from ssl3_HandleHandshakeMessage() when it has deciphered a complete
 * ssl3 ServerHello message.
 * Caller must hold Handshake and RecvBuf locks.
 */
static SECStatus
ssl3_HandleServerHello(sslSocket *ss, SSL3Opaque *b, PRUint32 length)
{
    PRInt32 temp; /* allow for consume number failure */
    PRBool suite_found = PR_FALSE;
    int i;
    int errCode = SSL_ERROR_RX_MALFORMED_SERVER_HELLO;
    SECStatus rv;
    SECItem sidBytes = { siBuffer, NULL, 0 };
    PRBool isTLS = PR_FALSE;
    SSL3AlertDescription desc = illegal_parameter;
#ifndef TLS_1_3_DRAFT_VERSION
    SSL3ProtocolVersion downgradeCheckVersion;
#endif

    SSL_TRC(3, ("%d: SSL3[%d]: handle server_hello handshake",
                SSL_GETPID(), ss->fd));
    PORT_Assert(ss->opt.noLocks || ssl_HaveRecvBufLock(ss));
    PORT_Assert(ss->opt.noLocks || ssl_HaveSSL3HandshakeLock(ss));
    PORT_Assert(ss->ssl3.initialized);

    if (ss->ssl3.hs.ws != wait_server_hello) {
        errCode = SSL_ERROR_RX_UNEXPECTED_SERVER_HELLO;
        desc = unexpected_message;
        goto alert_loser;
    }

    /* clean up anything left from previous handshake. */
    if (ss->ssl3.clientCertChain != NULL) {
        CERT_DestroyCertificateList(ss->ssl3.clientCertChain);
        ss->ssl3.clientCertChain = NULL;
    }
    if (ss->ssl3.clientCertificate != NULL) {
        CERT_DestroyCertificate(ss->ssl3.clientCertificate);
        ss->ssl3.clientCertificate = NULL;
    }
    if (ss->ssl3.clientPrivateKey != NULL) {
        SECKEY_DestroyPrivateKey(ss->ssl3.clientPrivateKey);
        ss->ssl3.clientPrivateKey = NULL;
    }

    rv = ssl_ClientReadVersion(ss, &b, &length, &ss->version);
    if (rv != SECSuccess) {
        goto loser; /* alert has been sent */
    }

    /* We got a HelloRetryRequest, but the server didn't pick 1.3.  Scream. */
    if (ss->ssl3.hs.helloRetry && ss->version < SSL_LIBRARY_VERSION_TLS_1_3) {
        desc = illegal_parameter;
        errCode = SSL_ERROR_RX_MALFORMED_SERVER_HELLO;
        goto alert_loser;
    }

    /* Check that the server negotiated the same version as it did
     * in the first handshake. This isn't really the best place for
     * us to be getting this version number, but it's what we have.
     * (1294697). */
    if (ss->firstHsDone && (ss->version != ss->ssl3.crSpec->version)) {
        desc = illegal_parameter;
        errCode = SSL_ERROR_UNSUPPORTED_VERSION;
        goto alert_loser;
    }
    ss->ssl3.hs.preliminaryInfo |= ssl_preinfo_version;
    isTLS = (ss->version > SSL_LIBRARY_VERSION_3_0);

    rv = ssl3_ConsumeHandshake(
        ss, &ss->ssl3.hs.server_random, SSL3_RANDOM_LENGTH, &b, &length);
    if (rv != SECSuccess) {
        goto loser; /* alert has been sent */
    }

#ifndef TLS_1_3_DRAFT_VERSION
    /* Check the ServerHello.random per
     * [draft-ietf-tls-tls13-11 Section 6.3.1.1].
     *
     * TLS 1.3 clients receiving a TLS 1.2 or below ServerHello MUST check
     * that the top eight octets are not equal to either of these values.
     * TLS 1.2 clients SHOULD also perform this check if the ServerHello
     * indicates TLS 1.1 or below.  If a match is found the client MUST
     * abort the handshake with a fatal "illegal_parameter" alert.
     *
     * Disable this test during the TLS 1.3 draft version period.
     */
    downgradeCheckVersion = ss->ssl3.downgradeCheckVersion ? ss->ssl3.downgradeCheckVersion
                                                           : ss->vrange.max;

    if (downgradeCheckVersion >= SSL_LIBRARY_VERSION_TLS_1_2 &&
        downgradeCheckVersion > ss->version) {
        /* Both sections use the same sentinel region. */
        unsigned char *downgrade_sentinel =
            ss->ssl3.hs.server_random.rand +
            SSL3_RANDOM_LENGTH - sizeof(tls13_downgrade_random);
        if (!PORT_Memcmp(downgrade_sentinel,
                         tls13_downgrade_random,
                         sizeof(tls13_downgrade_random)) ||
            !PORT_Memcmp(downgrade_sentinel,
                         tls12_downgrade_random,
                         sizeof(tls12_downgrade_random))) {
            desc = illegal_parameter;
            errCode = SSL_ERROR_RX_MALFORMED_SERVER_HELLO;
            goto alert_loser;
        }
    }
#endif

    if (ss->version < SSL_LIBRARY_VERSION_TLS_1_3) {
        rv = ssl3_ConsumeHandshakeVariable(ss, &sidBytes, 1, &b, &length);
        if (rv != SECSuccess) {
            goto loser; /* alert has been sent */
        }
        if (sidBytes.len > SSL3_SESSIONID_BYTES) {
            if (isTLS)
                desc = decode_error;
            goto alert_loser; /* malformed. */
        }
    }

    /* find selected cipher suite in our list. */
    temp = ssl3_ConsumeHandshakeNumber(ss, 2, &b, &length);
    if (temp < 0) {
        goto loser; /* alert has been sent */
    }
    i = ssl3_config_match_init(ss);
    PORT_Assert(i > 0);
    if (i <= 0) {
        errCode = PORT_GetError();
        goto loser;
    }
    for (i = 0; i < ssl_V3_SUITES_IMPLEMENTED; i++) {
        ssl3CipherSuiteCfg *suite = &ss->cipherSuites[i];
        if (temp == suite->cipher_suite) {
            SSLVersionRange vrange = { ss->version, ss->version };
            if (!config_match(suite, ss->ssl3.policy, &vrange, ss)) {
                /* config_match already checks whether the cipher suite is
                 * acceptable for the version, but the check is repeated here
                 * in order to give a more precise error code. */
                if (!ssl3_CipherSuiteAllowedForVersionRange(temp, &vrange)) {
                    desc = handshake_failure;
                    errCode = SSL_ERROR_CIPHER_DISALLOWED_FOR_VERSION;
                    goto alert_loser;
                }

                break; /* failure */
            }

            suite_found = PR_TRUE;
            break; /* success */
        }
    }
    if (!suite_found) {
        desc = handshake_failure;
        errCode = SSL_ERROR_NO_CYPHER_OVERLAP;
        goto alert_loser;
    }

    rv = ssl3_SetCipherSuite(ss, (ssl3CipherSuite)temp, PR_TRUE);
    if (rv != SECSuccess) {
        desc = internal_error;
        errCode = PORT_GetError();
        goto alert_loser;
    }

    if (ss->version < SSL_LIBRARY_VERSION_TLS_1_3) {
        /* find selected compression method in our list. */
        temp = ssl3_ConsumeHandshakeNumber(ss, 1, &b, &length);
        if (temp < 0) {
            goto loser; /* alert has been sent */
        }
        suite_found = PR_FALSE;
        for (i = 0; i < ssl_compression_method_count; i++) {
            if (temp == ssl_compression_methods[i]) {
                if (!ssl_CompressionEnabled(ss, ssl_compression_methods[i])) {
                    break; /* failure */
                }
                suite_found = PR_TRUE;
                break; /* success */
            }
        }
        if (!suite_found) {
            desc = handshake_failure;
            errCode = SSL_ERROR_NO_COMPRESSION_OVERLAP;
            goto alert_loser;
        }
        ss->ssl3.hs.compression = (SSLCompressionMethod)temp;
    } else {
        ss->ssl3.hs.compression = ssl_compression_null;
    }

    /* Note that if !isTLS and the extra stuff is not extensions, we
     * do NOT goto alert_loser.
     * There are some old SSL 3.0 implementations that do send stuff
     * after the end of the server hello, and we deliberately ignore
     * such stuff in the interest of maximal interoperability (being
     * "generous in what you accept").
     * Update: Starting in NSS 3.12.6, we handle the renegotiation_info
     * extension in SSL 3.0.
     */
    if (length != 0) {
        SECItem extensions;
        rv = ssl3_ConsumeHandshakeVariable(ss, &extensions, 2, &b, &length);
        if (rv != SECSuccess || length != 0) {
            if (isTLS)
                goto alert_loser;
        } else {
            rv = ssl3_HandleExtensions(ss, &extensions.data,
                                       &extensions.len, server_hello);
            if (rv != SECSuccess)
                goto alert_loser;
        }
    }

    if (ss->version >= SSL_LIBRARY_VERSION_TLS_1_3) {
        rv = tls13_HandleServerHelloPart2(ss);
        if (rv != SECSuccess) {
            errCode = PORT_GetError();
            goto loser;
        }
    } else {
        rv = ssl3_HandleServerHelloPart2(ss, &sidBytes, &errCode);
        if (rv != SECSuccess)
            goto loser;
    }

    return SECSuccess;

alert_loser:
    (void)SSL3_SendAlert(ss, alert_fatal, desc);

loser:
    /* Clean up the temporary pointer to the handshake buffer. */
    ss->xtnData.signedCertTimestamps.data = NULL;
    ss->xtnData.signedCertTimestamps.len = 0;
    ssl_MapLowLevelError(errCode);
    return SECFailure;
}

static SECStatus
ssl3_HandleServerHelloPart2(sslSocket *ss, const SECItem *sidBytes,
                            int *retErrCode)
{
    SSL3AlertDescription desc = handshake_failure;
    int errCode = SSL_ERROR_RX_MALFORMED_SERVER_HELLO;
    SECStatus rv;
    PRBool sid_match;
    sslSessionID *sid = ss->sec.ci.sid;

    if ((ss->opt.requireSafeNegotiation ||
         (ss->firstHsDone && (ss->peerRequestedProtection ||
                              ss->opt.enableRenegotiation ==
                                  SSL_RENEGOTIATE_REQUIRES_XTN))) &&
        !ssl3_ExtensionNegotiated(ss, ssl_renegotiation_info_xtn)) {
        desc = handshake_failure;
        errCode = ss->firstHsDone ? SSL_ERROR_RENEGOTIATION_NOT_ALLOWED
                                  : SSL_ERROR_UNSAFE_NEGOTIATION;
        goto alert_loser;
    }

    /* Any errors after this point are not "malformed" errors. */
    desc = handshake_failure;

    /* we need to call ssl3_SetupPendingCipherSpec here so we can check the
     * key exchange algorithm. */
    rv = ssl3_SetupPendingCipherSpec(ss);
    if (rv != SECSuccess) {
        goto alert_loser; /* error code is set. */
    }

    /* We may or may not have sent a session id, we may get one back or
     * not and if so it may match the one we sent.
     * Attempt to restore the master secret to see if this is so...
     * Don't consider failure to find a matching SID an error.
     */
    sid_match = (PRBool)(sidBytes->len > 0 &&
                         sidBytes->len ==
                             sid->u.ssl3.sessionIDLength &&
                         !PORT_Memcmp(sid->u.ssl3.sessionID,
                                      sidBytes->data, sidBytes->len));

    if (sid_match) {
        if (sid->version != ss->version ||
            sid->u.ssl3.cipherSuite != ss->ssl3.hs.cipher_suite) {
            errCode = SSL_ERROR_RX_MALFORMED_SERVER_HELLO;
            goto alert_loser;
        }
        do {
            ssl3CipherSpec *pwSpec = ss->ssl3.pwSpec;

            SECItem wrappedMS; /* wrapped master secret. */

            /* [draft-ietf-tls-session-hash-06; Section 5.3]
             *
             * o  If the original session did not use the "extended_master_secret"
             *    extension but the new ServerHello contains the extension, the
             *    client MUST abort the handshake.
             */
            if (!sid->u.ssl3.keys.extendedMasterSecretUsed &&
                ssl3_ExtensionNegotiated(ss, ssl_extended_master_secret_xtn)) {
                errCode = SSL_ERROR_UNEXPECTED_EXTENDED_MASTER_SECRET;
                goto alert_loser;
            }

            /*
             *   o  If the original session used an extended master secret but the new
             *      ServerHello does not contain the "extended_master_secret"
             *      extension, the client SHOULD abort the handshake.
             *
             * TODO(ekr@rtfm.com): Add option to refuse to resume when EMS is not
             * used at all (bug 1176526).
             */
            if (sid->u.ssl3.keys.extendedMasterSecretUsed &&
                !ssl3_ExtensionNegotiated(ss, ssl_extended_master_secret_xtn)) {
                errCode = SSL_ERROR_MISSING_EXTENDED_MASTER_SECRET;
                goto alert_loser;
            }

            ss->sec.authType = sid->authType;
            ss->sec.authKeyBits = sid->authKeyBits;
            ss->sec.keaType = sid->keaType;
            ss->sec.keaKeyBits = sid->keaKeyBits;

            if (sid->u.ssl3.keys.msIsWrapped) {
                PK11SlotInfo *slot;
                PK11SymKey *wrapKey; /* wrapping key */
                CK_FLAGS keyFlags = 0;

                /* unwrap master secret */
                slot = SECMOD_LookupSlot(sid->u.ssl3.masterModuleID,
                                         sid->u.ssl3.masterSlotID);
                if (slot == NULL) {
                    break; /* not considered an error. */
                }
                if (!PK11_IsPresent(slot)) {
                    PK11_FreeSlot(slot);
                    break; /* not considered an error. */
                }
                wrapKey = PK11_GetWrapKey(slot, sid->u.ssl3.masterWrapIndex,
                                          sid->u.ssl3.masterWrapMech,
                                          sid->u.ssl3.masterWrapSeries,
                                          ss->pkcs11PinArg);
                PK11_FreeSlot(slot);
                if (wrapKey == NULL) {
                    break; /* not considered an error. */
                }

                if (ss->version > SSL_LIBRARY_VERSION_3_0) { /* isTLS */
                    keyFlags =
                        CKF_SIGN | CKF_VERIFY;
                }

                wrappedMS.data = sid->u.ssl3.keys.wrapped_master_secret;
                wrappedMS.len = sid->u.ssl3.keys.wrapped_master_secret_len;
                pwSpec->master_secret =
                    PK11_UnwrapSymKeyWithFlags(wrapKey, sid->u.ssl3.masterWrapMech,
                                               NULL, &wrappedMS, CKM_SSL3_MASTER_KEY_DERIVE,
                                               CKA_DERIVE, sizeof(SSL3MasterSecret), keyFlags);
                errCode = PORT_GetError();
                PK11_FreeSymKey(wrapKey);
                if (pwSpec->master_secret == NULL) {
                    break; /* errorCode set just after call to UnwrapSymKey. */
                }
            } else {
                /* need to import the raw master secret to session object */
                PK11SlotInfo *slot = PK11_GetInternalSlot();
                wrappedMS.data = sid->u.ssl3.keys.wrapped_master_secret;
                wrappedMS.len = sid->u.ssl3.keys.wrapped_master_secret_len;
                pwSpec->master_secret =
                    PK11_ImportSymKey(slot, CKM_SSL3_MASTER_KEY_DERIVE,
                                      PK11_OriginUnwrap, CKA_ENCRYPT,
                                      &wrappedMS, NULL);
                PK11_FreeSlot(slot);
                if (pwSpec->master_secret == NULL) {
                    break;
                }
            }

            /* Got a Match */
            SSL_AtomicIncrementLong(&ssl3stats.hsh_sid_cache_hits);

            /* If we sent a session ticket, then this is a stateless resume. */
            if (ss->xtnData.sentSessionTicketInClientHello)
                SSL_AtomicIncrementLong(&ssl3stats.hsh_sid_stateless_resumes);

            if (ssl3_ExtensionNegotiated(ss, ssl_session_ticket_xtn))
                ss->ssl3.hs.ws = wait_new_session_ticket;
            else
                ss->ssl3.hs.ws = wait_change_cipher;

            ss->ssl3.hs.isResuming = PR_TRUE;

            /* copy the peer cert from the SID */
            if (sid->peerCert != NULL) {
                ss->sec.peerCert = CERT_DupCertificate(sid->peerCert);
            }

            /* NULL value for PMS because we are reusing the old MS */
            rv = ssl3_InitPendingCipherSpec(ss, NULL);
            if (rv != SECSuccess) {
                goto alert_loser; /* err code was set */
            }
            return SECSuccess;
        } while (0);
    }

    if (sid_match)
        SSL_AtomicIncrementLong(&ssl3stats.hsh_sid_cache_not_ok);
    else
        SSL_AtomicIncrementLong(&ssl3stats.hsh_sid_cache_misses);

    /* throw the old one away */
    sid->u.ssl3.keys.resumable = PR_FALSE;
    ss->sec.uncache(sid);
    ssl_FreeSID(sid);

    /* get a new sid */
    ss->sec.ci.sid = sid = ssl3_NewSessionID(ss, PR_FALSE);
    if (sid == NULL) {
        goto alert_loser; /* memory error is set. */
    }

    sid->version = ss->version;
    sid->u.ssl3.sessionIDLength = sidBytes->len;
    if (sidBytes->len > 0) {
        PORT_Memcpy(sid->u.ssl3.sessionID, sidBytes->data, sidBytes->len);
    }

    sid->u.ssl3.keys.extendedMasterSecretUsed =
        ssl3_ExtensionNegotiated(ss, ssl_extended_master_secret_xtn);

    /* Copy Signed Certificate Timestamps, if any. */
    if (ss->xtnData.signedCertTimestamps.data) {
        rv = SECITEM_CopyItem(NULL, &sid->u.ssl3.signedCertTimestamps,
                              &ss->xtnData.signedCertTimestamps);
        if (rv != SECSuccess)
            goto loser;
        /* Clean up the temporary pointer to the handshake buffer. */
        ss->xtnData.signedCertTimestamps.data = NULL;
        ss->xtnData.signedCertTimestamps.len = 0;
    }

    ss->ssl3.hs.isResuming = PR_FALSE;
    if (ss->ssl3.hs.kea_def->authKeyType != ssl_auth_null) {
        /* All current cipher suites other than those with ssl_auth_null (i.e.,
         * (EC)DH_anon_* suites) require a certificate, so use that signal. */
        ss->ssl3.hs.ws = wait_server_cert;
    } else {
        /* All the remaining cipher suites must be (EC)DH_anon_* and so
         * must be ephemeral. Note, if we ever add PSK this might
         * change. */
        PORT_Assert(ss->ssl3.hs.kea_def->ephemeral);
        ss->ssl3.hs.ws = wait_server_key;
    }
    return SECSuccess;

alert_loser:
    (void)SSL3_SendAlert(ss, alert_fatal, desc);

loser:
    *retErrCode = errCode;
    return SECFailure;
}

static SECStatus
ssl_HandleDHServerKeyExchange(sslSocket *ss, SSL3Opaque *b, PRUint32 length)
{
    SECStatus rv;
    int errCode = SSL_ERROR_RX_MALFORMED_SERVER_KEY_EXCH;
    SSL3AlertDescription desc = illegal_parameter;
    SSLHashType hashAlg;
    PRBool isTLS = ss->ssl3.prSpec->version > SSL_LIBRARY_VERSION_3_0;
    SSLSignatureScheme sigScheme;

    SECItem dh_p = { siBuffer, NULL, 0 };
    SECItem dh_g = { siBuffer, NULL, 0 };
    SECItem dh_Ys = { siBuffer, NULL, 0 };
    unsigned dh_p_bits;
    unsigned dh_g_bits;
    PRInt32 minDH;

    SSL3Hashes hashes;
    SECItem signature = { siBuffer, NULL, 0 };
    PLArenaPool *arena = NULL;
    SECKEYPublicKey *peerKey = NULL;

    rv = ssl3_ConsumeHandshakeVariable(ss, &dh_p, 2, &b, &length);
    if (rv != SECSuccess) {
        goto loser; /* malformed. */
    }

    rv = NSS_OptionGet(NSS_DH_MIN_KEY_SIZE, &minDH);
    if (rv != SECSuccess) {
        minDH = SSL_DH_MIN_P_BITS;
    }
    dh_p_bits = SECKEY_BigIntegerBitLength(&dh_p);
    if (dh_p_bits < minDH) {
        errCode = SSL_ERROR_WEAK_SERVER_EPHEMERAL_DH_KEY;
        goto alert_loser;
    }
    rv = ssl3_ConsumeHandshakeVariable(ss, &dh_g, 2, &b, &length);
    if (rv != SECSuccess) {
        goto loser; /* malformed. */
    }
    /* Abort if dh_g is 0, 1, or obviously too big. */
    dh_g_bits = SECKEY_BigIntegerBitLength(&dh_g);
    if (dh_g_bits > dh_p_bits || dh_g_bits <= 1) {
        goto alert_loser;
    }
    if (ss->opt.requireDHENamedGroups) {
        /* If we're doing named groups, make sure it's good. */
        rv = ssl_ValidateDHENamedGroup(ss, &dh_p, &dh_g, NULL, NULL);
        if (rv != SECSuccess) {
            errCode = SSL_ERROR_WEAK_SERVER_EPHEMERAL_DH_KEY;
            goto alert_loser;
        }
    }

    rv = ssl3_ConsumeHandshakeVariable(ss, &dh_Ys, 2, &b, &length);
    if (rv != SECSuccess) {
        goto loser; /* malformed. */
    }
    if (!ssl_IsValidDHEShare(&dh_p, &dh_Ys)) {
        errCode = SSL_ERROR_RX_MALFORMED_DHE_KEY_SHARE;
        goto alert_loser;
    }

    if (ss->version >= SSL_LIBRARY_VERSION_TLS_1_2) {
        rv = ssl_ConsumeSignatureScheme(ss, &b, &length, &sigScheme);
        if (rv != SECSuccess) {
            goto loser; /* malformed or unsupported. */
        }
        rv = ssl_CheckSignatureSchemeConsistency(ss, sigScheme,
                                                 ss->sec.peerCert);
        if (rv != SECSuccess) {
            goto loser;
        }
        hashAlg = ssl_SignatureSchemeToHashType(sigScheme);
    } else {
        /* Use ssl_hash_none to represent the MD5+SHA1 combo. */
        hashAlg = ssl_hash_none;
        sigScheme = ssl_sig_none;
    }
    rv = ssl3_ConsumeHandshakeVariable(ss, &signature, 2, &b, &length);
    if (rv != SECSuccess) {
        goto loser; /* malformed. */
    }
    if (length != 0) {
        if (isTLS) {
            desc = decode_error;
        }
        goto alert_loser; /* malformed. */
    }

    PRINT_BUF(60, (NULL, "Server DH p", dh_p.data, dh_p.len));
    PRINT_BUF(60, (NULL, "Server DH g", dh_g.data, dh_g.len));
    PRINT_BUF(60, (NULL, "Server DH Ys", dh_Ys.data, dh_Ys.len));

    /* failures after this point are not malformed handshakes. */
    /* TLS: send decrypt_error if signature failed. */
    desc = isTLS ? decrypt_error : handshake_failure;

    /*
     * Check to make sure the hash is signed by right guy.
     */
    rv = ssl3_ComputeDHKeyHash(ss, hashAlg, &hashes,
                               dh_p, dh_g, dh_Ys, PR_FALSE /* padY */);
    if (rv != SECSuccess) {
        errCode =
            ssl_MapLowLevelError(SSL_ERROR_SERVER_KEY_EXCHANGE_FAILURE);
        goto alert_loser;
    }
    rv = ssl3_VerifySignedHashes(ss, sigScheme, &hashes, &signature);
    if (rv != SECSuccess) {
        errCode =
            ssl_MapLowLevelError(SSL_ERROR_SERVER_KEY_EXCHANGE_FAILURE);
        goto alert_loser;
    }

    /*
     * we really need to build a new key here because we can no longer
     * ignore calling SECKEY_DestroyPublicKey. Using the key may allocate
     * pkcs11 slots and ID's.
     */
    arena = PORT_NewArena(DER_DEFAULT_CHUNKSIZE);
    if (arena == NULL) {
        errCode = SEC_ERROR_NO_MEMORY;
        goto loser;
    }

    peerKey = PORT_ArenaZNew(arena, SECKEYPublicKey);
    if (peerKey == NULL) {
        errCode = SEC_ERROR_NO_MEMORY;
        goto loser;
    }

    peerKey->arena = arena;
    peerKey->keyType = dhKey;
    peerKey->pkcs11Slot = NULL;
    peerKey->pkcs11ID = CK_INVALID_HANDLE;

    if (SECITEM_CopyItem(arena, &peerKey->u.dh.prime, &dh_p) ||
        SECITEM_CopyItem(arena, &peerKey->u.dh.base, &dh_g) ||
        SECITEM_CopyItem(arena, &peerKey->u.dh.publicValue, &dh_Ys)) {
        errCode = SEC_ERROR_NO_MEMORY;
        goto loser;
    }
    ss->sec.peerKey = peerKey;
    return SECSuccess;

alert_loser:
    (void)SSL3_SendAlert(ss, alert_fatal, desc);
loser:
    if (arena) {
        PORT_FreeArena(arena, PR_FALSE);
    }
    PORT_SetError(ssl_MapLowLevelError(errCode));
    return SECFailure;
}

/* Called from ssl3_HandlePostHelloHandshakeMessage() when it has deciphered a
 * complete ssl3 ServerKeyExchange message.
 * Caller must hold Handshake and RecvBuf locks.
 */
static SECStatus
ssl3_HandleServerKeyExchange(sslSocket *ss, SSL3Opaque *b, PRUint32 length)
{
    SECStatus rv;

    SSL_TRC(3, ("%d: SSL3[%d]: handle server_key_exchange handshake",
                SSL_GETPID(), ss->fd));
    PORT_Assert(ss->opt.noLocks || ssl_HaveRecvBufLock(ss));
    PORT_Assert(ss->opt.noLocks || ssl_HaveSSL3HandshakeLock(ss));

    if (ss->ssl3.hs.ws != wait_server_key) {
        SSL3_SendAlert(ss, alert_fatal, unexpected_message);
        PORT_SetError(SSL_ERROR_RX_UNEXPECTED_SERVER_KEY_EXCH);
        return SECFailure;
    }

    switch (ss->ssl3.hs.kea_def->exchKeyType) {
        case ssl_kea_dh:
            rv = ssl_HandleDHServerKeyExchange(ss, b, length);
            break;

        case ssl_kea_ecdh:
            rv = ssl3_HandleECDHServerKeyExchange(ss, b, length);
            break;

        default:
            SSL3_SendAlert(ss, alert_fatal, handshake_failure);
            PORT_SetError(SEC_ERROR_UNSUPPORTED_KEYALG);
            rv = SECFailure;
            break;
    }

    if (rv == SECSuccess) {
        ss->ssl3.hs.ws = wait_cert_request;
    }
    /* All Handle*ServerKeyExchange functions set the error code. */
    return rv;
}

typedef struct dnameNode {
    struct dnameNode *next;
    SECItem name;
} dnameNode;

/*
 * Parse the ca_list structure in a CertificateRequest.
 *
 * Called from:
 * ssl3_HandleCertificateRequest
 * tls13_HandleCertificateRequest
 */
SECStatus
ssl3_ParseCertificateRequestCAs(sslSocket *ss, SSL3Opaque **b, PRUint32 *length,
                                PLArenaPool *arena, CERTDistNames *ca_list)
{
    PRInt32 remaining;
    int nnames = 0;
    dnameNode *node;
    int i;

    remaining = ssl3_ConsumeHandshakeNumber(ss, 2, b, length);
    if (remaining < 0)
        return SECFailure; /* malformed, alert has been sent */

    if ((PRUint32)remaining > *length)
        goto alert_loser;

    ca_list->head = node = PORT_ArenaZNew(arena, dnameNode);
    if (node == NULL)
        goto no_mem;

    while (remaining > 0) {
        PRInt32 len;

        if (remaining < 2)
            goto alert_loser; /* malformed */

        node->name.len = len = ssl3_ConsumeHandshakeNumber(ss, 2, b, length);
        if (len <= 0)
            return SECFailure; /* malformed, alert has been sent */

        remaining -= 2;
        if (remaining < len)
            goto alert_loser; /* malformed */

        node->name.data = *b;
        *b += len;
        *length -= len;
        remaining -= len;
        nnames++;
        if (remaining <= 0)
            break; /* success */

        node->next = PORT_ArenaZNew(arena, dnameNode);
        node = node->next;
        if (node == NULL)
            goto no_mem;
    }

    ca_list->nnames = nnames;
    ca_list->names = PORT_ArenaNewArray(arena, SECItem, nnames);
    if (nnames > 0 && ca_list->names == NULL)
        goto no_mem;

    for (i = 0, node = (dnameNode *)ca_list->head;
         i < nnames;
         i++, node = node->next) {
        ca_list->names[i] = node->name;
    }

    return SECSuccess;

no_mem:
    PORT_SetError(SEC_ERROR_NO_MEMORY);
    return SECFailure;

alert_loser:
    (void)SSL3_SendAlert(ss, alert_fatal,
                         ss->version < SSL_LIBRARY_VERSION_TLS_1_0 ? illegal_parameter
                                                                   : decode_error);
    PORT_SetError(SSL_ERROR_RX_MALFORMED_CERT_REQUEST);
    return SECFailure;
}

SECStatus
ssl_ParseSignatureSchemes(sslSocket *ss, PLArenaPool *arena,
                          SSLSignatureScheme **schemesOut,
                          unsigned int *numSchemesOut,
                          unsigned char **b, unsigned int *len)
{
    SECStatus rv;
    SECItem buf;
    SSLSignatureScheme *schemes;
    unsigned int numSchemes = 0;
    unsigned int max;

    rv = ssl3_ConsumeHandshakeVariable(ss, &buf, 2, b, len);
    if (rv != SECSuccess) {
        return SECFailure;
    }
    /* An empty or odd-length value is invalid. */
    if (buf.len == 0 || (buf.len & 1) != 0) {
        (void)SSL3_SendAlert(ss, alert_fatal, decode_error);
        return SECFailure;
    }

    /* Limit the number of schemes we read. */
    max = PR_MIN(buf.len / 2, MAX_SIGNATURE_SCHEMES);

    if (arena) {
        schemes = PORT_ArenaZNewArray(arena, SSLSignatureScheme, max);
    } else {
        schemes = PORT_ZNewArray(SSLSignatureScheme, max);
    }
    if (!schemes) {
        (void)SSL3_SendAlert(ss, alert_fatal, internal_error);
        return SECFailure;
    }

    for (; max; --max) {
        PRInt32 tmp;
        tmp = ssl3_ConsumeHandshakeNumber(ss, 2, &buf.data, &buf.len);
        if (tmp < 0) {
            PORT_Assert(0);
            PORT_SetError(SEC_ERROR_LIBRARY_FAILURE);
            return SECFailure;
        }
        if (ssl_IsSupportedSignatureScheme((SSLSignatureScheme)tmp)) {
            schemes[numSchemes++] = (SSLSignatureScheme)tmp;
        }
    }

    if (!numSchemes) {
        PORT_Free(schemes);
        schemes = NULL;
    }

    *schemesOut = schemes;
    *numSchemesOut = numSchemes;
    return SECSuccess;
}

/* Called from ssl3_HandlePostHelloHandshakeMessage() when it has deciphered
 * a complete ssl3 Certificate Request message.
 * Caller must hold Handshake and RecvBuf locks.
 */
static SECStatus
ssl3_HandleCertificateRequest(sslSocket *ss, SSL3Opaque *b, PRUint32 length)
{
    PLArenaPool *arena = NULL;
    PRBool isTLS = PR_FALSE;
    PRBool isTLS12 = PR_FALSE;
    int errCode = SSL_ERROR_RX_MALFORMED_CERT_REQUEST;
    SECStatus rv;
    SSL3AlertDescription desc = illegal_parameter;
    SECItem cert_types = { siBuffer, NULL, 0 };
    SSLSignatureScheme *signatureSchemes = NULL;
    unsigned int signatureSchemeCount = 0;
    CERTDistNames ca_list;

    SSL_TRC(3, ("%d: SSL3[%d]: handle certificate_request handshake",
                SSL_GETPID(), ss->fd));
    PORT_Assert(ss->opt.noLocks || ssl_HaveRecvBufLock(ss));
    PORT_Assert(ss->opt.noLocks || ssl_HaveSSL3HandshakeLock(ss));

    if (ss->ssl3.hs.ws != wait_cert_request) {
        desc = unexpected_message;
        errCode = SSL_ERROR_RX_UNEXPECTED_CERT_REQUEST;
        goto alert_loser;
    }

    PORT_Assert(ss->ssl3.clientCertChain == NULL);
    PORT_Assert(ss->ssl3.clientCertificate == NULL);
    PORT_Assert(ss->ssl3.clientPrivateKey == NULL);

    isTLS = (PRBool)(ss->ssl3.prSpec->version > SSL_LIBRARY_VERSION_3_0);
    isTLS12 = (PRBool)(ss->ssl3.prSpec->version >= SSL_LIBRARY_VERSION_TLS_1_2);
    rv = ssl3_ConsumeHandshakeVariable(ss, &cert_types, 1, &b, &length);
    if (rv != SECSuccess)
        goto loser; /* malformed, alert has been sent */

    arena = ca_list.arena = PORT_NewArena(DER_DEFAULT_CHUNKSIZE);
    if (arena == NULL)
        goto no_mem;

    if (isTLS12) {
        rv = ssl_ParseSignatureSchemes(ss, arena,
                                       &signatureSchemes,
                                       &signatureSchemeCount,
                                       &b, &length);
        if (rv != SECSuccess) {
            PORT_SetError(SSL_ERROR_RX_MALFORMED_CERT_REQUEST);
            goto loser; /* malformed, alert has been sent */
        }
    }

    rv = ssl3_ParseCertificateRequestCAs(ss, &b, &length, arena, &ca_list);
    if (rv != SECSuccess)
        goto done; /* alert sent in ssl3_ParseCertificateRequestCAs */

    if (length != 0)
        goto alert_loser; /* malformed */

    ss->ssl3.hs.ws = wait_hello_done;

    rv = ssl3_CompleteHandleCertificateRequest(ss, signatureSchemes,
                                               signatureSchemeCount, &ca_list);
    if (rv == SECFailure) {
        PORT_Assert(0);
        errCode = SEC_ERROR_LIBRARY_FAILURE;
        desc = internal_error;
        goto alert_loser;
    }
    goto done;

no_mem:
    rv = SECFailure;
    PORT_SetError(SEC_ERROR_NO_MEMORY);
    goto done;

alert_loser:
    if (isTLS && desc == illegal_parameter)
        desc = decode_error;
    (void)SSL3_SendAlert(ss, alert_fatal, desc);
loser:
    PORT_SetError(errCode);
    rv = SECFailure;
done:
    if (arena != NULL)
        PORT_FreeArena(arena, PR_FALSE);
    return rv;
}

SECStatus
ssl3_CompleteHandleCertificateRequest(sslSocket *ss,
                                      const SSLSignatureScheme *signatureSchemes,
                                      unsigned int signatureSchemeCount,
                                      CERTDistNames *ca_list)
{
    SECStatus rv;

    if (ss->getClientAuthData != NULL) {
        PORT_Assert((ss->ssl3.hs.preliminaryInfo & ssl_preinfo_all) ==
                    ssl_preinfo_all);
        /* XXX Should pass cert_types and algorithms in this call!! */
        rv = (SECStatus)(*ss->getClientAuthData)(ss->getClientAuthDataArg,
                                                 ss->fd, ca_list,
                                                 &ss->ssl3.clientCertificate,
                                                 &ss->ssl3.clientPrivateKey);
    } else {
        rv = SECFailure; /* force it to send a no_certificate alert */
    }
    switch (rv) {
        case SECWouldBlock: /* getClientAuthData has put up a dialog box. */
            ssl3_SetAlwaysBlock(ss);
            break; /* not an error */

        case SECSuccess:
            /* check what the callback function returned */
            if ((!ss->ssl3.clientCertificate) || (!ss->ssl3.clientPrivateKey)) {
                /* we are missing either the key or cert */
                if (ss->ssl3.clientCertificate) {
                    /* got a cert, but no key - free it */
                    CERT_DestroyCertificate(ss->ssl3.clientCertificate);
                    ss->ssl3.clientCertificate = NULL;
                }
                if (ss->ssl3.clientPrivateKey) {
                    /* got a key, but no cert - free it */
                    SECKEY_DestroyPrivateKey(ss->ssl3.clientPrivateKey);
                    ss->ssl3.clientPrivateKey = NULL;
                }
                goto send_no_certificate;
            }
            /* Setting ssl3.clientCertChain non-NULL will cause
             * ssl3_HandleServerHelloDone to call SendCertificate.
             */
            ss->ssl3.clientCertChain = CERT_CertChainFromCert(
                ss->ssl3.clientCertificate,
                certUsageSSLClient, PR_FALSE);
            if (ss->ssl3.clientCertChain == NULL) {
                CERT_DestroyCertificate(ss->ssl3.clientCertificate);
                ss->ssl3.clientCertificate = NULL;
                SECKEY_DestroyPrivateKey(ss->ssl3.clientPrivateKey);
                ss->ssl3.clientPrivateKey = NULL;
                goto send_no_certificate;
            }
            if (ss->ssl3.hs.hashType == handshake_hash_record ||
                ss->ssl3.hs.hashType == handshake_hash_single) {
                rv = ssl_PickClientSignatureScheme(ss, signatureSchemes,
                                                   signatureSchemeCount);
            }
            break; /* not an error */

        case SECFailure:
        default:
        send_no_certificate:
            if (ss->ssl3.prSpec->version > SSL_LIBRARY_VERSION_3_0) {
                ss->ssl3.sendEmptyCert = PR_TRUE;
            } else {
                (void)SSL3_SendAlert(ss, alert_warning, no_certificate);
            }
            rv = SECSuccess;
            break;
    }

    return rv;
}

static SECStatus
ssl3_CheckFalseStart(sslSocket *ss)
{
    PORT_Assert(ss->opt.noLocks || ssl_HaveSSL3HandshakeLock(ss));
    PORT_Assert(!ss->ssl3.hs.authCertificatePending);
    PORT_Assert(!ss->ssl3.hs.canFalseStart);

    if (!ss->canFalseStartCallback) {
        SSL_TRC(3, ("%d: SSL[%d]: no false start callback so no false start",
                    SSL_GETPID(), ss->fd));
    } else {
        PRBool maybeFalseStart;
        SECStatus rv;

        /* An attacker can control the selected ciphersuite so we only wish to
         * do False Start in the case that the selected ciphersuite is
         * sufficiently strong that the attack can gain no advantage.
         * Therefore we always require an 80-bit cipher. */
        ssl_GetSpecReadLock(ss);
        maybeFalseStart = ss->ssl3.cwSpec->cipher_def->secret_key_size >= 10;
        ssl_ReleaseSpecReadLock(ss);

        if (!maybeFalseStart) {
            SSL_TRC(3, ("%d: SSL[%d]: no false start due to weak cipher",
                        SSL_GETPID(), ss->fd));
        } else {
            PORT_Assert((ss->ssl3.hs.preliminaryInfo & ssl_preinfo_all) ==
                        ssl_preinfo_all);
            rv = (ss->canFalseStartCallback)(ss->fd,
                                             ss->canFalseStartCallbackData,
                                             &ss->ssl3.hs.canFalseStart);
            if (rv == SECSuccess) {
                SSL_TRC(3, ("%d: SSL[%d]: false start callback returned %s",
                            SSL_GETPID(), ss->fd,
                            ss->ssl3.hs.canFalseStart ? "TRUE"
                                                      : "FALSE"));
            } else {
                SSL_TRC(3, ("%d: SSL[%d]: false start callback failed (%s)",
                            SSL_GETPID(), ss->fd,
                            PR_ErrorToName(PR_GetError())));
            }
            return rv;
        }
    }

    ss->ssl3.hs.canFalseStart = PR_FALSE;
    return SECSuccess;
}

PRBool
ssl3_WaitingForServerSecondRound(sslSocket *ss)
{
    PRBool result;

    PORT_Assert(ss->opt.noLocks || ssl_HaveSSL3HandshakeLock(ss));

    switch (ss->ssl3.hs.ws) {
        case wait_new_session_ticket:
        case wait_change_cipher:
        case wait_finished:
            result = PR_TRUE;
            break;
        default:
            result = PR_FALSE;
            break;
    }

    return result;
}

static SECStatus ssl3_SendClientSecondRound(sslSocket *ss);

/* Called from ssl3_HandlePostHelloHandshakeMessage() when it has deciphered
 * a complete ssl3 Server Hello Done message.
 * Caller must hold Handshake and RecvBuf locks.
 */
static SECStatus
ssl3_HandleServerHelloDone(sslSocket *ss)
{
    SECStatus rv;
    SSL3WaitState ws = ss->ssl3.hs.ws;

    SSL_TRC(3, ("%d: SSL3[%d]: handle server_hello_done handshake",
                SSL_GETPID(), ss->fd));
    PORT_Assert(ss->opt.noLocks || ssl_HaveRecvBufLock(ss));
    PORT_Assert(ss->opt.noLocks || ssl_HaveSSL3HandshakeLock(ss));

    /* Skipping CertificateRequest is always permitted. */
    if (ws != wait_hello_done &&
        ws != wait_cert_request) {
        SSL3_SendAlert(ss, alert_fatal, unexpected_message);
        PORT_SetError(SSL_ERROR_RX_UNEXPECTED_HELLO_DONE);
        return SECFailure;
    }

    rv = ssl3_SendClientSecondRound(ss);

    return rv;
}

/* Called from ssl3_HandleServerHelloDone and ssl3_AuthCertificateComplete.
 *
 * Caller must hold Handshake and RecvBuf locks.
 */
static SECStatus
ssl3_SendClientSecondRound(sslSocket *ss)
{
    SECStatus rv;
    PRBool sendClientCert;

    PORT_Assert(ss->opt.noLocks || ssl_HaveRecvBufLock(ss));
    PORT_Assert(ss->opt.noLocks || ssl_HaveSSL3HandshakeLock(ss));

    sendClientCert = !ss->ssl3.sendEmptyCert &&
                     ss->ssl3.clientCertChain != NULL &&
                     ss->ssl3.clientPrivateKey != NULL;

    /* We must wait for the server's certificate to be authenticated before
     * sending the client certificate in order to disclosing the client
     * certificate to an attacker that does not have a valid cert for the
     * domain we are connecting to.
     *
     * XXX: We should do the same for the NPN extension, but for that we
     * need an option to give the application the ability to leak the NPN
     * information to get better performance.
     *
     * During the initial handshake on a connection, we never send/receive
     * application data until we have authenticated the server's certificate;
     * i.e. we have fully authenticated the handshake before using the cipher
     * specs agreed upon for that handshake. During a renegotiation, we may
     * continue sending and receiving application data during the handshake
     * interleaved with the handshake records. If we were to send the client's
     * second round for a renegotiation before the server's certificate was
     * authenticated, then the application data sent/received after this point
     * would be using cipher spec that hadn't been authenticated. By waiting
     * until the server's certificate has been authenticated during
     * renegotiations, we ensure that renegotiations have the same property
     * as initial handshakes; i.e. we have fully authenticated the handshake
     * before using the cipher specs agreed upon for that handshake for
     * application data.
     */
    if (ss->ssl3.hs.restartTarget) {
        PR_NOT_REACHED("unexpected ss->ssl3.hs.restartTarget");
        PORT_SetError(SEC_ERROR_LIBRARY_FAILURE);
        return SECFailure;
    }
    if (ss->ssl3.hs.authCertificatePending &&
        (sendClientCert || ss->ssl3.sendEmptyCert || ss->firstHsDone)) {
        SSL_TRC(3, ("%d: SSL3[%p]: deferring ssl3_SendClientSecondRound because"
                    " certificate authentication is still pending.",
                    SSL_GETPID(), ss->fd));
        ss->ssl3.hs.restartTarget = ssl3_SendClientSecondRound;
        return SECWouldBlock;
    }

    ssl_GetXmitBufLock(ss); /*******************************/

    if (ss->ssl3.sendEmptyCert) {
        ss->ssl3.sendEmptyCert = PR_FALSE;
        rv = ssl3_SendEmptyCertificate(ss);
        /* Don't send verify */
        if (rv != SECSuccess) {
            goto loser; /* error code is set. */
        }
    } else if (sendClientCert) {
        rv = ssl3_SendCertificate(ss);
        if (rv != SECSuccess) {
            goto loser; /* error code is set. */
        }
    }

    rv = ssl3_SendClientKeyExchange(ss);
    if (rv != SECSuccess) {
        goto loser; /* err is set. */
    }

    if (sendClientCert) {
        rv = ssl3_SendCertificateVerify(ss, ss->ssl3.clientPrivateKey);
        SECKEY_DestroyPrivateKey(ss->ssl3.clientPrivateKey);
        ss->ssl3.clientPrivateKey = NULL;
        if (rv != SECSuccess) {
            goto loser; /* err is set. */
        }
    }

    rv = ssl3_SendChangeCipherSpecs(ss);
    if (rv != SECSuccess) {
        goto loser; /* err code was set. */
    }

    /* This must be done after we've set ss->ssl3.cwSpec in
     * ssl3_SendChangeCipherSpecs because SSL_GetChannelInfo uses information
     * from cwSpec. This must be done before we call ssl3_CheckFalseStart
     * because the false start callback (if any) may need the information from
     * the functions that depend on this being set.
     */
    ss->enoughFirstHsDone = PR_TRUE;

    if (!ss->firstHsDone) {
        /* XXX: If the server's certificate hasn't been authenticated by this
         * point, then we may be leaking this NPN message to an attacker.
         */
        rv = ssl3_SendNextProto(ss);
        if (rv != SECSuccess) {
            goto loser; /* err code was set. */
        }

        if (ss->opt.enableFalseStart) {
            if (!ss->ssl3.hs.authCertificatePending) {
                /* When we fix bug 589047, we will need to know whether we are
                 * false starting before we try to flush the client second
                 * round to the network. With that in mind, we purposefully
                 * call ssl3_CheckFalseStart before calling ssl3_SendFinished,
                 * which includes a call to ssl3_FlushHandshake, so that
                 * no application develops a reliance on such flushing being
                 * done before its false start callback is called.
                 */
                ssl_ReleaseXmitBufLock(ss);
                rv = ssl3_CheckFalseStart(ss);
                ssl_GetXmitBufLock(ss);
                if (rv != SECSuccess) {
                    goto loser;
                }
            } else {
                /* The certificate authentication and the server's Finished
                 * message are racing each other. If the certificate
                 * authentication wins, then we will try to false start in
                 * ssl3_AuthCertificateComplete.
                 */
                SSL_TRC(3, ("%d: SSL3[%p]: deferring false start check because"
                            " certificate authentication is still pending.",
                            SSL_GETPID(), ss->fd));
            }
        }
    }

    rv = ssl3_SendFinished(ss, 0);
    if (rv != SECSuccess) {
        goto loser; /* err code was set. */
    }

    ssl_ReleaseXmitBufLock(ss); /*******************************/

    if (ssl3_ExtensionNegotiated(ss, ssl_session_ticket_xtn))
        ss->ssl3.hs.ws = wait_new_session_ticket;
    else
        ss->ssl3.hs.ws = wait_change_cipher;

    PORT_Assert(ssl3_WaitingForServerSecondRound(ss));

    return SECSuccess;

loser:
    ssl_ReleaseXmitBufLock(ss);
    return rv;
}

/*
 * Routines used by servers
 */
static SECStatus
ssl3_SendHelloRequest(sslSocket *ss)
{
    SECStatus rv;

    SSL_TRC(3, ("%d: SSL3[%d]: send hello_request handshake", SSL_GETPID(),
                ss->fd));

    PORT_Assert(ss->opt.noLocks || ssl_HaveSSL3HandshakeLock(ss));
    PORT_Assert(ss->opt.noLocks || ssl_HaveXmitBufLock(ss));

    rv = ssl3_AppendHandshakeHeader(ss, hello_request, 0);
    if (rv != SECSuccess) {
        return rv; /* err set by AppendHandshake */
    }
    rv = ssl3_FlushHandshake(ss, 0);
    if (rv != SECSuccess) {
        return rv; /* error code set by ssl3_FlushHandshake */
    }
    ss->ssl3.hs.ws = wait_client_hello;
    return SECSuccess;
}

/*
 * Called from:
 *  ssl3_HandleClientHello()
 */
static SECComparison
ssl3_ServerNameCompare(const SECItem *name1, const SECItem *name2)
{
    if (!name1 != !name2) {
        return SECLessThan;
    }
    if (!name1) {
        return SECEqual;
    }
    if (name1->type != name2->type) {
        return SECLessThan;
    }
    return SECITEM_CompareItem(name1, name2);
}

/* Sets memory error when returning NULL.
 * Called from:
 *  ssl3_SendClientHello()
 *  ssl3_HandleServerHello()
 *  ssl3_HandleClientHello()
 *  ssl3_HandleV2ClientHello()
 */
sslSessionID *
ssl3_NewSessionID(sslSocket *ss, PRBool is_server)
{
    sslSessionID *sid;

    sid = PORT_ZNew(sslSessionID);
    if (sid == NULL)
        return sid;

    if (is_server) {
        const SECItem *srvName;
        SECStatus rv = SECSuccess;

        ssl_GetSpecReadLock(ss); /********************************/
        srvName = &ss->ssl3.hs.srvVirtName;
        if (srvName->len && srvName->data) {
            rv = SECITEM_CopyItem(NULL, &sid->u.ssl3.srvName, srvName);
        }
        ssl_ReleaseSpecReadLock(ss); /************************************/
        if (rv != SECSuccess) {
            PORT_Free(sid);
            return NULL;
        }
    }
    sid->peerID = (ss->peerID == NULL) ? NULL : PORT_Strdup(ss->peerID);
    sid->urlSvrName = (ss->url == NULL) ? NULL : PORT_Strdup(ss->url);
    sid->addr = ss->sec.ci.peer;
    sid->port = ss->sec.ci.port;
    sid->references = 1;
    sid->cached = never_cached;
    sid->version = ss->version;

    sid->u.ssl3.keys.resumable = PR_TRUE;
    sid->u.ssl3.policy = SSL_ALLOWED;
    sid->u.ssl3.clientWriteKey = NULL;
    sid->u.ssl3.serverWriteKey = NULL;
    sid->u.ssl3.keys.extendedMasterSecretUsed = PR_FALSE;

    if (is_server) {
        SECStatus rv;
        int pid = SSL_GETPID();

        sid->u.ssl3.sessionIDLength = SSL3_SESSIONID_BYTES;
        sid->u.ssl3.sessionID[0] = (pid >> 8) & 0xff;
        sid->u.ssl3.sessionID[1] = pid & 0xff;
        rv = PK11_GenerateRandom(sid->u.ssl3.sessionID + 2,
                                 SSL3_SESSIONID_BYTES - 2);
        if (rv != SECSuccess) {
            ssl_FreeSID(sid);
            ssl_MapLowLevelError(SSL_ERROR_GENERATE_RANDOM_FAILURE);
            return NULL;
        }
    }
    return sid;
}

/* Called from:  ssl3_HandleClientHello, ssl3_HandleV2ClientHello */
static SECStatus
ssl3_SendServerHelloSequence(sslSocket *ss)
{
    const ssl3KEADef *kea_def;
    SECStatus rv;

    SSL_TRC(3, ("%d: SSL3[%d]: begin send server_hello sequence",
                SSL_GETPID(), ss->fd));

    PORT_Assert(ss->opt.noLocks || ssl_HaveSSL3HandshakeLock(ss));
    PORT_Assert(ss->opt.noLocks || ssl_HaveXmitBufLock(ss));

    rv = ssl3_SendServerHello(ss);
    if (rv != SECSuccess) {
        return rv; /* err code is set. */
    }
    rv = ssl3_SendCertificate(ss);
    if (rv != SECSuccess) {
        return rv; /* error code is set. */
    }
    rv = ssl3_SendCertificateStatus(ss);
    if (rv != SECSuccess) {
        return rv; /* error code is set. */
    }
    /* We have to do this after the call to ssl3_SendServerHello,
     * because kea_def is set up by ssl3_SendServerHello().
     */
    kea_def = ss->ssl3.hs.kea_def;

    if (kea_def->ephemeral) {
        rv = ssl3_SendServerKeyExchange(ss);
        if (rv != SECSuccess) {
            return rv; /* err code was set. */
        }
    }

    if (ss->opt.requestCertificate) {
        rv = ssl3_SendCertificateRequest(ss);
        if (rv != SECSuccess) {
            return rv; /* err code is set. */
        }
    }
    rv = ssl3_SendServerHelloDone(ss);
    if (rv != SECSuccess) {
        return rv; /* err code is set. */
    }

    ss->ssl3.hs.ws = (ss->opt.requestCertificate) ? wait_client_cert
                                                  : wait_client_key;
    return SECSuccess;
}

/* An empty TLS Renegotiation Info (RI) extension */
static const PRUint8 emptyRIext[5] = { 0xff, 0x01, 0x00, 0x01, 0x00 };

static PRBool
ssl3_KEASupportsTickets(const ssl3KEADef *kea_def)
{
    if (kea_def->signKeyType == dsaKey) {
        /* TODO: Fix session tickets for DSS. The server code rejects the
         * session ticket received from the client. Bug 1174677 */
        return PR_FALSE;
    }
    return PR_TRUE;
}

/* Select a cipher suite.
**
** NOTE: This suite selection algorithm should be the same as the one in
** ssl3_HandleV2ClientHello().
**
** If TLS 1.0 is enabled, we could handle the case where the client
** offered TLS 1.1 but offered only export cipher suites by choosing TLS
** 1.0 and selecting one of those export cipher suites. However, a secure
** TLS 1.1 client should not have export cipher suites enabled at all,
** and a TLS 1.1 client should definitely not be offering *only* export
** cipher suites. Therefore, we refuse to negotiate export cipher suites
** with any client that indicates support for TLS 1.1 or higher when we
** (the server) have TLS 1.1 support enabled.
*/
SECStatus
ssl3_NegotiateCipherSuite(sslSocket *ss, const SECItem *suites,
                          PRBool initHashes)
{
    int j;
    int i;

    for (j = 0; j < ssl_V3_SUITES_IMPLEMENTED; j++) {
        ssl3CipherSuiteCfg *suite = &ss->cipherSuites[j];
        SSLVersionRange vrange = { ss->version, ss->version };
        if (!config_match(suite, ss->ssl3.policy, &vrange, ss)) {
            continue;
        }
        for (i = 0; i + 1 < suites->len; i += 2) {
            PRUint16 suite_i = (suites->data[i] << 8) | suites->data[i + 1];
            if (suite_i == suite->cipher_suite) {
                return ssl3_SetCipherSuite(ss, suite_i, initHashes);
            }
        }
    }
    return SECFailure;
}

/*
 * Call the SNI config hook.
 *
 * Called from:
 *   ssl3_HandleClientHello
 *   tls13_HandleClientHelloPart2
 */
SECStatus
ssl3_ServerCallSNICallback(sslSocket *ss)
{
    int errCode = SSL_ERROR_RX_MALFORMED_CLIENT_HELLO;
    SSL3AlertDescription desc = illegal_parameter;
    int ret = 0;

#ifdef SSL_SNI_ALLOW_NAME_CHANGE_2HS
#error("No longer allowed to set SSL_SNI_ALLOW_NAME_CHANGE_2HS")
#endif
    if (!ssl3_ExtensionNegotiated(ss, ssl_server_name_xtn)) {
        if (ss->firstHsDone) {
            /* Check that we don't have the name is current spec
             * if this extension was not negotiated on the 2d hs. */
            PRBool passed = PR_TRUE;
            ssl_GetSpecReadLock(ss); /*******************************/
            if (ss->ssl3.hs.srvVirtName.data) {
                passed = PR_FALSE;
            }
            ssl_ReleaseSpecReadLock(ss); /***************************/
            if (!passed) {
                errCode = SSL_ERROR_UNRECOGNIZED_NAME_ALERT;
                desc = handshake_failure;
                goto alert_loser;
            }
        }
        return SECSuccess;
    }

    if (ss->sniSocketConfig)
        do { /* not a loop */
            PORT_Assert((ss->ssl3.hs.preliminaryInfo & ssl_preinfo_all) ==
                        ssl_preinfo_all);

            ret = SSL_SNI_SEND_ALERT;
            /* If extension is negotiated, the len of names should > 0. */
            if (ss->xtnData.sniNameArrSize) {
                /* Calling client callback to reconfigure the socket. */
                ret = (SECStatus)(*ss->sniSocketConfig)(ss->fd,
                                                        ss->xtnData.sniNameArr,
                                                        ss->xtnData.sniNameArrSize,
                                                        ss->sniSocketConfigArg);
            }
            if (ret <= SSL_SNI_SEND_ALERT) {
                /* Application does not know the name or was not able to
                 * properly reconfigure the socket. */
                errCode = SSL_ERROR_UNRECOGNIZED_NAME_ALERT;
                desc = unrecognized_name;
                break;
            } else if (ret == SSL_SNI_CURRENT_CONFIG_IS_USED) {
                SECStatus rv = SECSuccess;
                SECItem pwsNameBuf = { 0, NULL, 0 };
                SECItem *pwsName = &pwsNameBuf;
                SECItem *cwsName;

                ssl_GetSpecWriteLock(ss); /*******************************/
                cwsName = &ss->ssl3.hs.srvVirtName;
                /* not allow name change on the 2d HS */
                if (ss->firstHsDone) {
                    if (ssl3_ServerNameCompare(pwsName, cwsName)) {
                        ssl_ReleaseSpecWriteLock(ss); /******************/
                        errCode = SSL_ERROR_UNRECOGNIZED_NAME_ALERT;
                        desc = handshake_failure;
                        ret = SSL_SNI_SEND_ALERT;
                        break;
                    }
                }
                if (pwsName->data) {
                    SECITEM_FreeItem(pwsName, PR_FALSE);
                }
                if (cwsName->data) {
                    rv = SECITEM_CopyItem(NULL, pwsName, cwsName);
                }
                ssl_ReleaseSpecWriteLock(ss); /**************************/
                if (rv != SECSuccess) {
                    errCode = SSL_ERROR_INTERNAL_ERROR_ALERT;
                    desc = internal_error;
                    ret = SSL_SNI_SEND_ALERT;
                    break;
                }
            } else if ((unsigned int)ret < ss->xtnData.sniNameArrSize) {
                /* Application has configured new socket info. Lets check it
                 * and save the name. */
                SECStatus rv;
                SECItem *name = &ss->xtnData.sniNameArr[ret];
                int configedCiphers;
                SECItem *pwsName;

                /* get rid of the old name and save the newly picked. */
                /* This code is protected by ssl3HandshakeLock. */
                ssl_GetSpecWriteLock(ss); /*******************************/
                /* not allow name change on the 2d HS */
                if (ss->firstHsDone) {
                    SECItem *cwsName = &ss->ssl3.hs.srvVirtName;
                    if (ssl3_ServerNameCompare(name, cwsName)) {
                        ssl_ReleaseSpecWriteLock(ss); /******************/
                        errCode = SSL_ERROR_UNRECOGNIZED_NAME_ALERT;
                        desc = handshake_failure;
                        ret = SSL_SNI_SEND_ALERT;
                        break;
                    }
                }
                pwsName = &ss->ssl3.hs.srvVirtName;
                if (pwsName->data) {
                    SECITEM_FreeItem(pwsName, PR_FALSE);
                }
                rv = SECITEM_CopyItem(NULL, pwsName, name);
                ssl_ReleaseSpecWriteLock(ss); /***************************/
                if (rv != SECSuccess) {
                    errCode = SSL_ERROR_INTERNAL_ERROR_ALERT;
                    desc = internal_error;
                    ret = SSL_SNI_SEND_ALERT;
                    break;
                }
                configedCiphers = ssl3_config_match_init(ss);
                if (configedCiphers <= 0) {
                    /* no ciphers are working/supported */
                    errCode = PORT_GetError();
                    desc = handshake_failure;
                    ret = SSL_SNI_SEND_ALERT;
                    break;
                }
                /* Need to tell the client that application has picked
                 * the name from the offered list and reconfigured the socket.
                 */
                ssl3_RegisterServerHelloExtensionSender(ss, ssl_server_name_xtn,
                                                        ssl3_SendServerNameXtn);
            } else {
                /* Callback returned index outside of the boundary. */
                PORT_Assert((unsigned int)ret < ss->xtnData.sniNameArrSize);
                errCode = SSL_ERROR_INTERNAL_ERROR_ALERT;
                desc = internal_error;
                ret = SSL_SNI_SEND_ALERT;
                break;
            }
        } while (0);
    ssl3_FreeSniNameArray(&ss->xtnData);
    if (ret <= SSL_SNI_SEND_ALERT) {
        /* desc and errCode should be set. */
        goto alert_loser;
    }

    return SECSuccess;

alert_loser:
    (void)SSL3_SendAlert(ss, alert_fatal, desc);
    PORT_SetError(errCode);
    return SECFailure;
}

SECStatus
ssl3_SelectServerCert(sslSocket *ss)
{
    const ssl3KEADef *kea_def = ss->ssl3.hs.kea_def;
    PRCList *cursor;

    /* This picks the first certificate that has:
     * a) the right authentication method, and
     * b) the right named curve (EC only)
     *
     * We might want to do some sort of ranking here later.  For now, it's all
     * based on what order they are configured in. */
    for (cursor = PR_NEXT_LINK(&ss->serverCerts);
         cursor != &ss->serverCerts;
         cursor = PR_NEXT_LINK(cursor)) {
        sslServerCert *cert = (sslServerCert *)cursor;
        if (cert->certType.authType != kea_def->authKeyType) {
            continue;
        }
        if ((cert->certType.authType == ssl_auth_ecdsa ||
             cert->certType.authType == ssl_auth_ecdh_rsa ||
             cert->certType.authType == ssl_auth_ecdh_ecdsa) &&
            !ssl_NamedGroupEnabled(ss, cert->certType.namedCurve)) {
            continue;
        }

        /* Found one. */
        ss->sec.serverCert = cert;
        ss->sec.authType = cert->certType.authType;
        ss->sec.authKeyBits = cert->serverKeyBits;

        /* Don't pick a signature scheme if we aren't going to use it. */
        if (kea_def->signKeyType == nullKey) {
            return SECSuccess;
        }
        return ssl3_PickServerSignatureScheme(ss);
    }

    PORT_SetError(SSL_ERROR_NO_CYPHER_OVERLAP);
    return SECFailure;
}

/* Called from ssl3_HandleHandshakeMessage() when it has deciphered a complete
 * ssl3 Client Hello message.
 * Caller must hold Handshake and RecvBuf locks.
 */
static SECStatus
ssl3_HandleClientHello(sslSocket *ss, SSL3Opaque *b, PRUint32 length)
{
    sslSessionID *sid = NULL;
    PRInt32 tmp;
    unsigned int i;
    SECStatus rv;
    int errCode = SSL_ERROR_RX_MALFORMED_CLIENT_HELLO;
    SSL3AlertDescription desc = illegal_parameter;
    SSL3AlertLevel level = alert_fatal;
    SSL3ProtocolVersion version;
    TLSExtension *versionExtension;
    SECItem sidBytes = { siBuffer, NULL, 0 };
    SECItem cookieBytes = { siBuffer, NULL, 0 };
    SECItem suites = { siBuffer, NULL, 0 };
    SECItem comps = { siBuffer, NULL, 0 };
    PRBool isTLS13;

    SSL_TRC(3, ("%d: SSL3[%d]: handle client_hello handshake",
                SSL_GETPID(), ss->fd));

    PORT_Assert(ss->opt.noLocks || ssl_HaveRecvBufLock(ss));
    PORT_Assert(ss->opt.noLocks || ssl_HaveSSL3HandshakeLock(ss));
    PORT_Assert(ss->ssl3.initialized);
    ss->ssl3.hs.preliminaryInfo = 0;

    if (!ss->sec.isServer ||
        (ss->ssl3.hs.ws != wait_client_hello &&
         ss->ssl3.hs.ws != idle_handshake)) {
        desc = unexpected_message;
        errCode = SSL_ERROR_RX_UNEXPECTED_CLIENT_HELLO;
        goto alert_loser;
    }
    if (ss->ssl3.hs.ws == idle_handshake) {
        /* Refuse re-handshake when we have already negotiated TLS 1.3. */
        if (ss->version >= SSL_LIBRARY_VERSION_TLS_1_3) {
            desc = unexpected_message;
            errCode = SSL_ERROR_RENEGOTIATION_NOT_ALLOWED;
            goto alert_loser;
        }
        if (ss->opt.enableRenegotiation == SSL_RENEGOTIATE_NEVER) {
            desc = no_renegotiation;
            level = alert_warning;
            errCode = SSL_ERROR_RENEGOTIATION_NOT_ALLOWED;
            goto alert_loser;
        }
    }

    /* Get peer name of client */
    rv = ssl_GetPeerInfo(ss);
    if (rv != SECSuccess) {
        return rv; /* error code is set. */
    }

    /* We might be starting session renegotiation in which case we should
     * clear previous state.
     */
    PORT_Memset(&ss->xtnData, 0, sizeof(TLSExtensionData));
    ss->statelessResume = PR_FALSE;

    if (IS_DTLS(ss)) {
        dtls_RehandshakeCleanup(ss);
    }

    tmp = ssl3_ConsumeHandshakeNumber(ss, 2, &b, &length);
    if (tmp < 0)
        goto loser; /* malformed, alert already sent */

    /* Translate the version. */
    if (IS_DTLS(ss)) {
        ss->clientHelloVersion = version =
            dtls_DTLSVersionToTLSVersion((SSL3ProtocolVersion)tmp);
    } else {
        ss->clientHelloVersion = version = (SSL3ProtocolVersion)tmp;
    }

    /* Grab the client random data. */
    rv = ssl3_ConsumeHandshake(
        ss, &ss->ssl3.hs.client_random, SSL3_RANDOM_LENGTH, &b, &length);
    if (rv != SECSuccess) {
        goto loser; /* malformed */
    }

    /* Grab the client's SID, if present. */
    rv = ssl3_ConsumeHandshakeVariable(ss, &sidBytes, 1, &b, &length);
    if (rv != SECSuccess) {
        goto loser; /* malformed */
    }

    /* Grab the client's cookie, if present. */
    if (IS_DTLS(ss)) {
        rv = ssl3_ConsumeHandshakeVariable(ss, &cookieBytes, 1, &b, &length);
        if (rv != SECSuccess) {
            goto loser; /* malformed */
        }
    }

    /* Grab the list of cipher suites. */
    rv = ssl3_ConsumeHandshakeVariable(ss, &suites, 2, &b, &length);
    if (rv != SECSuccess) {
        goto loser; /* malformed */
    }

    /* Grab the list of compression methods. */
    rv = ssl3_ConsumeHandshakeVariable(ss, &comps, 1, &b, &length);
    if (rv != SECSuccess) {
        goto loser; /* malformed */
    }

    /* Handle TLS hello extensions for SSL3 & TLS. We do not know if
     * we are restarting a previous session until extensions have been
     * parsed, since we might have received a SessionTicket extension.
     * Note: we allow extensions even when negotiating SSL3 for the sake
     * of interoperability (and backwards compatibility).
     */

    if (length) {
        /* Get length of hello extensions */
        PRInt32 extension_length;
        extension_length = ssl3_ConsumeHandshakeNumber(ss, 2, &b, &length);
        if (extension_length < 0) {
            goto loser; /* alert already sent */
        }
        if (extension_length != length) {
            ssl3_DecodeError(ss); /* send alert */
            goto loser;
        }

        rv = ssl3_ParseExtensions(ss, &b, &length);
        if (rv != SECSuccess) {
            goto loser; /* malformed */
        }
    }

    versionExtension = ssl3_FindExtension(ss, ssl_tls13_supported_versions_xtn);
    if (versionExtension) {
        rv = tls13_NegotiateVersion(ss, versionExtension);
        if (rv != SECSuccess) {
            errCode = PORT_GetError();
            desc = (errCode == SSL_ERROR_UNSUPPORTED_VERSION) ? protocol_version : illegal_parameter;
            goto alert_loser;
        }
    } else {
        /* The PR_MIN here ensures that we never negotiate 1.3 if the
         * peer didn't offer "supported_versions". */
        rv = ssl3_NegotiateVersion(ss,
                                   PR_MIN(version,
                                          SSL_LIBRARY_VERSION_TLS_1_2),
                                   PR_TRUE);
        if (rv != SECSuccess) {
            desc = (version > SSL_LIBRARY_VERSION_3_0) ? protocol_version
                                                       : handshake_failure;
            errCode = SSL_ERROR_UNSUPPORTED_VERSION;
            goto alert_loser;
        }
    }
    isTLS13 = ss->version >= SSL_LIBRARY_VERSION_TLS_1_3;
    ss->ssl3.hs.preliminaryInfo |= ssl_preinfo_version;

    /* You can't resume TLS 1.3 like this. */
    if (isTLS13 && sidBytes.len) {
        goto alert_loser;
    }

    /* Generate the Server Random now so it is available
     * when we process the ClientKeyShare in TLS 1.3 */
    rv = ssl3_GetNewRandom(&ss->ssl3.hs.server_random);
    if (rv != SECSuccess) {
        errCode = SSL_ERROR_GENERATE_RANDOM_FAILURE;
        goto loser;
    }

#ifndef TLS_1_3_DRAFT_VERSION
    /*
     * [draft-ietf-tls-tls13-11 Section 6.3.1.1].
     * TLS 1.3 server implementations which respond to a ClientHello with a
     * client_version indicating TLS 1.2 or below MUST set the last eight
     * bytes of their Random value to the bytes:
     *
     * 44 4F 57 4E 47 52 44 01
     *
     * TLS 1.2 server implementations which respond to a ClientHello with a
     * client_version indicating TLS 1.1 or below SHOULD set the last eight
     * bytes of their Random value to the bytes:
     *
     * 44 4F 57 4E 47 52 44 00
     *
     * TODO(ekr@rtfm.com): Note this change was not added in the SSLv2
     * compat processing code since that will most likely be removed before
     * we ship the final version of TLS 1.3. Bug 1306672.
     */
    if (ss->vrange.max > ss->version) {
        unsigned char *downgrade_sentinel =
            ss->ssl3.hs.server_random.rand +
            SSL3_RANDOM_LENGTH - sizeof(tls13_downgrade_random);

        switch (ss->vrange.max) {
            case SSL_LIBRARY_VERSION_TLS_1_3:
                PORT_Memcpy(downgrade_sentinel,
                            tls13_downgrade_random,
                            sizeof(tls13_downgrade_random));
                break;
            case SSL_LIBRARY_VERSION_TLS_1_2:
                PORT_Memcpy(downgrade_sentinel,
                            tls12_downgrade_random,
                            sizeof(tls12_downgrade_random));
                break;
            default:
                /* Do not change random. */
                break;
        }
    }
#endif

    /* Now parse the rest of the extensions. */
    rv = ssl3_HandleParsedExtensions(ss, client_hello);
    if (rv != SECSuccess) {
        goto loser; /* malformed */
    }

    /* If the ClientHello version is less than our maximum version, check for a
     * TLS_FALLBACK_SCSV and reject the connection if found. */
    if (ss->vrange.max > ss->clientHelloVersion) {
        for (i = 0; i + 1 < suites.len; i += 2) {
            PRUint16 suite_i = (suites.data[i] << 8) | suites.data[i + 1];
            if (suite_i != TLS_FALLBACK_SCSV)
                continue;
            desc = inappropriate_fallback;
            errCode = SSL_ERROR_INAPPROPRIATE_FALLBACK_ALERT;
            goto alert_loser;
        }
    }

    /* TLS 1.3 requires that compression only include null. */
    if (isTLS13) {
        if (comps.len != 1 || comps.data[0] != ssl_compression_null) {
            goto alert_loser;
        }
    }

    if (!ssl3_ExtensionNegotiated(ss, ssl_renegotiation_info_xtn)) {
        /* If we didn't receive an RI extension, look for the SCSV,
         * and if found, treat it just like an empty RI extension
         * by processing a local copy of an empty RI extension.
         */
        for (i = 0; i + 1 < suites.len; i += 2) {
            PRUint16 suite_i = (suites.data[i] << 8) | suites.data[i + 1];
            if (suite_i == TLS_EMPTY_RENEGOTIATION_INFO_SCSV) {
                SSL3Opaque *b2 = (SSL3Opaque *)emptyRIext;
                PRUint32 L2 = sizeof emptyRIext;
                (void)ssl3_HandleExtensions(ss, &b2, &L2, client_hello);
                break;
            }
        }
    }
    /* This is a second check for TLS 1.3 and re-handshake to stop us
     * from re-handshake up to TLS 1.3, so it happens after version
     * negotiation. */
    if (ss->firstHsDone && ss->version >= SSL_LIBRARY_VERSION_TLS_1_3) {
        desc = unexpected_message;
        errCode = SSL_ERROR_RENEGOTIATION_NOT_ALLOWED;
        goto alert_loser;
    }
    if (ss->firstHsDone &&
        (ss->opt.enableRenegotiation == SSL_RENEGOTIATE_REQUIRES_XTN ||
         ss->opt.enableRenegotiation == SSL_RENEGOTIATE_TRANSITIONAL) &&
        !ssl3_ExtensionNegotiated(ss, ssl_renegotiation_info_xtn)) {
        desc = no_renegotiation;
        level = alert_warning;
        errCode = SSL_ERROR_RENEGOTIATION_NOT_ALLOWED;
        goto alert_loser;
    }
    if ((ss->opt.requireSafeNegotiation ||
         (ss->firstHsDone && ss->peerRequestedProtection)) &&
        !ssl3_ExtensionNegotiated(ss, ssl_renegotiation_info_xtn)) {
        desc = handshake_failure;
        errCode = SSL_ERROR_UNSAFE_NEGOTIATION;
        goto alert_loser;
    }

    /* We do stateful resumes only if we are in TLS < 1.3 and
     * either of the following conditions are satisfied:
     * (1) the client does not support the session ticket extension, or
     * (2) the client support the session ticket extension, but sent an
     * empty ticket.
     */
    if ((ss->version < SSL_LIBRARY_VERSION_TLS_1_3) &&
        (!ssl3_ExtensionNegotiated(ss, ssl_session_ticket_xtn) ||
         ss->xtnData.emptySessionTicket)) {
        if (sidBytes.len > 0 && !ss->opt.noCache) {
            SSL_TRC(7, ("%d: SSL3[%d]: server, lookup client session-id for 0x%08x%08x%08x%08x",
                        SSL_GETPID(), ss->fd, ss->sec.ci.peer.pr_s6_addr32[0],
                        ss->sec.ci.peer.pr_s6_addr32[1],
                        ss->sec.ci.peer.pr_s6_addr32[2],
                        ss->sec.ci.peer.pr_s6_addr32[3]));
            if (ssl_sid_lookup) {
                sid = (*ssl_sid_lookup)(&ss->sec.ci.peer, sidBytes.data,
                                        sidBytes.len, ss->dbHandle);
            } else {
                errCode = SSL_ERROR_SERVER_CACHE_NOT_CONFIGURED;
                goto loser;
            }
        }
    } else if (ss->statelessResume) {
        /* Fill in the client's session ID if doing a stateless resume.
         * (When doing stateless resumes, server echos client's SessionID.)
         * This branch also handles TLS 1.3 resumption-PSK.
         */
        sid = ss->sec.ci.sid;
        PORT_Assert(sid != NULL); /* Should have already been filled in.*/

        if (sidBytes.len > 0 && sidBytes.len <= SSL3_SESSIONID_BYTES) {
            sid->u.ssl3.sessionIDLength = sidBytes.len;
            PORT_Memcpy(sid->u.ssl3.sessionID, sidBytes.data,
                        sidBytes.len);
            sid->u.ssl3.sessionIDLength = sidBytes.len;
        } else {
            sid->u.ssl3.sessionIDLength = 0;
        }
        ss->sec.ci.sid = NULL;
    }

    /* Free a potentially leftover session ID from a previous handshake. */
    if (ss->sec.ci.sid) {
        ssl_FreeSID(ss->sec.ci.sid);
        ss->sec.ci.sid = NULL;
    }

    if (sid != NULL) {
        /* We've found a session cache entry for this client.
         * Now, if we're going to require a client-auth cert,
         * and we don't already have this client's cert in the session cache,
         * and this is the first handshake on this connection (not a redo),
         * then drop this old cache entry and start a new session.
         */
        if ((sid->peerCert == NULL) && ss->opt.requestCertificate &&
            ((ss->opt.requireCertificate == SSL_REQUIRE_ALWAYS) ||
             (ss->opt.requireCertificate == SSL_REQUIRE_NO_ERROR) ||
             ((ss->opt.requireCertificate == SSL_REQUIRE_FIRST_HANDSHAKE) &&
              !ss->firstHsDone))) {

            SSL_AtomicIncrementLong(&ssl3stats.hch_sid_cache_not_ok);
            ss->sec.uncache(sid);
            ssl_FreeSID(sid);
            sid = NULL;
        }
    }

    if (IS_DTLS(ss)) {
        ssl3_DisableNonDTLSSuites(ss);
    }

#ifdef PARANOID
    /* Look for a matching cipher suite. */
    j = ssl3_config_match_init(ss);
    if (j <= 0) {                  /* no ciphers are working/supported by PK11 */
        errCode = PORT_GetError(); /* error code is already set. */
        goto alert_loser;
    }
#endif

    if (ss->version >= SSL_LIBRARY_VERSION_TLS_1_3) {
        rv = tls13_HandleClientHelloPart2(ss, &suites, sid);
    } else {
        rv = ssl3_HandleClientHelloPart2(ss, &suites, &comps, sid);
    }
    if (rv != SECSuccess) {
        errCode = PORT_GetError();
        goto loser;
    }
    return SECSuccess;

alert_loser:
    (void)SSL3_SendAlert(ss, level, desc);
/* FALLTHRU */
loser:
    PORT_SetError(errCode);
    return SECFailure;
}

static SECStatus
ssl3_HandleClientHelloPart2(sslSocket *ss,
                            SECItem *suites,
                            SECItem *comps,
                            sslSessionID *sid)
{
    PRBool haveSpecWriteLock = PR_FALSE;
    PRBool haveXmitBufLock = PR_FALSE;
    int errCode = SSL_ERROR_RX_MALFORMED_CLIENT_HELLO;
    SSL3AlertDescription desc = illegal_parameter;
    SECStatus rv;
    unsigned int i;
    int j;

    /* If we already have a session for this client, be sure to pick the
    ** same cipher suite and compression method we picked before.
    ** This is not a loop, despite appearances.
    */
    if (sid)
        do {
            ssl3CipherSuiteCfg *suite;
#ifdef PARANOID
            SSLVersionRange vrange = { ss->version, ss->version };
#endif

            /* Check that the cached compression method is still enabled. */
            if (!ssl_CompressionEnabled(ss, sid->u.ssl3.compression))
                break;

            /* Check that the cached compression method is in the client's list */
            for (i = 0; i < comps->len; i++) {
                if (comps->data[i] == sid->u.ssl3.compression)
                    break;
            }
            if (i == comps->len)
                break;

            suite = ss->cipherSuites;
            /* Find the entry for the cipher suite used in the cached session. */
            for (j = ssl_V3_SUITES_IMPLEMENTED; j > 0; --j, ++suite) {
                if (suite->cipher_suite == sid->u.ssl3.cipherSuite)
                    break;
            }
            PORT_Assert(j > 0);
            if (j <= 0)
                break;
#ifdef PARANOID
            /* Double check that the cached cipher suite is still enabled,
             * implemented, and allowed by policy.  Might have been disabled.
             * The product policy won't change during the process lifetime.
             * Implemented ("isPresent") shouldn't change for servers.
             */
            if (!config_match(suite, ss->ssl3.policy, &vrange, ss))
                break;
#else
            if (!suite->enabled)
                break;
#endif
            /* Double check that the cached cipher suite is in the client's
             * list.  If it isn't, fall through and start a new session. */
            for (i = 0; i + 1 < suites->len; i += 2) {
                PRUint16 suite_i = (suites->data[i] << 8) | suites->data[i + 1];
                if (suite_i == suite->cipher_suite) {
                    rv = ssl3_SetCipherSuite(ss, suite_i, PR_TRUE);
                    if (rv != SECSuccess) {
                        desc = internal_error;
                        errCode = PORT_GetError();
                        goto alert_loser;
                    }

                    /* Use the cached compression method. */
                    ss->ssl3.hs.compression =
                        sid->u.ssl3.compression;
                    goto compression_found;
                }
            }
        } while (0);
/* START A NEW SESSION */

#ifndef PARANOID
    /* Look for a matching cipher suite. */
    j = ssl3_config_match_init(ss);
    if (j <= 0) { /* no ciphers are working/supported by PK11 */
        desc = internal_error;
        errCode = PORT_GetError(); /* error code is already set. */
        goto alert_loser;
    }
#endif

    rv = ssl3_NegotiateCipherSuite(ss, suites, PR_TRUE);
    if (rv != SECSuccess) {
        desc = handshake_failure;
        errCode = SSL_ERROR_NO_CYPHER_OVERLAP;
        goto alert_loser;
    }

    /* Select a compression algorithm. */
    for (i = 0; i < comps->len; i++) {
        SSLCompressionMethod method = (SSLCompressionMethod)comps->data[i];
        if (!ssl_CompressionEnabled(ss, method))
            continue;
        for (j = 0; j < ssl_compression_method_count; j++) {
            if (method == ssl_compression_methods[j]) {
                ss->ssl3.hs.compression = ssl_compression_methods[j];
                goto compression_found;
            }
        }
    }
    errCode = SSL_ERROR_NO_COMPRESSION_OVERLAP;
    /* null compression must be supported */
    goto alert_loser;

compression_found:
    suites->data = NULL;
    comps->data = NULL;

    /* If there are any failures while processing the old sid,
     * we don't consider them to be errors.  Instead, We just behave
     * as if the client had sent us no sid to begin with, and make a new one.
     * The exception here is attempts to resume extended_master_secret
     * sessions without the extension, which causes an alert.
     */
    if (sid != NULL)
        do {
            ssl3CipherSpec *pwSpec;
            SECItem wrappedMS; /* wrapped key */
            const sslServerCert *serverCert;

            if (sid->version != ss->version ||
                sid->u.ssl3.cipherSuite != ss->ssl3.hs.cipher_suite ||
                sid->u.ssl3.compression != ss->ssl3.hs.compression) {
                break; /* not an error */
            }

            serverCert = ssl_FindServerCert(ss, &sid->certType);
            if (!serverCert || !serverCert->serverCert) {
                /* A compatible certificate must not have been configured.  It
                 * might not be the same certificate, but we only find that out
                 * when the ticket fails to decrypt. */
                break;
            }

            /* [draft-ietf-tls-session-hash-06; Section 5.3]
             * o  If the original session did not use the "extended_master_secret"
             *    extension but the new ClientHello contains the extension, then the
             *    server MUST NOT perform the abbreviated handshake.  Instead, it
             *    SHOULD continue with a full handshake (as described in
             *    Section 5.2) to negotiate a new session.
             *
             * o  If the original session used the "extended_master_secret"
             *    extension but the new ClientHello does not contain the extension,
             *    the server MUST abort the abbreviated handshake.
             */
            if (ssl3_ExtensionNegotiated(ss, ssl_extended_master_secret_xtn)) {
                if (!sid->u.ssl3.keys.extendedMasterSecretUsed) {
                    break; /* not an error */
                }
            } else {
                if (sid->u.ssl3.keys.extendedMasterSecretUsed) {
                    /* Note: we do not destroy the session */
                    desc = handshake_failure;
                    errCode = SSL_ERROR_MISSING_EXTENDED_MASTER_SECRET;
                    goto alert_loser;
                }
            }

            if (ss->sec.ci.sid) {
                ss->sec.uncache(ss->sec.ci.sid);
                PORT_Assert(ss->sec.ci.sid != sid); /* should be impossible, but ... */
                if (ss->sec.ci.sid != sid) {
                    ssl_FreeSID(ss->sec.ci.sid);
                }
                ss->sec.ci.sid = NULL;
            }
            /* we need to resurrect the master secret.... */

            ssl_GetSpecWriteLock(ss);
            haveSpecWriteLock = PR_TRUE;
            pwSpec = ss->ssl3.pwSpec;
            if (sid->u.ssl3.keys.msIsWrapped) {
                PK11SymKey *wrapKey; /* wrapping key */
                CK_FLAGS keyFlags = 0;

                wrapKey = ssl3_GetWrappingKey(ss, NULL, serverCert,
                                              sid->u.ssl3.masterWrapMech,
                                              ss->pkcs11PinArg);
                if (!wrapKey) {
                    /* we have a SID cache entry, but no wrapping key for it??? */
                    break;
                }

                if (ss->version > SSL_LIBRARY_VERSION_3_0) { /* isTLS */
                    keyFlags = CKF_SIGN | CKF_VERIFY;
                }

                wrappedMS.data = sid->u.ssl3.keys.wrapped_master_secret;
                wrappedMS.len = sid->u.ssl3.keys.wrapped_master_secret_len;

                /* unwrap the master secret. */
                pwSpec->master_secret =
                    PK11_UnwrapSymKeyWithFlags(wrapKey, sid->u.ssl3.masterWrapMech,
                                               NULL, &wrappedMS, CKM_SSL3_MASTER_KEY_DERIVE,
                                               CKA_DERIVE, sizeof(SSL3MasterSecret), keyFlags);
                PK11_FreeSymKey(wrapKey);
                if (pwSpec->master_secret == NULL) {
                    break; /* not an error */
                }
            } else {
                /* need to import the raw master secret to session object */
                PK11SlotInfo *slot;
                wrappedMS.data = sid->u.ssl3.keys.wrapped_master_secret;
                wrappedMS.len = sid->u.ssl3.keys.wrapped_master_secret_len;
                slot = PK11_GetInternalSlot();
                pwSpec->master_secret =
                    PK11_ImportSymKey(slot, CKM_SSL3_MASTER_KEY_DERIVE,
                                      PK11_OriginUnwrap, CKA_ENCRYPT, &wrappedMS,
                                      NULL);
                PK11_FreeSlot(slot);
                if (pwSpec->master_secret == NULL) {
                    break; /* not an error */
                }
            }
            ss->sec.ci.sid = sid;
            if (sid->peerCert != NULL) {
                ss->sec.peerCert = CERT_DupCertificate(sid->peerCert);
            }

            /*
             * Old SID passed all tests, so resume this old session.
             *
             * XXX make sure compression still matches
             */
            SSL_AtomicIncrementLong(&ssl3stats.hch_sid_cache_hits);
            if (ss->statelessResume)
                SSL_AtomicIncrementLong(&ssl3stats.hch_sid_stateless_resumes);
            ss->ssl3.hs.isResuming = PR_TRUE;

            ss->sec.authType = sid->authType;
            ss->sec.authKeyBits = sid->authKeyBits;
            ss->sec.keaType = sid->keaType;
            ss->sec.keaKeyBits = sid->keaKeyBits;

            /* server sids don't remember the server cert we previously sent,
            ** but they do remember the slot we originally used, so we
            ** can locate it again, provided that the current ssl socket
            ** has had its server certs configured the same as the previous one.
            */
            ss->sec.serverCert = serverCert;
            ss->sec.localCert = CERT_DupCertificate(serverCert->serverCert);

            /* Copy cached name in to pending spec */
            if (sid != NULL &&
                sid->version > SSL_LIBRARY_VERSION_3_0 &&
                sid->u.ssl3.srvName.len && sid->u.ssl3.srvName.data) {
                /* Set server name from sid */
                SECItem *sidName = &sid->u.ssl3.srvName;
                SECItem *pwsName = &ss->ssl3.hs.srvVirtName;
                if (pwsName->data) {
                    SECITEM_FreeItem(pwsName, PR_FALSE);
                }
                rv = SECITEM_CopyItem(NULL, pwsName, sidName);
                if (rv != SECSuccess) {
                    errCode = PORT_GetError();
                    desc = internal_error;
                    goto alert_loser;
                }
            }

            /* Clean up sni name array */
            ssl3_FreeSniNameArray(&ss->xtnData);

            ssl_GetXmitBufLock(ss);
            haveXmitBufLock = PR_TRUE;

            rv = ssl3_SendServerHello(ss);
            if (rv != SECSuccess) {
                errCode = PORT_GetError();
                goto loser;
            }

            if (haveSpecWriteLock) {
                ssl_ReleaseSpecWriteLock(ss);
                haveSpecWriteLock = PR_FALSE;
            }

            /* NULL value for PMS because we are re-using the old MS */
            rv = ssl3_InitPendingCipherSpec(ss, NULL);
            if (rv != SECSuccess) {
                errCode = PORT_GetError();
                goto loser;
            }

            rv = ssl3_SendChangeCipherSpecs(ss);
            if (rv != SECSuccess) {
                errCode = PORT_GetError();
                goto loser;
            }
            rv = ssl3_SendFinished(ss, 0);
            ss->ssl3.hs.ws = wait_change_cipher;
            if (rv != SECSuccess) {
                errCode = PORT_GetError();
                goto loser;
            }

            if (haveXmitBufLock) {
                ssl_ReleaseXmitBufLock(ss);
            }

            return SECSuccess;
        } while (0);

    if (haveSpecWriteLock) {
        ssl_ReleaseSpecWriteLock(ss);
        haveSpecWriteLock = PR_FALSE;
    }

    if (sid) { /* we had a sid, but it's no longer valid, free it */
        SSL_AtomicIncrementLong(&ssl3stats.hch_sid_cache_not_ok);
        ss->sec.uncache(sid);
        ssl_FreeSID(sid);
        sid = NULL;
    }
    SSL_AtomicIncrementLong(&ssl3stats.hch_sid_cache_misses);

    /* We only send a session ticket extension if the client supports
     * the extension and we are unable to resume.
     *
     * TODO: send a session ticket if performing a stateful
     * resumption.  (As per RFC4507, a server may issue a session
     * ticket while doing a (stateless or stateful) session resume,
     * but OpenSSL-0.9.8g does not accept session tickets while
     * resuming.)
     */
    if (ssl3_ExtensionNegotiated(ss, ssl_session_ticket_xtn) &&
        ssl3_KEASupportsTickets(ss->ssl3.hs.kea_def)) {
        ssl3_RegisterServerHelloExtensionSender(ss,
                                                ssl_session_ticket_xtn,
                                                ssl3_SendSessionTicketXtn);
    }

    rv = ssl3_ServerCallSNICallback(ss);
    if (rv != SECSuccess) {
        /* The alert has already been sent. */
        errCode = PORT_GetError();
        goto loser;
    }

    rv = ssl3_SelectServerCert(ss);
    if (rv != SECSuccess) {
        errCode = PORT_GetError();
        desc = handshake_failure;
        goto alert_loser;
    }

    sid = ssl3_NewSessionID(ss, PR_TRUE);
    if (sid == NULL) {
        errCode = PORT_GetError();
        goto loser; /* memory error is set. */
    }
    ss->sec.ci.sid = sid;

    sid->u.ssl3.keys.extendedMasterSecretUsed =
        ssl3_ExtensionNegotiated(ss, ssl_extended_master_secret_xtn);
    ss->ssl3.hs.isResuming = PR_FALSE;

    ssl_GetXmitBufLock(ss);
    rv = ssl3_SendServerHelloSequence(ss);
    ssl_ReleaseXmitBufLock(ss);
    if (rv != SECSuccess) {
        errCode = PORT_GetError();
        desc = handshake_failure;
        goto alert_loser;
    }

    if (haveXmitBufLock) {
        ssl_ReleaseXmitBufLock(ss);
    }

    return SECSuccess;

alert_loser:
    if (haveSpecWriteLock) {
        ssl_ReleaseSpecWriteLock(ss);
        haveSpecWriteLock = PR_FALSE;
    }
    (void)SSL3_SendAlert(ss, alert_fatal, desc);
/* FALLTHRU */
loser:
    if (sid && sid != ss->sec.ci.sid) {
        ss->sec.uncache(sid);
        ssl_FreeSID(sid);
    }

    if (haveSpecWriteLock) {
        ssl_ReleaseSpecWriteLock(ss);
    }

    if (haveXmitBufLock) {
        ssl_ReleaseXmitBufLock(ss);
    }

    PORT_SetError(errCode);
    return SECFailure;
}

/*
 * ssl3_HandleV2ClientHello is used when a V2 formatted hello comes
 * in asking to use the V3 handshake.
 */
SECStatus
ssl3_HandleV2ClientHello(sslSocket *ss, unsigned char *buffer, int length,
                         PRUint8 padding)
{
    sslSessionID *sid = NULL;
    unsigned char *suites;
    unsigned char *random;
    SSL3ProtocolVersion version;
    SECStatus rv;
    int i;
    int j;
    int sid_length;
    int suite_length;
    int rand_length;
    int errCode = SSL_ERROR_RX_MALFORMED_CLIENT_HELLO;
    SSL3AlertDescription desc = handshake_failure;
    unsigned int total = SSL_HL_CLIENT_HELLO_HBYTES;

    SSL_TRC(3, ("%d: SSL3[%d]: handle v2 client_hello", SSL_GETPID(), ss->fd));

    PORT_Assert(ss->opt.noLocks || ssl_HaveRecvBufLock(ss));

    ssl_GetSSL3HandshakeLock(ss);

    PORT_Memset(&ss->xtnData, 0, sizeof(TLSExtensionData));

    version = (buffer[1] << 8) | buffer[2];
    if (version < SSL_LIBRARY_VERSION_3_0) {
        goto loser;
    }

    rv = ssl3_InitState(ss);
    if (rv != SECSuccess) {
        ssl_ReleaseSSL3HandshakeLock(ss);
        return rv; /* ssl3_InitState has set the error code. */
    }
    rv = ssl3_RestartHandshakeHashes(ss);
    if (rv != SECSuccess) {
        ssl_ReleaseSSL3HandshakeLock(ss);
        return rv;
    }

    if (ss->ssl3.hs.ws != wait_client_hello) {
        desc = unexpected_message;
        errCode = SSL_ERROR_RX_UNEXPECTED_CLIENT_HELLO;
        goto alert_loser;
    }

    total += suite_length = (buffer[3] << 8) | buffer[4];
    total += sid_length = (buffer[5] << 8) | buffer[6];
    total += rand_length = (buffer[7] << 8) | buffer[8];
    total += padding;
    ss->clientHelloVersion = version;

    if (version >= SSL_LIBRARY_VERSION_TLS_1_3) {
        /* [draft-ietf-tls-tls-11; C.3] forbids sending a TLS 1.3
         * ClientHello using the backwards-compatible format. */
        desc = illegal_parameter;
        errCode = SSL_ERROR_RX_MALFORMED_CLIENT_HELLO;
        goto alert_loser;
    }

    rv = ssl3_NegotiateVersion(ss, version, PR_TRUE);
    if (rv != SECSuccess) {
        /* send back which ever alert client will understand. */
        desc = (version > SSL_LIBRARY_VERSION_3_0) ? protocol_version
                                                   : handshake_failure;
        errCode = SSL_ERROR_UNSUPPORTED_VERSION;
        goto alert_loser;
    }
    ss->ssl3.hs.preliminaryInfo |= ssl_preinfo_version;

    /* if we get a non-zero SID, just ignore it. */
    if (length != total) {
        SSL_DBG(("%d: SSL3[%d]: bad v2 client hello message, len=%d should=%d",
                 SSL_GETPID(), ss->fd, length, total));
        desc = illegal_parameter;
        errCode = SSL_ERROR_RX_MALFORMED_CLIENT_HELLO;
        goto alert_loser;
    }

    suites = buffer + SSL_HL_CLIENT_HELLO_HBYTES;
    random = suites + suite_length + sid_length;

    if (rand_length < SSL_MIN_CHALLENGE_BYTES ||
        rand_length > SSL_MAX_CHALLENGE_BYTES) {
        desc = illegal_parameter;
        errCode = SSL_ERROR_RX_MALFORMED_CLIENT_HELLO;
        goto alert_loser;
    }

    PORT_Assert(SSL_MAX_CHALLENGE_BYTES == SSL3_RANDOM_LENGTH);

    PORT_Memset(&ss->ssl3.hs.client_random, 0, SSL3_RANDOM_LENGTH);
    PORT_Memcpy(
        &ss->ssl3.hs.client_random.rand[SSL3_RANDOM_LENGTH - rand_length],
        random, rand_length);

    PRINT_BUF(60, (ss, "client random:", &ss->ssl3.hs.client_random.rand[0],
                   SSL3_RANDOM_LENGTH));
    i = ssl3_config_match_init(ss);
    if (i <= 0) {
        errCode = PORT_GetError(); /* error code is already set. */
        goto alert_loser;
    }

    /* Select a cipher suite.
    **
    ** NOTE: This suite selection algorithm should be the same as the one in
    ** ssl3_HandleClientHello().
    **
    ** See the comments about export cipher suites in ssl3_HandleClientHello().
    */
    for (j = 0; j < ssl_V3_SUITES_IMPLEMENTED; j++) {
        ssl3CipherSuiteCfg *suite = &ss->cipherSuites[j];
        SSLVersionRange vrange = { ss->version, ss->version };
        if (!config_match(suite, ss->ssl3.policy, &vrange, ss)) {
            continue;
        }
        for (i = 0; i + 2 < suite_length; i += 3) {
            PRUint32 suite_i = (suites[i] << 16) | (suites[i + 1] << 8) | suites[i + 2];
            if (suite_i == suite->cipher_suite) {
                rv = ssl3_SetCipherSuite(ss, suite_i, PR_TRUE);
                if (rv != SECSuccess) {
                    desc = internal_error;
                    errCode = PORT_GetError();
                    goto alert_loser;
                }
                goto suite_found;
            }
        }
    }
    errCode = SSL_ERROR_NO_CYPHER_OVERLAP;
    goto alert_loser;

suite_found:

    /* If the ClientHello version is less than our maximum version, check for a
     * TLS_FALLBACK_SCSV and reject the connection if found. */
    if (ss->vrange.max > ss->clientHelloVersion) {
        for (i = 0; i + 2 < suite_length; i += 3) {
            PRUint16 suite_i = (suites[i] << 16) | (suites[i + 1] << 8) | suites[i + 2];
            if (suite_i == TLS_FALLBACK_SCSV) {
                desc = inappropriate_fallback;
                errCode = SSL_ERROR_INAPPROPRIATE_FALLBACK_ALERT;
                goto alert_loser;
            }
        }
    }

    /* Look for the SCSV, and if found, treat it just like an empty RI
     * extension by processing a local copy of an empty RI extension.
     */
    for (i = 0; i + 2 < suite_length; i += 3) {
        PRUint32 suite_i = (suites[i] << 16) | (suites[i + 1] << 8) | suites[i + 2];
        if (suite_i == TLS_EMPTY_RENEGOTIATION_INFO_SCSV) {
            SSL3Opaque *b2 = (SSL3Opaque *)emptyRIext;
            PRUint32 L2 = sizeof emptyRIext;
            (void)ssl3_HandleExtensions(ss, &b2, &L2, client_hello);
            break;
        }
    }

    if (ss->opt.requireSafeNegotiation &&
        !ssl3_ExtensionNegotiated(ss, ssl_renegotiation_info_xtn)) {
        desc = handshake_failure;
        errCode = SSL_ERROR_UNSAFE_NEGOTIATION;
        goto alert_loser;
    }

    ss->ssl3.hs.compression = ssl_compression_null;

    rv = ssl3_SelectServerCert(ss);
    if (rv != SECSuccess) {
        errCode = PORT_GetError();
        desc = handshake_failure;
        goto alert_loser;
    }

    /* we don't even search for a cache hit here.  It's just a miss. */
    SSL_AtomicIncrementLong(&ssl3stats.hch_sid_cache_misses);
    sid = ssl3_NewSessionID(ss, PR_TRUE);
    if (sid == NULL) {
        errCode = PORT_GetError();
        goto loser; /* memory error is set. */
    }
    ss->sec.ci.sid = sid;
    /* do not worry about memory leak of sid since it now belongs to ci */

    /* We have to update the handshake hashes before we can send stuff */
    rv = ssl3_UpdateHandshakeHashes(ss, buffer, length);
    if (rv != SECSuccess) {
        errCode = PORT_GetError();
        goto loser;
    }

    ssl_GetXmitBufLock(ss);
    rv = ssl3_SendServerHelloSequence(ss);
    ssl_ReleaseXmitBufLock(ss);
    if (rv != SECSuccess) {
        errCode = PORT_GetError();
        goto loser;
    }

    ssl_ReleaseSSL3HandshakeLock(ss);
    return SECSuccess;

alert_loser:
    SSL3_SendAlert(ss, alert_fatal, desc);
loser:
    ssl_ReleaseSSL3HandshakeLock(ss);
    PORT_SetError(errCode);
    return SECFailure;
}

/* The negotiated version number has been already placed in ss->version.
**
** Called from:  ssl3_HandleClientHello                     (resuming session),
**  ssl3_SendServerHelloSequence <- ssl3_HandleClientHello   (new session),
**  ssl3_SendServerHelloSequence <- ssl3_HandleV2ClientHello (new session)
*/
SECStatus
ssl3_SendServerHello(sslSocket *ss)
{
    sslSessionID *sid;
    SECStatus rv;
    PRUint32 maxBytes = 65535;
    PRUint32 length;
    PRInt32 extensions_len = 0;
    SSL3ProtocolVersion version;

    SSL_TRC(3, ("%d: SSL3[%d]: send server_hello handshake", SSL_GETPID(),
                ss->fd));

    PORT_Assert(ss->opt.noLocks || ssl_HaveXmitBufLock(ss));
    PORT_Assert(ss->opt.noLocks || ssl_HaveSSL3HandshakeLock(ss));

    PORT_Assert(MSB(ss->version) == MSB(SSL_LIBRARY_VERSION_3_0));
    if (MSB(ss->version) != MSB(SSL_LIBRARY_VERSION_3_0)) {
        PORT_SetError(SSL_ERROR_NO_CYPHER_OVERLAP);
        return SECFailure;
    }

    sid = ss->sec.ci.sid;

    extensions_len = ssl3_CallHelloExtensionSenders(
        ss, PR_FALSE, maxBytes, &ss->xtnData.serverHelloSenders[0]);
    if (extensions_len > 0)
        extensions_len += 2; /* Add sizeof total extension length */

    /* TLS 1.3 doesn't use the session_id or compression_method
     * fields in the ServerHello. */
    length = sizeof(SSL3ProtocolVersion) + SSL3_RANDOM_LENGTH;
    if (ss->version < SSL_LIBRARY_VERSION_TLS_1_3) {
        length += 1 + ((sid == NULL) ? 0 : sid->u.ssl3.sessionIDLength);
    }
    length += sizeof(ssl3CipherSuite);
    if (ss->version < SSL_LIBRARY_VERSION_TLS_1_3) {
        length += 1; /* Compression */
    }
    length += extensions_len;

    rv = ssl3_AppendHandshakeHeader(ss, server_hello, length);
    if (rv != SECSuccess) {
        return rv; /* err set by AppendHandshake. */
    }

    if (IS_DTLS(ss) && ss->version < SSL_LIBRARY_VERSION_TLS_1_3) {
        version = dtls_TLSVersionToDTLSVersion(ss->version);
    } else {
        version = tls13_EncodeDraftVersion(ss->version);
    }

    rv = ssl3_AppendHandshakeNumber(ss, version, 2);
    if (rv != SECSuccess) {
        return rv; /* err set by AppendHandshake. */
    }
    /* Random already generated in ssl3_HandleClientHello */
    rv = ssl3_AppendHandshake(
        ss, &ss->ssl3.hs.server_random, SSL3_RANDOM_LENGTH);
    if (rv != SECSuccess) {
        return rv; /* err set by AppendHandshake. */
    }

    if (ss->version < SSL_LIBRARY_VERSION_TLS_1_3) {
        if (sid) {
            rv = ssl3_AppendHandshakeVariable(
                ss, sid->u.ssl3.sessionID, sid->u.ssl3.sessionIDLength, 1);
        } else {
            rv = ssl3_AppendHandshakeNumber(ss, 0, 1);
        }
        if (rv != SECSuccess) {
            return rv; /* err set by AppendHandshake. */
        }
    }

    rv = ssl3_AppendHandshakeNumber(ss, ss->ssl3.hs.cipher_suite, 2);
    if (rv != SECSuccess) {
        return rv; /* err set by AppendHandshake. */
    }
    if (ss->version < SSL_LIBRARY_VERSION_TLS_1_3) {
        rv = ssl3_AppendHandshakeNumber(ss, ss->ssl3.hs.compression, 1);
        if (rv != SECSuccess) {
            return rv; /* err set by AppendHandshake. */
        }
    }
    if (extensions_len) {
        PRInt32 sent_len;

        extensions_len -= 2;
        rv = ssl3_AppendHandshakeNumber(ss, extensions_len, 2);
        if (rv != SECSuccess)
            return rv; /* err set by ssl3_AppendHandshakeNumber */
        sent_len = ssl3_CallHelloExtensionSenders(ss, PR_TRUE, extensions_len,
                                                  &ss->xtnData.serverHelloSenders[0]);
        PORT_Assert(sent_len == extensions_len);
        if (sent_len != extensions_len) {
            if (sent_len >= 0)
                PORT_SetError(SEC_ERROR_LIBRARY_FAILURE);
            return SECFailure;
        }
    }

    if (ss->version < SSL_LIBRARY_VERSION_TLS_1_3) {
        rv = ssl3_SetupPendingCipherSpec(ss);
        if (rv != SECSuccess) {
            return rv; /* err set by ssl3_SetupPendingCipherSpec */
        }
    }

    return SECSuccess;
}

SECStatus
ssl_CreateDHEKeyPair(const sslNamedGroupDef *groupDef,
                     const ssl3DHParams *params,
                     sslEphemeralKeyPair **keyPair)
{
    SECKEYDHParams dhParam;
    SECKEYPublicKey *pubKey = NULL;   /* Ephemeral DH key */
    SECKEYPrivateKey *privKey = NULL; /* Ephemeral DH key */
    sslEphemeralKeyPair *pair;

    dhParam.prime.data = params->prime.data;
    dhParam.prime.len = params->prime.len;
    dhParam.base.data = params->base.data;
    dhParam.base.len = params->base.len;

    PRINT_BUF(60, (NULL, "Server DH p", dhParam.prime.data,
                   dhParam.prime.len));
    PRINT_BUF(60, (NULL, "Server DH g", dhParam.base.data,
                   dhParam.base.len));

    /* Generate ephemeral DH keypair */
    privKey = SECKEY_CreateDHPrivateKey(&dhParam, &pubKey, NULL);
    if (!privKey || !pubKey) {
        ssl_MapLowLevelError(SEC_ERROR_KEYGEN_FAIL);
        return SECFailure;
    }

    pair = ssl_NewEphemeralKeyPair(groupDef, privKey, pubKey);
    if (!pair) {
        SECKEY_DestroyPrivateKey(privKey);
        SECKEY_DestroyPublicKey(pubKey);

        return SECFailure;
    }

    *keyPair = pair;
    return SECSuccess;
}

static SECStatus
ssl3_SendDHServerKeyExchange(sslSocket *ss)
{
    const ssl3KEADef *kea_def = ss->ssl3.hs.kea_def;
    SECStatus rv = SECFailure;
    int length;
    SECItem signed_hash = { siBuffer, NULL, 0 };
    SSL3Hashes hashes;
    SSLHashType hashAlg;

    const ssl3DHParams *params;
    sslEphemeralKeyPair *keyPair;
    SECKEYPublicKey *pubKey;
    SECKEYPrivateKey *certPrivateKey;
    const sslNamedGroupDef *groupDef;

    if (kea_def->kea != kea_dhe_dss && kea_def->kea != kea_dhe_rsa) {
        /* TODO: Support DH_anon. It might be sufficient to drop the signature.
                 See bug 1170510. */
        PORT_SetError(SSL_ERROR_SERVER_KEY_EXCHANGE_FAILURE);
        return SECFailure;
    }

    rv = ssl_SelectDHEGroup(ss, &groupDef);
    if (rv == SECFailure) {
        PORT_SetError(SSL_ERROR_NO_CYPHER_OVERLAP);
        return SECFailure;
    }
    ss->sec.keaGroup = groupDef;

    params = ssl_GetDHEParams(groupDef);
    rv = ssl_CreateDHEKeyPair(groupDef, params, &keyPair);
    if (rv == SECFailure) {
        ssl_MapLowLevelError(SEC_ERROR_KEYGEN_FAIL);
        return SECFailure;
    }
    PR_APPEND_LINK(&keyPair->link, &ss->ephemeralKeyPairs);

    if (ss->ssl3.pwSpec->version == SSL_LIBRARY_VERSION_TLS_1_2) {
        hashAlg = ssl_SignatureSchemeToHashType(ss->ssl3.hs.signatureScheme);
    } else {
        /* Use ssl_hash_none to represent the MD5+SHA1 combo. */
        hashAlg = ssl_hash_none;
    }

    pubKey = keyPair->keys->pubKey;
    PRINT_BUF(50, (ss, "DH public value:",
                   pubKey->u.dh.publicValue.data,
                   pubKey->u.dh.publicValue.len));
    rv = ssl3_ComputeDHKeyHash(ss, hashAlg, &hashes,
                               pubKey->u.dh.prime,
                               pubKey->u.dh.base,
                               pubKey->u.dh.publicValue,
                               PR_TRUE /* padY */);
    if (rv != SECSuccess) {
        ssl_MapLowLevelError(SSL_ERROR_SERVER_KEY_EXCHANGE_FAILURE);
        goto loser;
    }

    certPrivateKey = ss->sec.serverCert->serverKeyPair->privKey;
    rv = ssl3_SignHashes(ss, &hashes, certPrivateKey, &signed_hash);
    if (rv != SECSuccess) {
        goto loser; /* ssl3_SignHashes has set err. */
    }
    if (signed_hash.data == NULL) {
        PORT_SetError(SSL_ERROR_SERVER_KEY_EXCHANGE_FAILURE);
        goto loser;
    }
    length = 2 + pubKey->u.dh.prime.len +
             2 + pubKey->u.dh.base.len +
             2 + pubKey->u.dh.prime.len +
             2 + signed_hash.len;

    if (ss->ssl3.pwSpec->version >= SSL_LIBRARY_VERSION_TLS_1_2) {
        length += 2;
    }

    rv = ssl3_AppendHandshakeHeader(ss, server_key_exchange, length);
    if (rv != SECSuccess) {
        goto loser; /* err set by AppendHandshake. */
    }

    rv = ssl3_AppendHandshakeVariable(ss, pubKey->u.dh.prime.data,
                                      pubKey->u.dh.prime.len, 2);
    if (rv != SECSuccess) {
        goto loser; /* err set by AppendHandshake. */
    }

    rv = ssl3_AppendHandshakeVariable(ss, pubKey->u.dh.base.data,
                                      pubKey->u.dh.base.len, 2);
    if (rv != SECSuccess) {
        goto loser; /* err set by AppendHandshake. */
    }

    rv = ssl_AppendPaddedDHKeyShare(ss, pubKey, PR_TRUE);
    if (rv != SECSuccess) {
        goto loser; /* err set by AppendHandshake. */
    }

    if (ss->ssl3.pwSpec->version >= SSL_LIBRARY_VERSION_TLS_1_2) {
        rv = ssl3_AppendHandshakeNumber(ss, ss->ssl3.hs.signatureScheme, 2);
        if (rv != SECSuccess) {
            goto loser; /* err set by AppendHandshake. */
        }
    }

    rv = ssl3_AppendHandshakeVariable(ss, signed_hash.data,
                                      signed_hash.len, 2);
    if (rv != SECSuccess) {
        goto loser; /* err set by AppendHandshake. */
    }
    PORT_Free(signed_hash.data);
    return SECSuccess;

loser:
    if (signed_hash.data)
        PORT_Free(signed_hash.data);
    return SECFailure;
}

static SECStatus
ssl3_SendServerKeyExchange(sslSocket *ss)
{
    const ssl3KEADef *kea_def = ss->ssl3.hs.kea_def;

    SSL_TRC(3, ("%d: SSL3[%d]: send server_key_exchange handshake",
                SSL_GETPID(), ss->fd));

    PORT_Assert(ss->opt.noLocks || ssl_HaveXmitBufLock(ss));
    PORT_Assert(ss->opt.noLocks || ssl_HaveSSL3HandshakeLock(ss));

    switch (kea_def->exchKeyType) {
        case ssl_kea_dh: {
            return ssl3_SendDHServerKeyExchange(ss);
        }

        case ssl_kea_ecdh: {
            return ssl3_SendECDHServerKeyExchange(ss);
        }

        case ssl_kea_rsa:
        case ssl_kea_null:
        default:
            PORT_SetError(SEC_ERROR_LIBRARY_FAILURE);
            break;
    }

    return SECFailure;
}

SECStatus
ssl3_EncodeSigAlgs(sslSocket *ss, PRUint8 *buf, unsigned maxLen, PRUint32 *len)
{
    unsigned int i;
    PRUint8 *p = buf;

    PORT_Assert(maxLen >= ss->ssl3.signatureSchemeCount * 2);
    if (maxLen < ss->ssl3.signatureSchemeCount * 2) {
        PORT_SetError(SEC_ERROR_LIBRARY_FAILURE);
        return SECFailure;
    }

    for (i = 0; i < ss->ssl3.signatureSchemeCount; ++i) {
        PRUint32 policy = 0;
        SSLHashType hashType = ssl_SignatureSchemeToHashType(
            ss->ssl3.signatureSchemes[i]);
        SECOidTag hashOID = ssl3_HashTypeToOID(hashType);

        /* Skip RSA-PSS schemes if there are no tokens to verify them. */
        if (ssl_IsRsaPssSignatureScheme(ss->ssl3.signatureSchemes[i]) &&
            !PK11_TokenExists(auth_alg_defs[ssl_auth_rsa_pss])) {
            continue;
        }

        if ((NSS_GetAlgorithmPolicy(hashOID, &policy) != SECSuccess) ||
            (policy & NSS_USE_ALG_IN_SSL_KX)) {
            p = ssl_EncodeUintX((PRUint32)ss->ssl3.signatureSchemes[i], 2, p);
        }
    }

    if (p == buf) {
        PORT_SetError(SSL_ERROR_NO_SUPPORTED_SIGNATURE_ALGORITHM);
        return SECFailure;
    }
    *len = p - buf;
    return SECSuccess;
}

void
ssl3_GetCertificateRequestCAs(sslSocket *ss, int *calen, SECItem **names,
                              int *nnames)
{
    SECItem *name;
    CERTDistNames *ca_list;
    int i;

    *calen = 0;
    *names = NULL;
    *nnames = 0;

    /* ssl3.ca_list is initialized to NULL, and never changed. */
    ca_list = ss->ssl3.ca_list;
    if (!ca_list) {
        ca_list = ssl3_server_ca_list;
    }

    if (ca_list != NULL) {
        *names = ca_list->names;
        *nnames = ca_list->nnames;
    }

    for (i = 0, name = *names; i < *nnames; i++, name++) {
        *calen += 2 + name->len;
    }
}

static SECStatus
ssl3_SendCertificateRequest(sslSocket *ss)
{
    PRBool isTLS12;
    const PRUint8 *certTypes;
    SECStatus rv;
    int length;
    SECItem *names;
    int calen;
    int nnames;
    SECItem *name;
    int i;
    int certTypesLength;
    PRUint8 sigAlgs[MAX_SIGNATURE_SCHEMES * 2];
    unsigned int sigAlgsLength = 0;

    SSL_TRC(3, ("%d: SSL3[%d]: send certificate_request handshake",
                SSL_GETPID(), ss->fd));

    PORT_Assert(ss->opt.noLocks || ssl_HaveXmitBufLock(ss));
    PORT_Assert(ss->opt.noLocks || ssl_HaveSSL3HandshakeLock(ss));

    isTLS12 = (PRBool)(ss->ssl3.pwSpec->version >= SSL_LIBRARY_VERSION_TLS_1_2);

    ssl3_GetCertificateRequestCAs(ss, &calen, &names, &nnames);
    certTypes = certificate_types;
    certTypesLength = sizeof certificate_types;

    length = 1 + certTypesLength + 2 + calen;
    if (isTLS12) {
        rv = ssl3_EncodeSigAlgs(ss, sigAlgs, sizeof(sigAlgs), &sigAlgsLength);
        if (rv != SECSuccess) {
            return rv;
        }
        length += 2 + sigAlgsLength;
    }

    rv = ssl3_AppendHandshakeHeader(ss, certificate_request, length);
    if (rv != SECSuccess) {
        return rv; /* err set by AppendHandshake. */
    }
    rv = ssl3_AppendHandshakeVariable(ss, certTypes, certTypesLength, 1);
    if (rv != SECSuccess) {
        return rv; /* err set by AppendHandshake. */
    }
    if (isTLS12) {
        rv = ssl3_AppendHandshakeVariable(ss, sigAlgs, sigAlgsLength, 2);
        if (rv != SECSuccess) {
            return rv; /* err set by AppendHandshake. */
        }
    }
    rv = ssl3_AppendHandshakeNumber(ss, calen, 2);
    if (rv != SECSuccess) {
        return rv; /* err set by AppendHandshake. */
    }
    for (i = 0, name = names; i < nnames; i++, name++) {
        rv = ssl3_AppendHandshakeVariable(ss, name->data, name->len, 2);
        if (rv != SECSuccess) {
            return rv; /* err set by AppendHandshake. */
        }
    }

    return SECSuccess;
}

static SECStatus
ssl3_SendServerHelloDone(sslSocket *ss)
{
    SECStatus rv;

    SSL_TRC(3, ("%d: SSL3[%d]: send server_hello_done handshake",
                SSL_GETPID(), ss->fd));

    PORT_Assert(ss->opt.noLocks || ssl_HaveXmitBufLock(ss));
    PORT_Assert(ss->opt.noLocks || ssl_HaveSSL3HandshakeLock(ss));

    rv = ssl3_AppendHandshakeHeader(ss, server_hello_done, 0);
    if (rv != SECSuccess) {
        return rv; /* err set by AppendHandshake. */
    }
    rv = ssl3_FlushHandshake(ss, 0);
    if (rv != SECSuccess) {
        return rv; /* error code set by ssl3_FlushHandshake */
    }
    return SECSuccess;
}

/* Called from ssl3_HandlePostHelloHandshakeMessage() when it has deciphered
 * a complete ssl3 Certificate Verify message
 * Caller must hold Handshake and RecvBuf locks.
 */
static SECStatus
ssl3_HandleCertificateVerify(sslSocket *ss, SSL3Opaque *b, PRUint32 length,
                             SSL3Hashes *hashes)
{
    SECItem signed_hash = { siBuffer, NULL, 0 };
    SECStatus rv;
    int errCode = SSL_ERROR_RX_MALFORMED_CERT_VERIFY;
    SSL3AlertDescription desc = handshake_failure;
    PRBool isTLS;
    SSLSignatureScheme sigScheme;
    SSLHashType hashAlg;
    SSL3Hashes localHashes;
    SSL3Hashes *hashesForVerify = NULL;

    SSL_TRC(3, ("%d: SSL3[%d]: handle certificate_verify handshake",
                SSL_GETPID(), ss->fd));
    PORT_Assert(ss->opt.noLocks || ssl_HaveRecvBufLock(ss));
    PORT_Assert(ss->opt.noLocks || ssl_HaveSSL3HandshakeLock(ss));

    /* TLS 1.3 is handled by tls13_HandleCertificateVerify */
    PORT_Assert(ss->ssl3.prSpec->version <= SSL_LIBRARY_VERSION_TLS_1_2);

    isTLS = (PRBool)(ss->ssl3.prSpec->version > SSL_LIBRARY_VERSION_3_0);

    if (ss->ssl3.hs.ws != wait_cert_verify) {
        desc = unexpected_message;
        errCode = SSL_ERROR_RX_UNEXPECTED_CERT_VERIFY;
        goto alert_loser;
    }

    if (!hashes) {
        PORT_Assert(0);
        desc = internal_error;
        errCode = SEC_ERROR_LIBRARY_FAILURE;
        goto alert_loser;
    }

    if (ss->ssl3.hs.hashType == handshake_hash_record) {
        rv = ssl_ConsumeSignatureScheme(ss, &b, &length, &sigScheme);
        if (rv != SECSuccess) {
            goto loser; /* malformed or unsupported. */
        }
        rv = ssl_CheckSignatureSchemeConsistency(ss, sigScheme,
                                                 ss->sec.peerCert);
        if (rv != SECSuccess) {
            errCode = PORT_GetError();
            desc = decrypt_error;
            goto alert_loser;
        }

        hashAlg = ssl_SignatureSchemeToHashType(sigScheme);

        if (hashes->u.pointer_to_hash_input.data) {
            rv = ssl3_ComputeHandshakeHash(hashes->u.pointer_to_hash_input.data,
                                           hashes->u.pointer_to_hash_input.len,
                                           hashAlg, &localHashes);
        } else {
            rv = SECFailure;
        }

        if (rv == SECSuccess) {
            hashesForVerify = &localHashes;
        } else {
            errCode = SSL_ERROR_DIGEST_FAILURE;
            desc = decrypt_error;
            goto alert_loser;
        }
    } else {
        hashesForVerify = hashes;
        sigScheme = ssl_sig_none;
    }

    rv = ssl3_ConsumeHandshakeVariable(ss, &signed_hash, 2, &b, &length);
    if (rv != SECSuccess) {
        goto loser; /* malformed. */
    }

    /* XXX verify that the key & kea match */
    rv = ssl3_VerifySignedHashes(ss, sigScheme, hashesForVerify, &signed_hash);
    if (rv != SECSuccess) {
        errCode = PORT_GetError();
        desc = isTLS ? decrypt_error : handshake_failure;
        goto alert_loser;
    }

    signed_hash.data = NULL;

    if (length != 0) {
        desc = isTLS ? decode_error : illegal_parameter;
        goto alert_loser; /* malformed */
    }
    ss->ssl3.hs.ws = wait_change_cipher;
    return SECSuccess;

alert_loser:
    SSL3_SendAlert(ss, alert_fatal, desc);
loser:
    PORT_SetError(errCode);
    return SECFailure;
}

/* find a slot that is able to generate a PMS and wrap it with RSA.
 * Then generate and return the PMS.
 * If the serverKeySlot parameter is non-null, this function will use
 * that slot to do the job, otherwise it will find a slot.
 *
 * Called from  ssl3_DeriveConnectionKeys()  (above)
 *      ssl3_SendRSAClientKeyExchange()     (above)
 *      ssl3_HandleRSAClientKeyExchange()  (below)
 * Caller must hold the SpecWriteLock, the SSL3HandshakeLock
 */
static PK11SymKey *
ssl3_GenerateRSAPMS(sslSocket *ss, ssl3CipherSpec *spec,
                    PK11SlotInfo *serverKeySlot)
{
    PK11SymKey *pms = NULL;
    PK11SlotInfo *slot = serverKeySlot;
    void *pwArg = ss->pkcs11PinArg;
    SECItem param;
    CK_VERSION version;
    CK_MECHANISM_TYPE mechanism_array[3];

    PORT_Assert(ss->opt.noLocks || ssl_HaveSSL3HandshakeLock(ss));

    if (slot == NULL) {
        SSLCipherAlgorithm calg;
        /* The specReadLock would suffice here, but we cannot assert on
        ** read locks.  Also, all the callers who call with a non-null
        ** slot already hold the SpecWriteLock.
        */
        PORT_Assert(ss->opt.noLocks || ssl_HaveSpecWriteLock(ss));
        PORT_Assert(ss->ssl3.prSpec == ss->ssl3.pwSpec);

        calg = spec->cipher_def->calg;

        /* First get an appropriate slot.  */
        mechanism_array[0] = CKM_SSL3_PRE_MASTER_KEY_GEN;
        mechanism_array[1] = CKM_RSA_PKCS;
        mechanism_array[2] = ssl3_Alg2Mech(calg);

        slot = PK11_GetBestSlotMultiple(mechanism_array, 3, pwArg);
        if (slot == NULL) {
            /* can't find a slot with all three, find a slot with the minimum */
            slot = PK11_GetBestSlotMultiple(mechanism_array, 2, pwArg);
            if (slot == NULL) {
                PORT_SetError(SSL_ERROR_TOKEN_SLOT_NOT_FOUND);
                return pms; /* which is NULL */
            }
        }
    }

    /* Generate the pre-master secret ...  */
    if (IS_DTLS(ss)) {
        SSL3ProtocolVersion temp;

        temp = dtls_TLSVersionToDTLSVersion(ss->clientHelloVersion);
        version.major = MSB(temp);
        version.minor = LSB(temp);
    } else {
        version.major = MSB(ss->clientHelloVersion);
        version.minor = LSB(ss->clientHelloVersion);
    }

    param.data = (unsigned char *)&version;
    param.len = sizeof version;

    pms = PK11_KeyGen(slot, CKM_SSL3_PRE_MASTER_KEY_GEN, &param, 0, pwArg);
    if (!serverKeySlot)
        PK11_FreeSlot(slot);
    if (pms == NULL) {
        ssl_MapLowLevelError(SSL_ERROR_CLIENT_KEY_EXCHANGE_FAILURE);
    }
    return pms;
}

/* Note: The Bleichenbacher attack on PKCS#1 necessitates that we NEVER
 * return any indication of failure of the Client Key Exchange message,
 * where that failure is caused by the content of the client's message.
 * This function must not return SECFailure for any reason that is directly
 * or indirectly caused by the content of the client's encrypted PMS.
 * We must not send an alert and also not drop the connection.
 * Instead, we generate a random PMS.  This will cause a failure
 * in the processing the finished message, which is exactly where
 * the failure must occur.
 *
 * Called from ssl3_HandleClientKeyExchange
 */
static SECStatus
ssl3_HandleRSAClientKeyExchange(sslSocket *ss,
                                SSL3Opaque *b,
                                PRUint32 length,
                                sslKeyPair *serverKeyPair)
{
    SECStatus rv;
    SECItem enc_pms;
    PK11SymKey *tmpPms[2] = { NULL, NULL };
    PK11SlotInfo *slot;
    int useFauxPms = 0;

    PORT_Assert(ss->opt.noLocks || ssl_HaveRecvBufLock(ss));
    PORT_Assert(ss->opt.noLocks || ssl_HaveSSL3HandshakeLock(ss));
    PORT_Assert(ss->ssl3.prSpec == ss->ssl3.pwSpec);

    enc_pms.data = b;
    enc_pms.len = length;

    if (ss->ssl3.prSpec->version > SSL_LIBRARY_VERSION_3_0) { /* isTLS */
        PRInt32 kLen;
        kLen = ssl3_ConsumeHandshakeNumber(ss, 2, &enc_pms.data, &enc_pms.len);
        if (kLen < 0) {
            PORT_SetError(SSL_ERROR_CLIENT_KEY_EXCHANGE_FAILURE);
            return SECFailure;
        }
        if ((unsigned)kLen < enc_pms.len) {
            enc_pms.len = kLen;
        }
    }

#define currentPms tmpPms[!useFauxPms]
#define unusedPms tmpPms[useFauxPms]
#define realPms tmpPms[1]
#define fauxPms tmpPms[0]

    /*
     * Get as close to algorithm 2 from RFC 5246; Section 7.4.7.1
     * as we can within the constraints of the PKCS#11 interface.
     *
     * 1. Unconditionally generate a bogus PMS (what RFC 5246
     *    calls R).
     * 2. Attempt the RSA decryption to recover the PMS (what
     *    RFC 5246 calls M).
     * 3. Set PMS = (M == NULL) ? R : M
     * 4. Use ssl3_ComputeMasterSecret(PMS) to attempt to derive
     *    the MS from PMS. This includes performing the version
     *    check and length check.
     * 5. If either the initial RSA decryption failed or
     *    ssl3_ComputeMasterSecret(PMS) failed, then discard
     *    M and set PMS = R. Else, discard R and set PMS = M.
     *
     * We do two derivations here because we can't rely on having
     * a function that only performs the PMS version and length
     * check. The only redundant cost is that this runs the PRF,
     * which isn't necessary here.
     */

    /* Generate the bogus PMS (R) */
    slot = PK11_GetSlotFromPrivateKey(serverKeyPair->privKey);
    if (!slot) {
        PORT_SetError(SEC_ERROR_LIBRARY_FAILURE);
        return SECFailure;
    }

    if (!PK11_DoesMechanism(slot, CKM_SSL3_MASTER_KEY_DERIVE)) {
        PK11_FreeSlot(slot);
        slot = PK11_GetBestSlot(CKM_SSL3_MASTER_KEY_DERIVE, NULL);
        if (!slot) {
            PORT_SetError(SEC_ERROR_LIBRARY_FAILURE);
            return SECFailure;
        }
    }

    ssl_GetSpecWriteLock(ss);
    fauxPms = ssl3_GenerateRSAPMS(ss, ss->ssl3.prSpec, slot);
    ssl_ReleaseSpecWriteLock(ss);
    PK11_FreeSlot(slot);

    if (fauxPms == NULL) {
        ssl_MapLowLevelError(SSL_ERROR_CLIENT_KEY_EXCHANGE_FAILURE);
        return SECFailure;
    }

    /*
     * unwrap pms out of the incoming buffer
     * Note: CKM_SSL3_MASTER_KEY_DERIVE is NOT the mechanism used to do
     *  the unwrap.  Rather, it is the mechanism with which the
     *      unwrapped pms will be used.
     */
    realPms = PK11_PubUnwrapSymKey(serverKeyPair->privKey, &enc_pms,
                                   CKM_SSL3_MASTER_KEY_DERIVE, CKA_DERIVE, 0);
    /* Temporarily use the PMS if unwrapping the real PMS fails. */
    useFauxPms |= (realPms == NULL);

    /* Attempt to derive the MS from the PMS. This is the only way to
     * check the version field in the RSA PMS. If this fails, we
     * then use the faux PMS in place of the PMS. Note that this
     * operation should never fail if we are using the faux PMS
     * since it is correctly formatted. */
    rv = ssl3_ComputeMasterSecret(ss, currentPms, NULL);

    /* If we succeeded, then select the true PMS and discard the
     * FPMS. Else, select the FPMS and select the true PMS */
    useFauxPms |= (rv != SECSuccess);

    if (unusedPms) {
        PK11_FreeSymKey(unusedPms);
    }

    /* This step will derive the MS from the PMS, among other things. */
    rv = ssl3_InitPendingCipherSpec(ss, currentPms);
    PK11_FreeSymKey(currentPms);

    if (rv != SECSuccess) {
        (void)SSL3_SendAlert(ss, alert_fatal, handshake_failure);
        return SECFailure; /* error code set by ssl3_InitPendingCipherSpec */
    }

#undef currentPms
#undef unusedPms
#undef realPms
#undef fauxPms

    return SECSuccess;
}

static SECStatus
ssl3_HandleDHClientKeyExchange(sslSocket *ss,
                               SSL3Opaque *b,
                               PRUint32 length,
                               sslKeyPair *serverKeyPair)
{
    PK11SymKey *pms;
    SECStatus rv;
    SECKEYPublicKey clntPubKey;
    CK_MECHANISM_TYPE target;
    PRBool isTLS;

    PORT_Assert(ss->opt.noLocks || ssl_HaveRecvBufLock(ss));
    PORT_Assert(ss->opt.noLocks || ssl_HaveSSL3HandshakeLock(ss));

    clntPubKey.keyType = dhKey;
    clntPubKey.u.dh.prime.len = serverKeyPair->pubKey->u.dh.prime.len;
    clntPubKey.u.dh.prime.data = serverKeyPair->pubKey->u.dh.prime.data;
    clntPubKey.u.dh.base.len = serverKeyPair->pubKey->u.dh.base.len;
    clntPubKey.u.dh.base.data = serverKeyPair->pubKey->u.dh.base.data;

    rv = ssl3_ConsumeHandshakeVariable(ss, &clntPubKey.u.dh.publicValue,
                                       2, &b, &length);
    if (rv != SECSuccess) {
        return SECFailure;
    }

    if (!ssl_IsValidDHEShare(&serverKeyPair->pubKey->u.dh.prime,
                             &clntPubKey.u.dh.publicValue)) {
        PORT_SetError(SSL_ERROR_RX_MALFORMED_DHE_KEY_SHARE);
        return SECFailure;
    }

    isTLS = (PRBool)(ss->ssl3.prSpec->version > SSL_LIBRARY_VERSION_3_0);

    if (isTLS)
        target = CKM_TLS_MASTER_KEY_DERIVE_DH;
    else
        target = CKM_SSL3_MASTER_KEY_DERIVE_DH;

    /* Determine the PMS */
    pms = PK11_PubDerive(serverKeyPair->privKey, &clntPubKey, PR_FALSE, NULL, NULL,
                         CKM_DH_PKCS_DERIVE, target, CKA_DERIVE, 0, NULL);
    if (pms == NULL) {
        ssl_FreeEphemeralKeyPairs(ss);
        ssl_MapLowLevelError(SSL_ERROR_CLIENT_KEY_EXCHANGE_FAILURE);
        return SECFailure;
    }

    rv = ssl3_InitPendingCipherSpec(ss, pms);
    PK11_FreeSymKey(pms);
    ssl_FreeEphemeralKeyPairs(ss);
    return rv;
}

/* Called from ssl3_HandlePostHelloHandshakeMessage() when it has deciphered
 * a complete ssl3 ClientKeyExchange message from the remote client
 * Caller must hold Handshake and RecvBuf locks.
 */
static SECStatus
ssl3_HandleClientKeyExchange(sslSocket *ss, SSL3Opaque *b, PRUint32 length)
{
    sslKeyPair *serverKeyPair = NULL;
    SECStatus rv;
    const ssl3KEADef *kea_def;

    SSL_TRC(3, ("%d: SSL3[%d]: handle client_key_exchange handshake",
                SSL_GETPID(), ss->fd));

    PORT_Assert(ss->opt.noLocks || ssl_HaveRecvBufLock(ss));
    PORT_Assert(ss->opt.noLocks || ssl_HaveSSL3HandshakeLock(ss));

    if (ss->ssl3.hs.ws != wait_client_key) {
        SSL3_SendAlert(ss, alert_fatal, unexpected_message);
        PORT_SetError(SSL_ERROR_RX_UNEXPECTED_CLIENT_KEY_EXCH);
        return SECFailure;
    }

    kea_def = ss->ssl3.hs.kea_def;

    if (kea_def->ephemeral) {
        sslEphemeralKeyPair *keyPair;
        /* There should be exactly one pair. */
        PORT_Assert(!PR_CLIST_IS_EMPTY(&ss->ephemeralKeyPairs));
        PORT_Assert(PR_PREV_LINK(&ss->ephemeralKeyPairs) ==
                    PR_NEXT_LINK(&ss->ephemeralKeyPairs));
        keyPair = (sslEphemeralKeyPair *)PR_NEXT_LINK(&ss->ephemeralKeyPairs);
        serverKeyPair = keyPair->keys;
        ss->sec.keaKeyBits =
            SECKEY_PublicKeyStrengthInBits(serverKeyPair->pubKey);
    } else {
        serverKeyPair = ss->sec.serverCert->serverKeyPair;
        ss->sec.keaKeyBits = ss->sec.serverCert->serverKeyBits;
    }

    if (!serverKeyPair) {
        SSL3_SendAlert(ss, alert_fatal, handshake_failure);
        PORT_SetError(SSL_ERROR_NO_SERVER_KEY_FOR_ALG);
        return SECFailure;
    }
    PORT_Assert(serverKeyPair->pubKey);
    PORT_Assert(serverKeyPair->privKey);

    ss->sec.keaType = kea_def->exchKeyType;

    switch (kea_def->exchKeyType) {
        case ssl_kea_rsa:
            rv = ssl3_HandleRSAClientKeyExchange(ss, b, length, serverKeyPair);
            break;

        case ssl_kea_dh:
            rv = ssl3_HandleDHClientKeyExchange(ss, b, length, serverKeyPair);
            break;

        case ssl_kea_ecdh:
            rv = ssl3_HandleECDHClientKeyExchange(ss, b, length, serverKeyPair);
            break;

        default:
            (void)ssl3_HandshakeFailure(ss);
            PORT_SetError(SEC_ERROR_UNSUPPORTED_KEYALG);
            return SECFailure;
    }
    ssl_FreeEphemeralKeyPairs(ss);
    if (rv == SECSuccess) {
        ss->ssl3.hs.ws = ss->sec.peerCert ? wait_cert_verify : wait_change_cipher;
    } else {
        /* PORT_SetError has been called by all the Handle*ClientKeyExchange
         * functions above.  However, not all error paths result in an alert, so
         * this ensures that the server knows about the error.  Note that if an
         * alert was already sent, SSL3_SendAlert() is a noop. */
        PRErrorCode errCode = PORT_GetError();
        (void)SSL3_SendAlert(ss, alert_fatal, handshake_failure);
        PORT_SetError(errCode);
    }
    return rv;
}

/* This is TLS's equivalent of sending a no_certificate alert. */
SECStatus
ssl3_SendEmptyCertificate(sslSocket *ss)
{
    SECStatus rv;
    unsigned int len = 0;
    PRBool isTLS13 = PR_FALSE;
    const SECItem *context;

    if (ss->version >= SSL_LIBRARY_VERSION_TLS_1_3) {
        PORT_Assert(ss->ssl3.hs.certificateRequest);
        context = &ss->ssl3.hs.certificateRequest->context;
        len = context->len + 1;
        isTLS13 = PR_TRUE;
    }

    rv = ssl3_AppendHandshakeHeader(ss, certificate, len + 3);
    if (rv != SECSuccess) {
        return rv;
    }

    if (isTLS13) {
        rv = ssl3_AppendHandshakeVariable(ss, context->data, context->len, 1);
        if (rv != SECSuccess) {
            return rv;
        }
    }

    return ssl3_AppendHandshakeNumber(ss, 0, 3);
}

/*
 * NewSessionTicket
 * Called from ssl3_HandleFinished
 */
static SECStatus
ssl3_SendNewSessionTicket(sslSocket *ss)
{
    SECItem ticket = { 0, NULL, 0 };
    SECStatus rv;
    NewSessionTicket nticket = { 0 };

    rv = ssl3_EncodeSessionTicket(ss, &nticket, &ticket);
    if (rv != SECSuccess)
        goto loser;

    /* Serialize the handshake message. Length =
     * lifetime (4) + ticket length (2) + ticket. */
    rv = ssl3_AppendHandshakeHeader(ss, new_session_ticket,
                                    4 + 2 + ticket.len);
    if (rv != SECSuccess)
        goto loser;

    /* This is a fixed value. */
    rv = ssl3_AppendHandshakeNumber(ss, TLS_EX_SESS_TICKET_LIFETIME_HINT, 4);
    if (rv != SECSuccess)
        goto loser;

    /* Encode the ticket. */
    rv = ssl3_AppendHandshakeVariable(ss, ticket.data, ticket.len, 2);
    if (rv != SECSuccess)
        goto loser;

    rv = SECSuccess;

loser:
    if (ticket.data) {
        SECITEM_FreeItem(&ticket, PR_FALSE);
    }
    return rv;
}

static SECStatus
ssl3_HandleNewSessionTicket(sslSocket *ss, SSL3Opaque *b, PRUint32 length)
{
    SECStatus rv;
    SECItem ticketData;

    SSL_TRC(3, ("%d: SSL3[%d]: handle session_ticket handshake",
                SSL_GETPID(), ss->fd));

    PORT_Assert(ss->opt.noLocks || ssl_HaveRecvBufLock(ss));
    PORT_Assert(ss->opt.noLocks || ssl_HaveSSL3HandshakeLock(ss));

    PORT_Assert(!ss->ssl3.hs.newSessionTicket.ticket.data);
    PORT_Assert(!ss->ssl3.hs.receivedNewSessionTicket);

    if (ss->ssl3.hs.ws != wait_new_session_ticket) {
        SSL3_SendAlert(ss, alert_fatal, unexpected_message);
        PORT_SetError(SSL_ERROR_RX_UNEXPECTED_NEW_SESSION_TICKET);
        return SECFailure;
    }

    /* RFC5077 Section 3.3: "The client MUST NOT treat the ticket as valid
     * until it has verified the server's Finished message." See the comment in
     * ssl3_FinishHandshake for more details.
     */
    ss->ssl3.hs.newSessionTicket.received_timestamp = ssl_Time();
    if (length < 4) {
        (void)SSL3_SendAlert(ss, alert_fatal, decode_error);
        PORT_SetError(SSL_ERROR_RX_MALFORMED_NEW_SESSION_TICKET);
        return SECFailure;
    }
    ss->ssl3.hs.newSessionTicket.ticket_lifetime_hint =
        (PRUint32)ssl3_ConsumeHandshakeNumber(ss, 4, &b, &length);

    rv = ssl3_ConsumeHandshakeVariable(ss, &ticketData, 2, &b, &length);
    if (rv != SECSuccess || length != 0) {
        (void)SSL3_SendAlert(ss, alert_fatal, decode_error);
        PORT_SetError(SSL_ERROR_RX_MALFORMED_NEW_SESSION_TICKET);
        return SECFailure; /* malformed */
    }
    /* If the server sent a zero-length ticket, ignore it and keep the
     * existing ticket. */
    if (ticketData.len != 0) {
        rv = SECITEM_CopyItem(NULL, &ss->ssl3.hs.newSessionTicket.ticket,
                              &ticketData);
        if (rv != SECSuccess) {
            return rv;
        }
        ss->ssl3.hs.receivedNewSessionTicket = PR_TRUE;
    }

    ss->ssl3.hs.ws = wait_change_cipher;
    return SECSuccess;
}

#ifdef NISCC_TEST
static PRInt32 connNum = 0;

static SECStatus
get_fake_cert(SECItem *pCertItem, int *pIndex)
{
    PRFileDesc *cf;
    char *testdir;
    char *startat;
    char *stopat;
    const char *extension;
    int fileNum;
    PRInt32 numBytes = 0;
    PRStatus prStatus;
    PRFileInfo info;
    char cfn[100];

    pCertItem->data = 0;
    if ((testdir = PR_GetEnvSecure("NISCC_TEST")) == NULL) {
        return SECSuccess;
    }
    *pIndex = (NULL != strstr(testdir, "root"));
    extension = (strstr(testdir, "simple") ? "" : ".der");
    fileNum = PR_ATOMIC_INCREMENT(&connNum) - 1;
    if ((startat = PR_GetEnvSecure("START_AT")) != NULL) {
        fileNum += atoi(startat);
    }
    if ((stopat = PR_GetEnvSecure("STOP_AT")) != NULL &&
        fileNum >= atoi(stopat)) {
        *pIndex = -1;
        return SECSuccess;
    }
    sprintf(cfn, "%s/%08d%s", testdir, fileNum, extension);
    cf = PR_Open(cfn, PR_RDONLY, 0);
    if (!cf) {
        goto loser;
    }
    prStatus = PR_GetOpenFileInfo(cf, &info);
    if (prStatus != PR_SUCCESS) {
        PR_Close(cf);
        goto loser;
    }
    pCertItem = SECITEM_AllocItem(NULL, pCertItem, info.size);
    if (pCertItem) {
        numBytes = PR_Read(cf, pCertItem->data, info.size);
    }
    PR_Close(cf);
    if (numBytes != info.size) {
        SECITEM_FreeItem(pCertItem, PR_FALSE);
        PORT_SetError(SEC_ERROR_IO);
        goto loser;
    }
    fprintf(stderr, "using %s\n", cfn);
    return SECSuccess;

loser:
    fprintf(stderr, "failed to use %s\n", cfn);
    *pIndex = -1;
    return SECFailure;
}
#endif

/*
 * Used by both client and server.
 * Called from HandleServerHelloDone and from SendServerHelloSequence.
 */
SECStatus
ssl3_SendCertificate(sslSocket *ss)
{
    SECStatus rv;
    CERTCertificateList *certChain;
    int certChainLen = 0;
    int i;
#ifdef NISCC_TEST
    SECItem fakeCert;
    int ndex = -1;
#endif
    PRBool isTLS13 = ss->version >= SSL_LIBRARY_VERSION_TLS_1_3;
    SECItem context = { siBuffer, NULL, 0 };
    unsigned int contextLen = 0;

    SSL_TRC(3, ("%d: SSL3[%d]: send certificate handshake",
                SSL_GETPID(), ss->fd));

    PORT_Assert(ss->opt.noLocks || ssl_HaveXmitBufLock(ss));
    PORT_Assert(ss->opt.noLocks || ssl_HaveSSL3HandshakeLock(ss));

    if (ss->sec.localCert)
        CERT_DestroyCertificate(ss->sec.localCert);
    if (ss->sec.isServer) {
        /* A server certificate is selected in ssl3_HandleClientHello. */
        PORT_Assert(ss->sec.serverCert);

        certChain = ss->sec.serverCert->serverCertChain;
        ss->sec.localCert = CERT_DupCertificate(ss->sec.serverCert->serverCert);
    } else {
        certChain = ss->ssl3.clientCertChain;
        ss->sec.localCert = CERT_DupCertificate(ss->ssl3.clientCertificate);
    }

#ifdef NISCC_TEST
    rv = get_fake_cert(&fakeCert, &ndex);
#endif

    if (isTLS13) {
        contextLen = 1; /* Size of the context length */
        if (!ss->sec.isServer) {
            PORT_Assert(ss->ssl3.hs.certificateRequest);
            context = ss->ssl3.hs.certificateRequest->context;
            contextLen += context.len;
        }
    }
    if (certChain) {
        for (i = 0; i < certChain->len; i++) {
#ifdef NISCC_TEST
            if (fakeCert.len > 0 && i == ndex) {
                certChainLen += fakeCert.len + 3;
            } else {
                certChainLen += certChain->certs[i].len + 3;
            }
#else
            certChainLen += certChain->certs[i].len + 3;
#endif
        }
    }

    rv = ssl3_AppendHandshakeHeader(ss, certificate,
                                    contextLen + certChainLen + 3);
    if (rv != SECSuccess) {
        return rv; /* err set by AppendHandshake. */
    }

    if (isTLS13) {
        rv = ssl3_AppendHandshakeVariable(ss, context.data,
                                          context.len, 1);
        if (rv != SECSuccess) {
            return rv; /* err set by AppendHandshake. */
        }
    }

    rv = ssl3_AppendHandshakeNumber(ss, certChainLen, 3);
    if (rv != SECSuccess) {
        return rv; /* err set by AppendHandshake. */
    }
    if (certChain) {
        for (i = 0; i < certChain->len; i++) {
#ifdef NISCC_TEST
            if (fakeCert.len > 0 && i == ndex) {
                rv = ssl3_AppendHandshakeVariable(ss, fakeCert.data,
                                                  fakeCert.len, 3);
                SECITEM_FreeItem(&fakeCert, PR_FALSE);
            } else {
                rv = ssl3_AppendHandshakeVariable(ss, certChain->certs[i].data,
                                                  certChain->certs[i].len, 3);
            }
#else
            rv = ssl3_AppendHandshakeVariable(ss, certChain->certs[i].data,
                                              certChain->certs[i].len, 3);
#endif
            if (rv != SECSuccess) {
                return rv; /* err set by AppendHandshake. */
            }
        }
    }

    return SECSuccess;
}

/*
 * Used by server only.
 * single-stapling, send only a single cert status
 */
SECStatus
ssl3_SendCertificateStatus(sslSocket *ss)
{
    SECStatus rv;
    int len = 0;
    SECItemArray *statusToSend = NULL;
    const sslServerCert *serverCert;

    SSL_TRC(3, ("%d: SSL3[%d]: send certificate status handshake",
                SSL_GETPID(), ss->fd));

    PORT_Assert(ss->opt.noLocks || ssl_HaveXmitBufLock(ss));
    PORT_Assert(ss->opt.noLocks || ssl_HaveSSL3HandshakeLock(ss));
    PORT_Assert(ss->sec.isServer);

    if (!ssl3_ExtensionNegotiated(ss, ssl_cert_status_xtn))
        return SECSuccess;

    /* Use certStatus based on the cert being used. */
    serverCert = ss->sec.serverCert;
    if (serverCert->certStatusArray && serverCert->certStatusArray->len) {
        statusToSend = serverCert->certStatusArray;
    }
    if (!statusToSend)
        return SECSuccess;

    /* Use the array's first item only (single stapling) */
    len = 1 + statusToSend->items[0].len + 3;

    rv = ssl3_AppendHandshakeHeader(ss, certificate_status, len);
    if (rv != SECSuccess) {
        return rv; /* err set by AppendHandshake. */
    }
    rv = ssl3_AppendHandshakeNumber(ss, 1 /*ocsp*/, 1);
    if (rv != SECSuccess)
        return rv; /* err set by AppendHandshake. */

    rv = ssl3_AppendHandshakeVariable(ss,
                                      statusToSend->items[0].data,
                                      statusToSend->items[0].len,
                                      3);
    if (rv != SECSuccess)
        return rv; /* err set by AppendHandshake. */

    return SECSuccess;
}

/* This is used to delete the CA certificates in the peer certificate chain
 * from the cert database after they've been validated.
 */
static void
ssl3_CleanupPeerCerts(sslSocket *ss)
{
    PLArenaPool *arena = ss->ssl3.peerCertArena;
    ssl3CertNode *certs = (ssl3CertNode *)ss->ssl3.peerCertChain;

    for (; certs; certs = certs->next) {
        CERT_DestroyCertificate(certs->cert);
    }
    if (arena)
        PORT_FreeArena(arena, PR_FALSE);
    ss->ssl3.peerCertArena = NULL;
    ss->ssl3.peerCertChain = NULL;
}

/* Called from ssl3_HandlePostHelloHandshakeMessage() when it has deciphered
 * a complete ssl3 CertificateStatus message.
 * Caller must hold Handshake and RecvBuf locks.
 */
static SECStatus
ssl3_HandleCertificateStatus(sslSocket *ss, SSL3Opaque *b, PRUint32 length)
{
    SECStatus rv;

    if (ss->ssl3.hs.ws != wait_certificate_status) {
        (void)SSL3_SendAlert(ss, alert_fatal, unexpected_message);
        PORT_SetError(SSL_ERROR_RX_UNEXPECTED_CERT_STATUS);
        return SECFailure;
    }

    rv = ssl_ReadCertificateStatus(ss, b, length);
    if (rv != SECSuccess) {
        return SECFailure; /* code already set */
    }

    return ssl3_AuthCertificate(ss);
}

SECStatus
ssl_ReadCertificateStatus(sslSocket *ss, SSL3Opaque *b, PRUint32 length)
{
    PRInt32 status, len;

    PORT_Assert(!ss->sec.isServer);

    /* Consume the CertificateStatusType enum */
    status = ssl3_ConsumeHandshakeNumber(ss, 1, &b, &length);
    if (status != 1 /* ocsp */) {
        ssl3_DecodeError(ss); /* sets error code */
        return SECFailure;
    }

    len = ssl3_ConsumeHandshakeNumber(ss, 3, &b, &length);
    if (len != length) {
        ssl3_DecodeError(ss); /* sets error code */
        return SECFailure;
    }

#define MAX_CERTSTATUS_LEN 0x1ffff /* 128k - 1 */
    if (length > MAX_CERTSTATUS_LEN) {
        ssl3_DecodeError(ss); /* sets error code */
        return SECFailure;
    }
#undef MAX_CERTSTATUS_LEN

    /* Array size 1, because we currently implement single-stapling only */
    SECITEM_AllocArray(NULL, &ss->sec.ci.sid->peerCertStatus, 1);
    if (!ss->sec.ci.sid->peerCertStatus.items)
        return SECFailure; /* code already set */

    ss->sec.ci.sid->peerCertStatus.items[0].data = PORT_Alloc(length);

    if (!ss->sec.ci.sid->peerCertStatus.items[0].data) {
        SECITEM_FreeArray(&ss->sec.ci.sid->peerCertStatus, PR_FALSE);
        return SECFailure; /* code already set */
    }

    PORT_Memcpy(ss->sec.ci.sid->peerCertStatus.items[0].data, b, length);
    ss->sec.ci.sid->peerCertStatus.items[0].len = length;
    ss->sec.ci.sid->peerCertStatus.items[0].type = siBuffer;
    return SECSuccess;
}

/* Called from ssl3_HandlePostHelloHandshakeMessage() when it has deciphered
 * a complete ssl3 Certificate message.
 * Caller must hold Handshake and RecvBuf locks.
 */
static SECStatus
ssl3_HandleCertificate(sslSocket *ss, SSL3Opaque *b, PRUint32 length)
{
    SSL_TRC(3, ("%d: SSL3[%d]: handle certificate handshake",
                SSL_GETPID(), ss->fd));
    PORT_Assert(ss->opt.noLocks || ssl_HaveRecvBufLock(ss));
    PORT_Assert(ss->opt.noLocks || ssl_HaveSSL3HandshakeLock(ss));

    if ((ss->sec.isServer && ss->ssl3.hs.ws != wait_client_cert) ||
        (!ss->sec.isServer && ss->ssl3.hs.ws != wait_server_cert)) {
        (void)SSL3_SendAlert(ss, alert_fatal, unexpected_message);
        PORT_SetError(SSL_ERROR_RX_UNEXPECTED_CERTIFICATE);
        return SECFailure;
    }

    return ssl3_CompleteHandleCertificate(ss, b, length);
}

/* Called from ssl3_HandleCertificate
 */
SECStatus
ssl3_CompleteHandleCertificate(sslSocket *ss, SSL3Opaque *b, PRUint32 length)
{
    ssl3CertNode *c;
    ssl3CertNode *lastCert = NULL;
    PRInt32 remaining = 0;
    PRInt32 size;
    SECStatus rv;
    PRBool isServer = ss->sec.isServer;
    PRBool isTLS;
    SSL3AlertDescription desc;
    int errCode = SSL_ERROR_RX_MALFORMED_CERTIFICATE;
    SECItem certItem;

    if (ss->sec.peerCert != NULL) {
        if (ss->sec.peerKey) {
            SECKEY_DestroyPublicKey(ss->sec.peerKey);
            ss->sec.peerKey = NULL;
        }
        CERT_DestroyCertificate(ss->sec.peerCert);
        ss->sec.peerCert = NULL;
    }

    ssl3_CleanupPeerCerts(ss);
    isTLS = (PRBool)(ss->ssl3.prSpec->version > SSL_LIBRARY_VERSION_3_0);

    /* It is reported that some TLS client sends a Certificate message
    ** with a zero-length message body.  We'll treat that case like a
    ** normal no_certificates message to maximize interoperability.
    */
    if (length) {
        remaining = ssl3_ConsumeHandshakeNumber(ss, 3, &b, &length);
        if (remaining < 0)
            goto loser; /* fatal alert already sent by ConsumeHandshake. */
        if ((PRUint32)remaining > length)
            goto decode_loser;
    }

    if (!remaining) {
        if (!(isTLS && isServer)) {
            desc = bad_certificate;
            goto alert_loser;
        }
        /* This is TLS's version of a no_certificate alert. */
        /* I'm a server. I've requested a client cert. He hasn't got one. */
        rv = ssl3_HandleNoCertificate(ss);
        if (rv != SECSuccess) {
            errCode = PORT_GetError();
            goto loser;
        }

        if (ss->version < SSL_LIBRARY_VERSION_TLS_1_3) {
            ss->ssl3.hs.ws = wait_client_key;
        } else {
            TLS13_SET_HS_STATE(ss, wait_finished);
        }
        return SECSuccess;
    }

    ss->ssl3.peerCertArena = PORT_NewArena(DER_DEFAULT_CHUNKSIZE);
    if (ss->ssl3.peerCertArena == NULL) {
        goto loser; /* don't send alerts on memory errors */
    }

    /* First get the peer cert. */
    remaining -= 3;
    if (remaining < 0)
        goto decode_loser;

    size = ssl3_ConsumeHandshakeNumber(ss, 3, &b, &length);
    if (size <= 0)
        goto loser; /* fatal alert already sent by ConsumeHandshake. */

    if (remaining < size)
        goto decode_loser;

    certItem.data = b;
    certItem.len = size;
    b += size;
    length -= size;
    remaining -= size;

    ss->sec.peerCert = CERT_NewTempCertificate(ss->dbHandle, &certItem, NULL,
                                               PR_FALSE, PR_TRUE);
    if (ss->sec.peerCert == NULL) {
        /* We should report an alert if the cert was bad, but not if the
         * problem was just some local problem, like memory error.
         */
        goto ambiguous_err;
    }

    /* Now get all of the CA certs. */
    while (remaining > 0) {
        remaining -= 3;
        if (remaining < 0)
            goto decode_loser;

        size = ssl3_ConsumeHandshakeNumber(ss, 3, &b, &length);
        if (size <= 0)
            goto loser; /* fatal alert already sent by ConsumeHandshake. */

        if (remaining < size)
            goto decode_loser;

        certItem.data = b;
        certItem.len = size;
        b += size;
        length -= size;
        remaining -= size;

        c = PORT_ArenaNew(ss->ssl3.peerCertArena, ssl3CertNode);
        if (c == NULL) {
            goto loser; /* don't send alerts on memory errors */
        }

        c->cert = CERT_NewTempCertificate(ss->dbHandle, &certItem, NULL,
                                          PR_FALSE, PR_TRUE);
        if (c->cert == NULL) {
            goto ambiguous_err;
        }

        c->next = NULL;
        if (lastCert) {
            lastCert->next = c;
        } else {
            ss->ssl3.peerCertChain = c;
        }
        lastCert = c;
    }

    if (remaining != 0)
        goto decode_loser;

    SECKEY_UpdateCertPQG(ss->sec.peerCert);

    if (!isServer &&
        ss->version < SSL_LIBRARY_VERSION_TLS_1_3 &&
        ssl3_ExtensionNegotiated(ss, ssl_cert_status_xtn)) {
        ss->ssl3.hs.ws = wait_certificate_status;
        rv = SECSuccess;
    } else {
        rv = ssl3_AuthCertificate(ss); /* sets ss->ssl3.hs.ws */
    }

    return rv;

ambiguous_err:
    errCode = PORT_GetError();
    switch (errCode) {
        case PR_OUT_OF_MEMORY_ERROR:
        case SEC_ERROR_BAD_DATABASE:
        case SEC_ERROR_NO_MEMORY:
            if (isTLS) {
                desc = internal_error;
                goto alert_loser;
            }
            goto loser;
    }
    ssl3_SendAlertForCertError(ss, errCode);
    goto loser;

decode_loser:
    desc = isTLS ? decode_error : bad_certificate;

alert_loser:
    (void)SSL3_SendAlert(ss, alert_fatal, desc);

loser:
    (void)ssl_MapLowLevelError(errCode);
    return SECFailure;
}

static SECStatus
ssl3_AuthCertificate(sslSocket *ss)
{
    SECStatus rv;
    PRBool isServer = ss->sec.isServer;
    int errCode;

    ss->ssl3.hs.authCertificatePending = PR_FALSE;

    PORT_Assert((ss->ssl3.hs.preliminaryInfo & ssl_preinfo_all) ==
                ssl_preinfo_all);
    /*
     * Ask caller-supplied callback function to validate cert chain.
     */
    rv = (SECStatus)(*ss->authCertificate)(ss->authCertificateArg, ss->fd,
                                           PR_TRUE, isServer);
    if (rv != SECSuccess) {
        errCode = PORT_GetError();
        if (rv != SECWouldBlock) {
            if (ss->handleBadCert) {
                rv = (*ss->handleBadCert)(ss->badCertArg, ss->fd);
            }
        }

        if (rv == SECWouldBlock) {
            if (ss->sec.isServer) {
                errCode = SSL_ERROR_FEATURE_NOT_SUPPORTED_FOR_SERVERS;
                goto loser;
            }

            ss->ssl3.hs.authCertificatePending = PR_TRUE;
            rv = SECSuccess;
        }

        if (rv != SECSuccess) {
            ssl3_SendAlertForCertError(ss, errCode);
            goto loser;
        }
    }

    ss->sec.ci.sid->peerCert = CERT_DupCertificate(ss->sec.peerCert);

    if (!ss->sec.isServer) {
        CERTCertificate *cert = ss->sec.peerCert;

        /* set the server authentication type and size from the value
        ** in the cert. */
        SECKEYPublicKey *pubKey = CERT_ExtractPublicKey(cert);
        if (ss->version < SSL_LIBRARY_VERSION_TLS_1_3) {
            /* These are filled in in tls13_HandleCertificateVerify and
             * tls13_HandleServerKeyShare. */
            ss->sec.authType = ss->ssl3.hs.kea_def->authKeyType;
            ss->sec.keaType = ss->ssl3.hs.kea_def->exchKeyType;
        }
        if (pubKey) {
            KeyType pubKeyType;
            PRInt32 minKey;
            /* This partly fixes Bug 124230 and may cause problems for
             * callers which depend on the old (wrong) behavior. */
            ss->sec.authKeyBits = SECKEY_PublicKeyStrengthInBits(pubKey);
            pubKeyType = SECKEY_GetPublicKeyType(pubKey);
            minKey = ss->sec.authKeyBits;
            switch (pubKeyType) {
                case rsaKey:
                case rsaPssKey:
                case rsaOaepKey:
                    rv =
                        NSS_OptionGet(NSS_RSA_MIN_KEY_SIZE, &minKey);
                    if (rv !=
                        SECSuccess) {
                        minKey =
                            SSL_RSA_MIN_MODULUS_BITS;
                    }
                    break;
                case dsaKey:
                    rv =
                        NSS_OptionGet(NSS_DSA_MIN_KEY_SIZE, &minKey);
                    if (rv !=
                        SECSuccess) {
                        minKey =
                            SSL_DSA_MIN_P_BITS;
                    }
                    break;
                case dhKey:
                    rv =
                        NSS_OptionGet(NSS_DH_MIN_KEY_SIZE, &minKey);
                    if (rv !=
                        SECSuccess) {
                        minKey =
                            SSL_DH_MIN_P_BITS;
                    }
                    break;
                default:
                    break;
            }

            /* Too small: not good enough. Send a fatal alert. */
            /* We aren't checking EC here on the understanding that we only
             * support curves we like, a decision that might need revisiting. */
            if (ss->sec.authKeyBits < minKey) {
                PORT_SetError(SSL_ERROR_WEAK_SERVER_CERT_KEY);
                (void)SSL3_SendAlert(ss, alert_fatal,
                                     ss->version >= SSL_LIBRARY_VERSION_TLS_1_0
                                         ? insufficient_security
                                         : illegal_parameter);
                SECKEY_DestroyPublicKey(pubKey);
                return SECFailure;
            }
            SECKEY_DestroyPublicKey(pubKey);
            pubKey = NULL;
        }

        if (ss->version >= SSL_LIBRARY_VERSION_TLS_1_3) {
            TLS13_SET_HS_STATE(ss, wait_cert_verify);
        } else {
            /* Ephemeral suites require ServerKeyExchange. */
            if (ss->ssl3.hs.kea_def->ephemeral) {
                /* require server_key_exchange */
                ss->ssl3.hs.ws = wait_server_key;
            } else {
                /* disallow server_key_exchange */
                ss->ssl3.hs.ws = wait_cert_request;
                /* This is static RSA key exchange so set the key exchange
                 * details to compensate for that. */
                ss->sec.keaKeyBits = ss->sec.authKeyBits;
                ss->sec.signatureScheme = ssl_sig_none;
                ss->sec.keaGroup = NULL;
            }
        }
    } else {
        /* Server */
        if (ss->version < SSL_LIBRARY_VERSION_TLS_1_3) {
            ss->ssl3.hs.ws = wait_client_key;
        } else {
            TLS13_SET_HS_STATE(ss, wait_cert_verify);
        }
    }

    PORT_Assert(rv == SECSuccess);
    if (rv != SECSuccess) {
        errCode = SEC_ERROR_LIBRARY_FAILURE;
        goto loser;
    }

    return SECSuccess;

loser:
    (void)ssl_MapLowLevelError(errCode);
    return SECFailure;
}

static SECStatus ssl3_FinishHandshake(sslSocket *ss);

static SECStatus
ssl3_AlwaysFail(sslSocket *ss)
{
    PORT_SetError(PR_INVALID_STATE_ERROR);
    return SECFailure;
}

/* Caller must hold 1stHandshakeLock.
*/
SECStatus
ssl3_AuthCertificateComplete(sslSocket *ss, PRErrorCode error)
{
    SECStatus rv;

    PORT_Assert(ss->opt.noLocks || ssl_Have1stHandshakeLock(ss));

    if (ss->sec.isServer) {
        PORT_SetError(SSL_ERROR_FEATURE_NOT_SUPPORTED_FOR_SERVERS);
        return SECFailure;
    }

    ssl_GetRecvBufLock(ss);
    ssl_GetSSL3HandshakeLock(ss);

    if (!ss->ssl3.hs.authCertificatePending) {
        PORT_SetError(PR_INVALID_STATE_ERROR);
        rv = SECFailure;
        goto done;
    }

    ss->ssl3.hs.authCertificatePending = PR_FALSE;

    if (error != 0) {
        ss->ssl3.hs.restartTarget = ssl3_AlwaysFail;
        ssl3_SendAlertForCertError(ss, error);
        rv = SECSuccess;
    } else if (ss->ssl3.hs.restartTarget != NULL) {
        sslRestartTarget target = ss->ssl3.hs.restartTarget;
        ss->ssl3.hs.restartTarget = NULL;

        if (target == ssl3_FinishHandshake) {
            SSL_TRC(3, ("%d: SSL3[%p]: certificate authentication lost the race"
                        " with peer's finished message",
                        SSL_GETPID(), ss->fd));
        }

        rv = target(ss);
        /* Even if we blocked here, we have accomplished enough to claim
         * success. Any remaining work will be taken care of by subsequent
         * calls to SSL_ForceHandshake/PR_Send/PR_Read/etc.
         */
        if (rv == SECWouldBlock) {
            rv = SECSuccess;
        }
    } else {
        SSL_TRC(3, ("%d: SSL3[%p]: certificate authentication won the race with"
                    " peer's finished message",
                    SSL_GETPID(), ss->fd));

        PORT_Assert(!ss->ssl3.hs.isResuming);
        PORT_Assert(ss->ssl3.hs.ws != idle_handshake);

        if (ss->opt.enableFalseStart &&
            !ss->firstHsDone &&
            !ss->ssl3.hs.isResuming &&
            ssl3_WaitingForServerSecondRound(ss)) {
            /* ssl3_SendClientSecondRound deferred the false start check because
             * certificate authentication was pending, so we do it now if we still
             * haven't received all of the server's second round yet.
             */
            rv = ssl3_CheckFalseStart(ss);
        } else {
            rv = SECSuccess;
        }
    }

done:
    ssl_ReleaseSSL3HandshakeLock(ss);
    ssl_ReleaseRecvBufLock(ss);

    return rv;
}

static SECStatus
ssl3_ComputeTLSFinished(sslSocket *ss, ssl3CipherSpec *spec,
                        PRBool isServer,
                        const SSL3Hashes *hashes,
                        TLSFinished *tlsFinished)
{
    SECStatus rv;
    CK_TLS_MAC_PARAMS tls_mac_params;
    SECItem param = { siBuffer, NULL, 0 };
    PK11Context *prf_context;
    unsigned int retLen;

    if (!spec->master_secret) {
        const char *label = isServer ? "server finished" : "client finished";
        unsigned int len = 15;
        HASH_HashType hashType = ssl3_GetTls12HashType(ss);
        return ssl3_TLSPRFWithMasterSecret(spec, label, len, hashes->u.raw,
                                           hashes->len, tlsFinished->verify_data,
                                           sizeof tlsFinished->verify_data, hashType);
    }

    if (spec->version < SSL_LIBRARY_VERSION_TLS_1_2) {
        tls_mac_params.prfMechanism = CKM_TLS_PRF;
    } else {
        tls_mac_params.prfMechanism = ssl3_GetPrfHashMechanism(ss);
    }
    tls_mac_params.ulMacLength = 12;
    tls_mac_params.ulServerOrClient = isServer ? 1 : 2;
    param.data = (unsigned char *)&tls_mac_params;
    param.len = sizeof(tls_mac_params);
    prf_context = PK11_CreateContextBySymKey(CKM_TLS_MAC, CKA_SIGN,
                                             spec->master_secret, &param);
    if (!prf_context)
        return SECFailure;

    rv = PK11_DigestBegin(prf_context);
    rv |= PK11_DigestOp(prf_context, hashes->u.raw, hashes->len);
    rv |= PK11_DigestFinal(prf_context, tlsFinished->verify_data, &retLen,
                           sizeof tlsFinished->verify_data);
    PORT_Assert(rv != SECSuccess || retLen == sizeof tlsFinished->verify_data);

    PK11_DestroyContext(prf_context, PR_TRUE);

    return rv;
}

/* The calling function must acquire and release the appropriate
 * lock (e.g., ssl_GetSpecReadLock / ssl_ReleaseSpecReadLock for
 * ss->ssl3.crSpec).
 */
SECStatus
ssl3_TLSPRFWithMasterSecret(ssl3CipherSpec *spec, const char *label,
                            unsigned int labelLen, const unsigned char *val, unsigned int valLen,
                            unsigned char *out, unsigned int outLen, HASH_HashType tls12HashType)
{
    SECStatus rv = SECSuccess;

    if (spec->master_secret) {
        SECItem param = { siBuffer, NULL, 0 };
        CK_MECHANISM_TYPE mech = CKM_TLS_PRF_GENERAL;
        PK11Context *prf_context;
        unsigned int retLen;

        if (spec->version >= SSL_LIBRARY_VERSION_TLS_1_2) {
            mech = CKM_NSS_TLS_PRF_GENERAL_SHA256;
        }
        prf_context = PK11_CreateContextBySymKey(mech, CKA_SIGN,
                                                 spec->master_secret, &param);
        if (!prf_context)
            return SECFailure;

        rv = PK11_DigestBegin(prf_context);
        rv |= PK11_DigestOp(prf_context, (unsigned char *)label, labelLen);
        rv |= PK11_DigestOp(prf_context, val, valLen);
        rv |= PK11_DigestFinal(prf_context, out, &retLen, outLen);
        PORT_Assert(rv != SECSuccess || retLen == outLen);

        PK11_DestroyContext(prf_context, PR_TRUE);
    } else {
        PORT_Assert(spec->master_secret);
        PORT_SetError(SEC_ERROR_LIBRARY_FAILURE);
        rv = SECFailure;
    }
    return rv;
}

/* called from ssl3_SendClientSecondRound
 *             ssl3_HandleFinished
 */
static SECStatus
ssl3_SendNextProto(sslSocket *ss)
{
    SECStatus rv;
    int padding_len;
    static const unsigned char padding[32] = { 0 };

    if (ss->ssl3.nextProto.len == 0 ||
        ss->ssl3.nextProtoState == SSL_NEXT_PROTO_SELECTED) {
        return SECSuccess;
    }

    PORT_Assert(ss->opt.noLocks || ssl_HaveXmitBufLock(ss));
    PORT_Assert(ss->opt.noLocks || ssl_HaveSSL3HandshakeLock(ss));

    padding_len = 32 - ((ss->ssl3.nextProto.len + 2) % 32);

    rv = ssl3_AppendHandshakeHeader(ss, next_proto, ss->ssl3.nextProto.len +
                                                        2 +
                                                        padding_len);
    if (rv != SECSuccess) {
        return rv; /* error code set by AppendHandshakeHeader */
    }
    rv = ssl3_AppendHandshakeVariable(ss, ss->ssl3.nextProto.data,
                                      ss->ssl3.nextProto.len, 1);
    if (rv != SECSuccess) {
        return rv; /* error code set by AppendHandshake */
    }
    rv = ssl3_AppendHandshakeVariable(ss, padding, padding_len, 1);
    if (rv != SECSuccess) {
        return rv; /* error code set by AppendHandshake */
    }
    return rv;
}

/* called from ssl3_SendFinished
 *
 * This function is simply a debugging aid and therefore does not return a
 * SECStatus. */
static void
ssl3_RecordKeyLog(sslSocket *ss)
{
#ifdef NSS_ALLOW_SSLKEYLOGFILE
    SECStatus rv;
    SECItem *keyData;
    char buf[14 /* "CLIENT_RANDOM " */ +
             SSL3_RANDOM_LENGTH * 2 /* client_random */ +
             1 /* " " */ +
             48 * 2 /* master secret */ +
             1 /* new line */];
    unsigned int j;

    PORT_Assert(ss->opt.noLocks || ssl_HaveSSL3HandshakeLock(ss));

    if (!ssl_keylog_iob)
        return;

    rv = PK11_ExtractKeyValue(ss->ssl3.cwSpec->master_secret);
    if (rv != SECSuccess)
        return;

    ssl_GetSpecReadLock(ss);

    /* keyData does not need to be freed. */
    keyData = PK11_GetKeyData(ss->ssl3.cwSpec->master_secret);
    if (!keyData || !keyData->data || keyData->len != 48) {
        ssl_ReleaseSpecReadLock(ss);
        return;
    }

    /* https://developer.mozilla.org/en/NSS_Key_Log_Format */

    /* There could be multiple, concurrent writers to the
     * keylog, so we have to do everything in a single call to
     * fwrite. */

    memcpy(buf, "CLIENT_RANDOM ", 14);
    j = 14;
    hexEncode(buf + j, ss->ssl3.hs.client_random.rand, SSL3_RANDOM_LENGTH);
    j += SSL3_RANDOM_LENGTH * 2;
    buf[j++] = ' ';
    hexEncode(buf + j, keyData->data, 48);
    j += 48 * 2;
    buf[j++] = '\n';

    PORT_Assert(j == sizeof(buf));

    ssl_ReleaseSpecReadLock(ss);

    if (fwrite(buf, sizeof(buf), 1, ssl_keylog_iob) != 1)
        return;
    fflush(ssl_keylog_iob);
    return;
#endif
}

/* called from ssl3_SendClientSecondRound
 *             ssl3_HandleClientHello
 *             ssl3_HandleFinished
 */
static SECStatus
ssl3_SendFinished(sslSocket *ss, PRInt32 flags)
{
    ssl3CipherSpec *cwSpec;
    PRBool isTLS;
    PRBool isServer = ss->sec.isServer;
    SECStatus rv;
    SSL3Sender sender = isServer ? sender_server : sender_client;
    SSL3Hashes hashes;
    TLSFinished tlsFinished;

    SSL_TRC(3, ("%d: SSL3[%d]: send finished handshake", SSL_GETPID(), ss->fd));

    PORT_Assert(ss->opt.noLocks || ssl_HaveXmitBufLock(ss));
    PORT_Assert(ss->opt.noLocks || ssl_HaveSSL3HandshakeLock(ss));

    ssl_GetSpecReadLock(ss);
    cwSpec = ss->ssl3.cwSpec;
    isTLS = (PRBool)(cwSpec->version > SSL_LIBRARY_VERSION_3_0);
    rv = ssl3_ComputeHandshakeHashes(ss, cwSpec, &hashes, sender);
    if (isTLS && rv == SECSuccess) {
        rv = ssl3_ComputeTLSFinished(ss, cwSpec, isServer, &hashes, &tlsFinished);
    }
    ssl_ReleaseSpecReadLock(ss);
    if (rv != SECSuccess) {
        goto fail; /* err code was set by ssl3_ComputeHandshakeHashes */
    }

    if (isTLS) {
        if (isServer)
            ss->ssl3.hs.finishedMsgs.tFinished[1] = tlsFinished;
        else
            ss->ssl3.hs.finishedMsgs.tFinished[0] = tlsFinished;
        ss->ssl3.hs.finishedBytes = sizeof tlsFinished;
        rv = ssl3_AppendHandshakeHeader(ss, finished, sizeof tlsFinished);
        if (rv != SECSuccess)
            goto fail; /* err set by AppendHandshake. */
        rv = ssl3_AppendHandshake(ss, &tlsFinished, sizeof tlsFinished);
        if (rv != SECSuccess)
            goto fail; /* err set by AppendHandshake. */
    } else {
        if (isServer)
            ss->ssl3.hs.finishedMsgs.sFinished[1] = hashes.u.s;
        else
            ss->ssl3.hs.finishedMsgs.sFinished[0] = hashes.u.s;
        PORT_Assert(hashes.len == sizeof hashes.u.s);
        ss->ssl3.hs.finishedBytes = sizeof hashes.u.s;
        rv = ssl3_AppendHandshakeHeader(ss, finished, sizeof hashes.u.s);
        if (rv != SECSuccess)
            goto fail; /* err set by AppendHandshake. */
        rv = ssl3_AppendHandshake(ss, &hashes.u.s, sizeof hashes.u.s);
        if (rv != SECSuccess)
            goto fail; /* err set by AppendHandshake. */
    }
    rv = ssl3_FlushHandshake(ss, flags);
    if (rv != SECSuccess) {
        goto fail; /* error code set by ssl3_FlushHandshake */
    }

    ssl3_RecordKeyLog(ss);

    return SECSuccess;

fail:
    return rv;
}

/* wrap the master secret, and put it into the SID.
 * Caller holds the Spec read lock.
 */
SECStatus
ssl3_CacheWrappedMasterSecret(sslSocket *ss, sslSessionID *sid,
                              ssl3CipherSpec *spec, SSLAuthType authType)
{
    PK11SymKey *wrappingKey = NULL;
    PK11SlotInfo *symKeySlot;
    void *pwArg = ss->pkcs11PinArg;
    SECStatus rv = SECFailure;
    PRBool isServer = ss->sec.isServer;
    CK_MECHANISM_TYPE mechanism = CKM_INVALID_MECHANISM;

    symKeySlot = PK11_GetSlotFromKey(spec->master_secret);
    if (!isServer) {
        int wrapKeyIndex;
        int incarnation;

        /* these next few functions are mere accessors and don't fail. */
        sid->u.ssl3.masterWrapIndex = wrapKeyIndex =
            PK11_GetCurrentWrapIndex(symKeySlot);
        PORT_Assert(wrapKeyIndex == 0); /* array has only one entry! */

        sid->u.ssl3.masterWrapSeries = incarnation =
            PK11_GetSlotSeries(symKeySlot);
        sid->u.ssl3.masterSlotID = PK11_GetSlotID(symKeySlot);
        sid->u.ssl3.masterModuleID = PK11_GetModuleID(symKeySlot);
        sid->u.ssl3.masterValid = PR_TRUE;
        /* Get the default wrapping key, for wrapping the master secret before
         * placing it in the SID cache entry. */
        wrappingKey = PK11_GetWrapKey(symKeySlot, wrapKeyIndex,
                                      CKM_INVALID_MECHANISM, incarnation,
                                      pwArg);
        if (wrappingKey) {
            mechanism = PK11_GetMechanism(wrappingKey); /* can't fail. */
        } else {
            int keyLength;
            /* if the wrappingKey doesn't exist, attempt to create it.
             * Note: we intentionally ignore errors here.  If we cannot
             * generate a wrapping key, it is not fatal to this SSL connection,
             * but we will not be able to restart this session.
             */
            mechanism = PK11_GetBestWrapMechanism(symKeySlot);
            keyLength = PK11_GetBestKeyLength(symKeySlot, mechanism);
            /* Zero length means fixed key length algorithm, or error.
             * It's ambiguous.
             */
            wrappingKey = PK11_KeyGen(symKeySlot, mechanism, NULL,
                                      keyLength, pwArg);
            if (wrappingKey) {
                PK11_SetWrapKey(symKeySlot, wrapKeyIndex, wrappingKey);
            }
        }
    } else {
        /* server socket using session cache. */
        mechanism = PK11_GetBestWrapMechanism(symKeySlot);
        if (mechanism != CKM_INVALID_MECHANISM) {
            wrappingKey =
                ssl3_GetWrappingKey(ss, symKeySlot, ss->sec.serverCert,
                                    mechanism, pwArg);
            if (wrappingKey) {
                mechanism = PK11_GetMechanism(wrappingKey); /* can't fail. */
            }
        }
    }

    sid->u.ssl3.masterWrapMech = mechanism;
    PK11_FreeSlot(symKeySlot);

    if (wrappingKey) {
        SECItem wmsItem;

        wmsItem.data = sid->u.ssl3.keys.wrapped_master_secret;
        wmsItem.len = sizeof sid->u.ssl3.keys.wrapped_master_secret;
        rv = PK11_WrapSymKey(mechanism, NULL, wrappingKey,
                             spec->master_secret, &wmsItem);
        /* rv is examined below. */
        sid->u.ssl3.keys.wrapped_master_secret_len = wmsItem.len;
        PK11_FreeSymKey(wrappingKey);
    }
    return rv;
}

/* Called from ssl3_HandlePostHelloHandshakeMessage() when it has deciphered
 * a complete ssl3 Finished message from the peer.
 * Caller must hold Handshake and RecvBuf locks.
 */
static SECStatus
ssl3_HandleFinished(sslSocket *ss, SSL3Opaque *b, PRUint32 length,
                    const SSL3Hashes *hashes)
{
    sslSessionID *sid = ss->sec.ci.sid;
    SECStatus rv = SECSuccess;
    PRBool isServer = ss->sec.isServer;
    PRBool isTLS;

    PORT_Assert(ss->opt.noLocks || ssl_HaveRecvBufLock(ss));
    PORT_Assert(ss->opt.noLocks || ssl_HaveSSL3HandshakeLock(ss));

    SSL_TRC(3, ("%d: SSL3[%d]: handle finished handshake",
                SSL_GETPID(), ss->fd));

    if (ss->ssl3.hs.ws != wait_finished) {
        SSL3_SendAlert(ss, alert_fatal, unexpected_message);
        PORT_SetError(SSL_ERROR_RX_UNEXPECTED_FINISHED);
        return SECFailure;
    }

    if (!hashes) {
        PORT_Assert(0);
        SSL3_SendAlert(ss, alert_fatal, internal_error);
        PORT_SetError(SEC_ERROR_LIBRARY_FAILURE);
        return SECFailure;
    }

    isTLS = (PRBool)(ss->ssl3.crSpec->version > SSL_LIBRARY_VERSION_3_0);
    if (isTLS) {
        TLSFinished tlsFinished;

        if (length != sizeof tlsFinished) {
            (void)SSL3_SendAlert(ss, alert_fatal, decode_error);
            PORT_SetError(SSL_ERROR_RX_MALFORMED_FINISHED);
            return SECFailure;
        }
        rv = ssl3_ComputeTLSFinished(ss, ss->ssl3.crSpec, !isServer,
                                     hashes, &tlsFinished);
        if (!isServer)
            ss->ssl3.hs.finishedMsgs.tFinished[1] = tlsFinished;
        else
            ss->ssl3.hs.finishedMsgs.tFinished[0] = tlsFinished;
        ss->ssl3.hs.finishedBytes = sizeof tlsFinished;
        if (rv != SECSuccess ||
            0 != NSS_SecureMemcmp(&tlsFinished, b, length)) {
            (void)SSL3_SendAlert(ss, alert_fatal, decrypt_error);
            PORT_SetError(SSL_ERROR_BAD_HANDSHAKE_HASH_VALUE);
            return SECFailure;
        }
    } else {
        if (length != sizeof(SSL3Finished)) {
            (void)ssl3_IllegalParameter(ss);
            PORT_SetError(SSL_ERROR_RX_MALFORMED_FINISHED);
            return SECFailure;
        }

        if (!isServer)
            ss->ssl3.hs.finishedMsgs.sFinished[1] = hashes->u.s;
        else
            ss->ssl3.hs.finishedMsgs.sFinished[0] = hashes->u.s;
        PORT_Assert(hashes->len == sizeof hashes->u.s);
        ss->ssl3.hs.finishedBytes = sizeof hashes->u.s;
        if (0 != NSS_SecureMemcmp(&hashes->u.s, b, length)) {
            (void)ssl3_HandshakeFailure(ss);
            PORT_SetError(SSL_ERROR_BAD_HANDSHAKE_HASH_VALUE);
            return SECFailure;
        }
    }

    ssl_GetXmitBufLock(ss); /*************************************/

    if ((isServer && !ss->ssl3.hs.isResuming) ||
        (!isServer && ss->ssl3.hs.isResuming)) {
        PRInt32 flags = 0;

        /* Send a NewSessionTicket message if the client sent us
         * either an empty session ticket, or one that did not verify.
         * (Note that if either of these conditions was met, then the
         * server has sent a SessionTicket extension in the
         * ServerHello message.)
         */
        if (isServer && !ss->ssl3.hs.isResuming &&
            ssl3_ExtensionNegotiated(ss, ssl_session_ticket_xtn) &&
            ssl3_KEASupportsTickets(ss->ssl3.hs.kea_def)) {
            /* RFC 5077 Section 3.3: "In the case of a full handshake, the
             * server MUST verify the client's Finished message before sending
             * the ticket." Presumably, this also means that the client's
             * certificate, if any, must be verified beforehand too.
             */
            rv = ssl3_SendNewSessionTicket(ss);
            if (rv != SECSuccess) {
                goto xmit_loser;
            }
        }

        rv = ssl3_SendChangeCipherSpecs(ss);
        if (rv != SECSuccess) {
            goto xmit_loser; /* err is set. */
        }
        /* If this thread is in SSL_SecureSend (trying to write some data)
        ** then set the ssl_SEND_FLAG_FORCE_INTO_BUFFER flag, so that the
        ** last two handshake messages (change cipher spec and finished)
        ** will be sent in the same send/write call as the application data.
        */
        if (ss->writerThread == PR_GetCurrentThread()) {
            flags = ssl_SEND_FLAG_FORCE_INTO_BUFFER;
        }

        if (!isServer && !ss->firstHsDone) {
            rv = ssl3_SendNextProto(ss);
            if (rv != SECSuccess) {
                goto xmit_loser; /* err code was set. */
            }
        }

        if (IS_DTLS(ss)) {
            flags |= ssl_SEND_FLAG_NO_RETRANSMIT;
        }

        rv = ssl3_SendFinished(ss, flags);
        if (rv != SECSuccess) {
            goto xmit_loser; /* err is set. */
        }
    }

xmit_loser:
    ssl_ReleaseXmitBufLock(ss); /*************************************/
    if (rv != SECSuccess) {
        return rv;
    }

    if (sid->cached == never_cached && !ss->opt.noCache) {
        rv = ssl3_FillInCachedSID(ss, sid);

        /* If the wrap failed, we don't cache the sid.
         * The connection continues normally however.
         */
        ss->ssl3.hs.cacheSID = rv == SECSuccess;
    }

    if (ss->ssl3.hs.authCertificatePending) {
        if (ss->ssl3.hs.restartTarget) {
            PR_NOT_REACHED("ssl3_HandleFinished: unexpected restartTarget");
            PORT_SetError(SEC_ERROR_LIBRARY_FAILURE);
            return SECFailure;
        }

        ss->ssl3.hs.restartTarget = ssl3_FinishHandshake;
        return SECWouldBlock;
    }

    rv = ssl3_FinishHandshake(ss);
    return rv;
}

SECStatus
ssl3_FillInCachedSID(sslSocket *ss, sslSessionID *sid)
{
    SECStatus rv;

    /* fill in the sid */
    sid->u.ssl3.cipherSuite = ss->ssl3.hs.cipher_suite;
    sid->u.ssl3.compression = ss->ssl3.hs.compression;
    sid->u.ssl3.policy = ss->ssl3.policy;
    sid->version = ss->version;
    sid->authType = ss->sec.authType;
    sid->authKeyBits = ss->sec.authKeyBits;
    sid->keaType = ss->sec.keaType;
    sid->keaKeyBits = ss->sec.keaKeyBits;
    sid->lastAccessTime = sid->creationTime = ssl_Time();
    sid->expirationTime = sid->creationTime + ssl3_sid_timeout;
    sid->localCert = CERT_DupCertificate(ss->sec.localCert);
    if (ss->sec.isServer) {
        memcpy(&sid->certType, &ss->sec.serverCert->certType, sizeof(sid->certType));
    } else {
        sid->certType.authType = ssl_auth_null;
    }

    if (ss->ssl3.nextProtoState != SSL_NEXT_PROTO_NO_SUPPORT &&
        ss->ssl3.nextProto.data) {
        if (SECITEM_CopyItem(
                NULL, &sid->u.ssl3.alpnSelection, &ss->ssl3.nextProto) != SECSuccess) {
            return SECFailure; /* error already set. */
        }
    }

    ssl_GetSpecReadLock(ss); /*************************************/

    /* Copy the master secret (wrapped or unwrapped) into the sid */
    if (ss->ssl3.crSpec->msItem.len && ss->ssl3.crSpec->msItem.data) {
        sid->u.ssl3.keys.wrapped_master_secret_len =
            ss->ssl3.crSpec->msItem.len;
        memcpy(sid->u.ssl3.keys.wrapped_master_secret,
               ss->ssl3.crSpec->msItem.data, ss->ssl3.crSpec->msItem.len);
        sid->u.ssl3.masterValid = PR_TRUE;
        sid->u.ssl3.keys.msIsWrapped = PR_FALSE;
        rv = SECSuccess;
    } else {
        rv = ssl3_CacheWrappedMasterSecret(ss, ss->sec.ci.sid,
                                           ss->ssl3.crSpec,
                                           ss->ssl3.hs.kea_def->authKeyType);
        sid->u.ssl3.keys.msIsWrapped = PR_TRUE;
    }
    ssl_ReleaseSpecReadLock(ss); /*************************************/

    return rv;
}

/* The return type is SECStatus instead of void because this function needs
 * to have type sslRestartTarget.
 */
SECStatus
ssl3_FinishHandshake(sslSocket *ss)
{
    PORT_Assert(ss->opt.noLocks || ssl_HaveRecvBufLock(ss));
    PORT_Assert(ss->opt.noLocks || ssl_HaveSSL3HandshakeLock(ss));
    PORT_Assert(ss->ssl3.hs.restartTarget == NULL);

    /* The first handshake is now completed. */
    ss->handshake = NULL;

    /* RFC 5077 Section 3.3: "The client MUST NOT treat the ticket as valid
     * until it has verified the server's Finished message." When the server
     * sends a NewSessionTicket in a resumption handshake, we must wait until
     * the handshake is finished (we have verified the server's Finished
     * AND the server's certificate) before we update the ticket in the sid.
     *
     * This must be done before we call ss->sec.cache(ss->sec.ci.sid)
     * because CacheSID requires the session ticket to already be set, and also
     * because of the lazy lock creation scheme used by CacheSID and
     * ssl3_SetSIDSessionTicket.
     */
    if (ss->ssl3.hs.receivedNewSessionTicket) {
        PORT_Assert(!ss->sec.isServer);
        ssl3_SetSIDSessionTicket(ss->sec.ci.sid, &ss->ssl3.hs.newSessionTicket);
        /* The sid took over the ticket data */
        PORT_Assert(!ss->ssl3.hs.newSessionTicket.ticket.data);
        ss->ssl3.hs.receivedNewSessionTicket = PR_FALSE;
    }

    if (ss->ssl3.hs.cacheSID) {
        PORT_Assert(ss->sec.ci.sid->cached == never_cached);
        ss->sec.cache(ss->sec.ci.sid);
        ss->ssl3.hs.cacheSID = PR_FALSE;
    }

    ss->ssl3.hs.canFalseStart = PR_FALSE; /* False Start phase is complete */
    ss->ssl3.hs.ws = idle_handshake;

    ssl_FinishHandshake(ss);

    return SECSuccess;
}

/* Called from ssl3_HandleHandshake() when it has gathered a complete ssl3
 * hanshake message.
 * Caller must hold Handshake and RecvBuf locks.
 */
SECStatus
ssl3_HandleHandshakeMessage(sslSocket *ss, SSL3Opaque *b, PRUint32 length,
                            PRBool endOfRecord)
{
    SECStatus rv = SECSuccess;
    SSL3HandshakeType type = ss->ssl3.hs.msg_type;
    SSL3Hashes hashes;            /* computed hashes are put here. */
    SSL3Hashes *hashesPtr = NULL; /* Set when hashes are computed */
    PRUint8 hdr[4];
    PRUint8 dtlsData[8];
    PRBool computeHashes = PR_FALSE;
    PRUint16 epoch;

    PORT_Assert(ss->opt.noLocks || ssl_HaveRecvBufLock(ss));
    PORT_Assert(ss->opt.noLocks || ssl_HaveSSL3HandshakeLock(ss));
    /*
     * We have to compute the hashes before we update them with the
     * current message.
     */
    if (ss->version < SSL_LIBRARY_VERSION_TLS_1_3) {
        if ((type == finished) && (ss->ssl3.hs.ws == wait_finished)) {
            computeHashes = PR_TRUE;
        } else if ((type == certificate_verify) && (ss->ssl3.hs.ws == wait_cert_verify)) {
            if (ss->ssl3.hs.hashType == handshake_hash_record) {
                /* We cannot compute the hash yet. We must wait until we have
                 * decoded the certificate_verify message in
                 * ssl3_HandleCertificateVerify, which will tell us which
                 * hash function we must use.
                 *
                 * (ssl3_HandleCertificateVerify cannot simply look at the
                 * buffer length itself, because at the time we reach it,
                 * additional handshake messages will have been added to the
                 * buffer, e.g. the certificate_verify message itself.)
                 *
                 * Therefore, we use SSL3Hashes.u.pointer_to_hash_input
                 * to signal the current state of the buffer.
                 *
                 * ssl3_HandleCertificateVerify will detect
                 *     hashType == handshake_hash_record
                 * and use that information to calculate the hash.
                 */
                hashes.u.pointer_to_hash_input.data = ss->ssl3.hs.messages.buf;
                hashes.u.pointer_to_hash_input.len = ss->ssl3.hs.messages.len;
                hashesPtr = &hashes;
            } else {
                computeHashes = PR_TRUE;
            }
        }
    } else {
        if (type == certificate_verify) {
            computeHashes = TLS13_IN_HS_STATE(ss, wait_cert_verify);
        } else if (type == finished) {
            computeHashes =
                TLS13_IN_HS_STATE(ss, wait_cert_request, wait_finished,
                                  wait_0rtt_finished);
        }
    }

    ssl_GetSpecReadLock(ss); /************************************/
    if (computeHashes) {
        SSL3Sender sender = (SSL3Sender)0;
        ssl3CipherSpec *rSpec = ss->version >= SSL_LIBRARY_VERSION_TLS_1_3 ? ss->ssl3.crSpec
                                                                           : ss->ssl3.prSpec;

        if (type == finished) {
            sender = ss->sec.isServer ? sender_client : sender_server;
            rSpec = ss->ssl3.crSpec;
        }
        rv = ssl3_ComputeHandshakeHashes(ss, rSpec, &hashes, sender);
        if (rv == SECSuccess) {
            hashesPtr = &hashes;
        }
    }
    ssl_ReleaseSpecReadLock(ss); /************************************/
    if (rv != SECSuccess) {
        return rv; /* error code was set by ssl3_ComputeHandshakeHashes*/
    }
    SSL_TRC(30, ("%d: SSL3[%d]: handle handshake message: %s", SSL_GETPID(),
                 ss->fd, ssl3_DecodeHandshakeType(ss->ssl3.hs.msg_type)));

    hdr[0] = (PRUint8)ss->ssl3.hs.msg_type;
    hdr[1] = (PRUint8)(length >> 16);
    hdr[2] = (PRUint8)(length >> 8);
    hdr[3] = (PRUint8)(length);

    /* Start new handshake hashes when we start a new handshake.  Unless this is
     * TLS 1.3 and we sent a HelloRetryRequest. */
    if (ss->ssl3.hs.msg_type == client_hello && !ss->ssl3.hs.helloRetry) {
        rv = ssl3_RestartHandshakeHashes(ss);
        if (rv != SECSuccess) {
            return rv;
        }
    }
    /* We should not include hello_request and hello_verify_request messages
     * in the handshake hashes */
    if ((ss->ssl3.hs.msg_type != hello_request) &&
        (ss->ssl3.hs.msg_type != hello_verify_request)) {
        rv = ssl3_UpdateHandshakeHashes(ss, (unsigned char *)hdr, 4);
        if (rv != SECSuccess)
            return rv; /* err code already set. */

        /* Extra data to simulate a complete DTLS handshake fragment */
        if (IS_DTLS(ss)) {
            /* Sequence number */
            dtlsData[0] = MSB(ss->ssl3.hs.recvMessageSeq);
            dtlsData[1] = LSB(ss->ssl3.hs.recvMessageSeq);

            /* Fragment offset */
            dtlsData[2] = 0;
            dtlsData[3] = 0;
            dtlsData[4] = 0;

            /* Fragment length */
            dtlsData[5] = (PRUint8)(length >> 16);
            dtlsData[6] = (PRUint8)(length >> 8);
            dtlsData[7] = (PRUint8)(length);

            rv = ssl3_UpdateHandshakeHashes(ss, (unsigned char *)dtlsData,
                                            sizeof(dtlsData));
            if (rv != SECSuccess)
                return rv; /* err code already set. */
        }

        /* The message body */
        rv = ssl3_UpdateHandshakeHashes(ss, b, length);
        if (rv != SECSuccess)
            return rv; /* err code already set. */
    }

    PORT_SetError(0); /* each message starts with no error. */

    if (ss->ssl3.hs.ws == wait_certificate_status &&
        ss->ssl3.hs.msg_type != certificate_status) {
        /* If we negotiated the certificate_status extension then we deferred
         * certificate validation until we get the CertificateStatus messsage.
         * But the CertificateStatus message is optional. If the server did
         * not send it then we need to validate the certificate now. If the
         * server does send the CertificateStatus message then we will
         * authenticate the certificate in ssl3_HandleCertificateStatus.
         */
        rv = ssl3_AuthCertificate(ss); /* sets ss->ssl3.hs.ws */
        PORT_Assert(rv != SECWouldBlock);
        if (rv != SECSuccess) {
            return rv;
        }
    }

    epoch = ss->ssl3.crSpec->epoch;
    switch (ss->ssl3.hs.msg_type) {
        case client_hello:
            if (!ss->sec.isServer) {
                (void)SSL3_SendAlert(ss, alert_fatal, unexpected_message);
                PORT_SetError(SSL_ERROR_RX_UNEXPECTED_CLIENT_HELLO);
                return SECFailure;
            }
            rv = ssl3_HandleClientHello(ss, b, length);
            break;
        case server_hello:
            if (ss->sec.isServer) {
                (void)SSL3_SendAlert(ss, alert_fatal, unexpected_message);
                PORT_SetError(SSL_ERROR_RX_UNEXPECTED_SERVER_HELLO);
                return SECFailure;
            }
            rv = ssl3_HandleServerHello(ss, b, length);
            break;
        default:
            if (ss->version < SSL_LIBRARY_VERSION_TLS_1_3) {
                rv = ssl3_HandlePostHelloHandshakeMessage(ss, b, length, hashesPtr);
            } else {
                rv = tls13_HandlePostHelloHandshakeMessage(ss, b, length,
                                                           hashesPtr);
            }
            break;
    }
    if (ss->version >= SSL_LIBRARY_VERSION_TLS_1_3 &&
        (epoch != ss->ssl3.crSpec->epoch) && !endOfRecord) {
        /* If we changed read cipher states, there must not be any
         * data in the input queue. */
        (void)SSL3_SendAlert(ss, alert_fatal, unexpected_message);
        PORT_SetError(SSL_ERROR_RX_UNEXPECTED_HANDSHAKE);
        return SECFailure;
    }

    if (IS_DTLS(ss) && (rv != SECFailure)) {
        /* Increment the expected sequence number */
        ss->ssl3.hs.recvMessageSeq++;
    }
    return rv;
}

static SECStatus
ssl3_HandlePostHelloHandshakeMessage(sslSocket *ss, SSL3Opaque *b,
                                     PRUint32 length, SSL3Hashes *hashesPtr)
{
    SECStatus rv;
    PORT_Assert(ss->version < SSL_LIBRARY_VERSION_TLS_1_3);

    switch (ss->ssl3.hs.msg_type) {
        case hello_request:
            if (length != 0) {
                (void)ssl3_DecodeError(ss);
                PORT_SetError(SSL_ERROR_RX_MALFORMED_HELLO_REQUEST);
                return SECFailure;
            }
            if (ss->sec.isServer) {
                (void)SSL3_SendAlert(ss, alert_fatal, unexpected_message);
                PORT_SetError(SSL_ERROR_RX_UNEXPECTED_HELLO_REQUEST);
                return SECFailure;
            }
            rv = ssl3_HandleHelloRequest(ss);
            break;

        case hello_retry_request:
            /* This arrives here because - as a client - we haven't received a
             * final decision on the version from the server. */
            rv = tls13_HandleHelloRetryRequest(ss, b, length);
            break;

        case hello_verify_request:
            if (!IS_DTLS(ss) || ss->sec.isServer) {
                (void)SSL3_SendAlert(ss, alert_fatal, unexpected_message);
                PORT_SetError(SSL_ERROR_RX_UNEXPECTED_HELLO_VERIFY_REQUEST);
                return SECFailure;
            }
            rv = dtls_HandleHelloVerifyRequest(ss, b, length);
            break;
        case certificate:
            rv = ssl3_HandleCertificate(ss, b, length);
            break;
        case certificate_status:
            rv = ssl3_HandleCertificateStatus(ss, b, length);
            break;
        case server_key_exchange:
            if (ss->sec.isServer) {
                (void)SSL3_SendAlert(ss, alert_fatal, unexpected_message);
                PORT_SetError(SSL_ERROR_RX_UNEXPECTED_SERVER_KEY_EXCH);
                return SECFailure;
            }
            rv = ssl3_HandleServerKeyExchange(ss, b, length);
            break;
        case certificate_request:
            if (ss->sec.isServer) {
                (void)SSL3_SendAlert(ss, alert_fatal, unexpected_message);
                PORT_SetError(SSL_ERROR_RX_UNEXPECTED_CERT_REQUEST);
                return SECFailure;
            }
            rv = ssl3_HandleCertificateRequest(ss, b, length);
            break;
        case server_hello_done:
            if (length != 0) {
                (void)ssl3_DecodeError(ss);
                PORT_SetError(SSL_ERROR_RX_MALFORMED_HELLO_DONE);
                return SECFailure;
            }
            if (ss->sec.isServer) {
                (void)SSL3_SendAlert(ss, alert_fatal, unexpected_message);
                PORT_SetError(SSL_ERROR_RX_UNEXPECTED_HELLO_DONE);
                return SECFailure;
            }
            rv = ssl3_HandleServerHelloDone(ss);
            break;
        case certificate_verify:
            if (!ss->sec.isServer) {
                (void)SSL3_SendAlert(ss, alert_fatal, unexpected_message);
                PORT_SetError(SSL_ERROR_RX_UNEXPECTED_CERT_VERIFY);
                return SECFailure;
            }
            rv = ssl3_HandleCertificateVerify(ss, b, length, hashesPtr);
            break;
        case client_key_exchange:
            if (!ss->sec.isServer) {
                (void)SSL3_SendAlert(ss, alert_fatal, unexpected_message);
                PORT_SetError(SSL_ERROR_RX_UNEXPECTED_CLIENT_KEY_EXCH);
                return SECFailure;
            }
            rv = ssl3_HandleClientKeyExchange(ss, b, length);
            break;
        case new_session_ticket:
            if (ss->sec.isServer) {
                (void)SSL3_SendAlert(ss, alert_fatal, unexpected_message);
                PORT_SetError(SSL_ERROR_RX_UNEXPECTED_NEW_SESSION_TICKET);
                return SECFailure;
            }
            rv = ssl3_HandleNewSessionTicket(ss, b, length);
            break;
        case finished:
            rv = ssl3_HandleFinished(ss, b, length, hashesPtr);
            break;
        default:
            (void)SSL3_SendAlert(ss, alert_fatal, unexpected_message);
            PORT_SetError(SSL_ERROR_RX_UNKNOWN_HANDSHAKE);
            rv = SECFailure;
    }

    return rv;
}

/* Called only from ssl3_HandleRecord, for each (deciphered) ssl3 record.
 * origBuf is the decrypted ssl record content.
 * Caller must hold the handshake and RecvBuf locks.
 */
static SECStatus
ssl3_HandleHandshake(sslSocket *ss, sslBuffer *origBuf)
{
    /*
     * There may be a partial handshake message already in the handshake
     * state. The incoming buffer may contain another portion, or a
     * complete message or several messages followed by another portion.
     *
     * Each message is made contiguous before being passed to the actual
     * message parser.
     */
    sslBuffer *buf = &ss->ssl3.hs.msgState; /* do not lose the original buffer pointer */
    SECStatus rv;

    PORT_Assert(ss->opt.noLocks || ssl_HaveRecvBufLock(ss));
    PORT_Assert(ss->opt.noLocks || ssl_HaveSSL3HandshakeLock(ss));

    if (buf->buf == NULL) {
        *buf = *origBuf;
    }
    while (buf->len > 0) {
        if (ss->ssl3.hs.header_bytes < 4) {
            PRUint8 t;
            t = *(buf->buf++);
            buf->len--;
            if (ss->ssl3.hs.header_bytes++ == 0)
                ss->ssl3.hs.msg_type = (SSL3HandshakeType)t;
            else
                ss->ssl3.hs.msg_len = (ss->ssl3.hs.msg_len << 8) + t;
            if (ss->ssl3.hs.header_bytes < 4)
                continue;

#define MAX_HANDSHAKE_MSG_LEN 0x1ffff /* 128k - 1 */
            if (ss->ssl3.hs.msg_len > MAX_HANDSHAKE_MSG_LEN) {
                (void)ssl3_DecodeError(ss);
                PORT_SetError(SSL_ERROR_RX_MALFORMED_HANDSHAKE);
                return SECFailure;
            }
#undef MAX_HANDSHAKE_MSG_LEN

            /* If msg_len is zero, be sure we fall through,
            ** even if buf->len is zero.
            */
            if (ss->ssl3.hs.msg_len > 0)
                continue;
        }

        /*
         * Header has been gathered and there is at least one byte of new
         * data available for this message. If it can be done right out
         * of the original buffer, then use it from there.
         */
        if (ss->ssl3.hs.msg_body.len == 0 && buf->len >= ss->ssl3.hs.msg_len) {
            /* handle it from input buffer */
            rv = ssl3_HandleHandshakeMessage(ss, buf->buf, ss->ssl3.hs.msg_len,
                                             buf->len == ss->ssl3.hs.msg_len);
            if (rv == SECFailure) {
                /* This test wants to fall through on either
                 * SECSuccess or SECWouldBlock.
                 * ssl3_HandleHandshakeMessage MUST set the error code.
                 */
                return rv;
            }
            buf->buf += ss->ssl3.hs.msg_len;
            buf->len -= ss->ssl3.hs.msg_len;
            ss->ssl3.hs.msg_len = 0;
            ss->ssl3.hs.header_bytes = 0;
            if (rv != SECSuccess) { /* return if SECWouldBlock. */
                return rv;
            }
        } else {
            /* must be copied to msg_body and dealt with from there */
            unsigned int bytes;

            PORT_Assert(ss->ssl3.hs.msg_body.len < ss->ssl3.hs.msg_len);
            bytes = PR_MIN(buf->len, ss->ssl3.hs.msg_len - ss->ssl3.hs.msg_body.len);

            /* Grow the buffer if needed */
            rv = sslBuffer_Grow(&ss->ssl3.hs.msg_body, ss->ssl3.hs.msg_len);
            if (rv != SECSuccess) {
                /* sslBuffer_Grow has set a memory error code. */
                return SECFailure;
            }

            PORT_Memcpy(ss->ssl3.hs.msg_body.buf + ss->ssl3.hs.msg_body.len,
                        buf->buf, bytes);
            ss->ssl3.hs.msg_body.len += bytes;
            buf->buf += bytes;
            buf->len -= bytes;

            PORT_Assert(ss->ssl3.hs.msg_body.len <= ss->ssl3.hs.msg_len);

            /* if we have a whole message, do it */
            if (ss->ssl3.hs.msg_body.len == ss->ssl3.hs.msg_len) {
                rv = ssl3_HandleHandshakeMessage(
                    ss, ss->ssl3.hs.msg_body.buf, ss->ssl3.hs.msg_len,
                    buf->len == 0);
                if (rv == SECFailure) {
                    /* This test wants to fall through on either
                     * SECSuccess or SECWouldBlock.
                     * ssl3_HandleHandshakeMessage MUST set error code.
                     */
                    return rv;
                }
                ss->ssl3.hs.msg_body.len = 0;
                ss->ssl3.hs.msg_len = 0;
                ss->ssl3.hs.header_bytes = 0;
                if (rv != SECSuccess) { /* return if SECWouldBlock. */
                    return rv;
                }
            } else {
                PORT_Assert(buf->len == 0);
                break;
            }
        }
    } /* end loop */

    origBuf->len = 0; /* So ssl3_GatherAppDataRecord will keep looping. */
    buf->buf = NULL;  /* not a leak. */
    return SECSuccess;
}

/* These macros return the given value with the MSB copied to all the other
 * bits. They use the fact that arithmetic shift shifts-in the sign bit.
 * However, this is not ensured by the C standard so you may need to replace
 * them with something else for odd compilers. */
#define DUPLICATE_MSB_TO_ALL(x) ((unsigned)((int)(x) >> (sizeof(int) * 8 - 1)))
#define DUPLICATE_MSB_TO_ALL_8(x) ((unsigned char)(DUPLICATE_MSB_TO_ALL(x)))

/* SECStatusToMask returns, in constant time, a mask value of all ones if
 * rv == SECSuccess.  Otherwise it returns zero. */
static unsigned int
SECStatusToMask(SECStatus rv)
{
    unsigned int good;
    /* rv ^ SECSuccess is zero iff rv == SECSuccess. Subtracting one results
     * in the MSB being set to one iff it was zero before. */
    good = rv ^ SECSuccess;
    good--;
    return DUPLICATE_MSB_TO_ALL(good);
}

/* ssl_ConstantTimeGE returns 0xff if a>=b and 0x00 otherwise. */
static unsigned char
ssl_ConstantTimeGE(unsigned int a, unsigned int b)
{
    a -= b;
    return DUPLICATE_MSB_TO_ALL(~a);
}

/* ssl_ConstantTimeEQ8 returns 0xff if a==b and 0x00 otherwise. */
static unsigned char
ssl_ConstantTimeEQ8(unsigned char a, unsigned char b)
{
    unsigned int c = a ^ b;
    c--;
    return DUPLICATE_MSB_TO_ALL_8(c);
}

/* ssl_constantTimeSelect return a if mask is 0xFF and b if mask is 0x00 */
static unsigned char
ssl_constantTimeSelect(unsigned char mask, unsigned char a, unsigned char b)
{
    return (mask & a) | (~mask & b);
}

static SECStatus
ssl_RemoveSSLv3CBCPadding(sslBuffer *plaintext,
                          unsigned int blockSize,
                          unsigned int macSize)
{
    unsigned int paddingLength, good, t;
    const unsigned int overhead = 1 /* padding length byte */ + macSize;

    /* These lengths are all public so we can test them in non-constant
     * time. */
    if (overhead > plaintext->len) {
        return SECFailure;
    }

    paddingLength = plaintext->buf[plaintext->len - 1];
    /* SSLv3 padding bytes are random and cannot be checked. */
    t = plaintext->len;
    t -= paddingLength + overhead;
    /* If len >= paddingLength+overhead then the MSB of t is zero. */
    good = DUPLICATE_MSB_TO_ALL(~t);
    /* SSLv3 requires that the padding is minimal. */
    t = blockSize - (paddingLength + 1);
    good &= DUPLICATE_MSB_TO_ALL(~t);
    plaintext->len -= good & (paddingLength + 1);
    return (good & SECSuccess) | (~good & SECFailure);
}

SECStatus
ssl_RemoveTLSCBCPadding(sslBuffer *plaintext, unsigned int macSize)
{
    unsigned int paddingLength, good, t, toCheck, i;
    const unsigned int overhead = 1 /* padding length byte */ + macSize;

    /* These lengths are all public so we can test them in non-constant
     * time. */
    if (overhead > plaintext->len) {
        return SECFailure;
    }

    paddingLength = plaintext->buf[plaintext->len - 1];
    t = plaintext->len;
    t -= paddingLength + overhead;
    /* If len >= paddingLength+overhead then the MSB of t is zero. */
    good = DUPLICATE_MSB_TO_ALL(~t);

    /* The padding consists of a length byte at the end of the record and then
     * that many bytes of padding, all with the same value as the length byte.
     * Thus, with the length byte included, there are paddingLength+1 bytes of
     * padding.
     *
     * We can't check just |paddingLength+1| bytes because that leaks
     * decrypted information. Therefore we always have to check the maximum
     * amount of padding possible. (Again, the length of the record is
     * public information so we can use it.) */
    toCheck = 256; /* maximum amount of padding + 1. */
    if (toCheck > plaintext->len) {
        toCheck = plaintext->len;
    }

    for (i = 0; i < toCheck; i++) {
        unsigned int t = paddingLength - i;
        /* If i <= paddingLength then the MSB of t is zero and mask is
         * 0xff.  Otherwise, mask is 0. */
        unsigned char mask = DUPLICATE_MSB_TO_ALL(~t);
        unsigned char b = plaintext->buf[plaintext->len - 1 - i];
        /* The final |paddingLength+1| bytes should all have the value
         * |paddingLength|. Therefore the XOR should be zero. */
        good &= ~(mask & (paddingLength ^ b));
    }

    /* If any of the final |paddingLength+1| bytes had the wrong value,
     * one or more of the lower eight bits of |good| will be cleared. We
     * AND the bottom 8 bits together and duplicate the result to all the
     * bits. */
    good &= good >> 4;
    good &= good >> 2;
    good &= good >> 1;
    good <<= sizeof(good) * 8 - 1;
    good = DUPLICATE_MSB_TO_ALL(good);

    plaintext->len -= good & (paddingLength + 1);
    return (good & SECSuccess) | (~good & SECFailure);
}

/* On entry:
 *   originalLength >= macSize
 *   macSize <= MAX_MAC_LENGTH
 *   plaintext->len >= macSize
 */
static void
ssl_CBCExtractMAC(sslBuffer *plaintext,
                  unsigned int originalLength,
                  SSL3Opaque *out,
                  unsigned int macSize)
{
    unsigned char rotatedMac[MAX_MAC_LENGTH];
    /* macEnd is the index of |plaintext->buf| just after the end of the
     * MAC. */
    unsigned macEnd = plaintext->len;
    unsigned macStart = macEnd - macSize;
    /* scanStart contains the number of bytes that we can ignore because
     * the MAC's position can only vary by 255 bytes. */
    unsigned scanStart = 0;
    unsigned i, j;
    unsigned char rotateOffset;

    if (originalLength > macSize + 255 + 1) {
        scanStart = originalLength - (macSize + 255 + 1);
    }

    /* We want to compute
     * rotateOffset = (macStart - scanStart) % macSize
     * But the time to compute this varies based on the amount of padding. Thus
     * we explicitely handle all mac sizes with (hopefully) constant time modulo
     * using Barrett reduction:
     *  q := (rotateOffset * m) >> k
     *  rotateOffset -= q * n
     *  if (n <= rotateOffset) rotateOffset -= n
     */
    rotateOffset = macStart - scanStart;
    /* rotateOffset < 255 + 1 + 48 = 304 */
    if (macSize == 16) {
        rotateOffset &= 15;
    } else if (macSize == 20) {
        /*
         * Correctness: rotateOffset * ( 1/20 - 25/2^9 ) < 1
         *              with rotateOffset <= 853
         */
        unsigned q = (rotateOffset * 25) >> 9;
        rotateOffset -= q * 20;
        rotateOffset -= ssl_constantTimeSelect(ssl_ConstantTimeGE(rotateOffset, 20),
                                               20, 0);
    } else if (macSize == 32) {
        rotateOffset &= 31;
    } else if (macSize == 48) {
        /*
         * Correctness: rotateOffset * ( 1/48 - 10/2^9 ) < 1
         *              with rotateOffset < 768
         */
        unsigned q = (rotateOffset * 10) >> 9;
        rotateOffset -= q * 48;
        rotateOffset -= ssl_constantTimeSelect(ssl_ConstantTimeGE(rotateOffset, 48),
                                               48, 0);
    } else {
        /*
         * SHA384 (macSize == 48) is the largest we support. We should never
         * get here.
         */
        PORT_Assert(0);
        rotateOffset = rotateOffset % macSize;
    }

    memset(rotatedMac, 0, macSize);
    for (i = scanStart; i < originalLength;) {
        for (j = 0; j < macSize && i < originalLength; i++, j++) {
            unsigned char macStarted = ssl_ConstantTimeGE(i, macStart);
            unsigned char macEnded = ssl_ConstantTimeGE(i, macEnd);
            unsigned char b = 0;
            b = plaintext->buf[i];
            rotatedMac[j] |= b & macStarted & ~macEnded;
        }
    }

    /* Now rotate the MAC. If we knew that the MAC fit into a CPU cache line
     * we could line-align |rotatedMac| and rotate in place. */
    memset(out, 0, macSize);
    rotateOffset = macSize - rotateOffset;
    rotateOffset = ssl_constantTimeSelect(ssl_ConstantTimeGE(rotateOffset, macSize),
                                          0, rotateOffset);
    for (i = 0; i < macSize; i++) {
        for (j = 0; j < macSize; j++) {
            out[j] |= rotatedMac[i] & ssl_ConstantTimeEQ8(j, rotateOffset);
        }
        rotateOffset++;
        rotateOffset = ssl_constantTimeSelect(ssl_ConstantTimeGE(rotateOffset, macSize),
                                              0, rotateOffset);
    }
}

/* Unprotect an SSL3 record and leave the result in plaintext.
 *
 * If SECFailure is returned, we:
 * 1. Set |*alert| to the alert to be sent.
 * 2. Call PORT_SetError() with an appropriate code.
 *
 * Called by ssl3_HandleRecord. Caller must hold the spec read lock.
 * Therefore, we MUST not call SSL3_SendAlert().
 *
 */
static SECStatus
ssl3_UnprotectRecord(sslSocket *ss, SSL3Ciphertext *cText, sslBuffer *plaintext,
                     SSL3AlertDescription *alert)
{
    ssl3CipherSpec *crSpec = ss->ssl3.crSpec;
    const ssl3BulkCipherDef *cipher_def = crSpec->cipher_def;
    PRBool isTLS;
    unsigned int good;
    unsigned int ivLen = 0;
    SSL3ContentType rType;
    unsigned int minLength;
    unsigned int originalLen = 0;
    unsigned char header[13];
    unsigned int headerLen;
    SSL3Opaque hash[MAX_MAC_LENGTH];
    SSL3Opaque givenHashBuf[MAX_MAC_LENGTH];
    SSL3Opaque *givenHash;
    unsigned int hashBytes = MAX_MAC_LENGTH + 1;
    SECStatus rv;

    good = ~0U;
    minLength = crSpec->mac_size;
    if (cipher_def->type == type_block) {
        /* CBC records have a padding length byte at the end. */
        minLength++;
        if (crSpec->version >= SSL_LIBRARY_VERSION_TLS_1_1) {
            /* With >= TLS 1.1, CBC records have an explicit IV. */
            minLength += cipher_def->iv_size;
        }
    } else if (cipher_def->type == type_aead) {
        minLength = cipher_def->explicit_nonce_size + cipher_def->tag_size;
    }

    /* We can perform this test in variable time because the record's total
     * length and the ciphersuite are both public knowledge. */
    if (cText->buf->len < minLength) {
        goto decrypt_loser;
    }

    if (cipher_def->type == type_block &&
        crSpec->version >= SSL_LIBRARY_VERSION_TLS_1_1) {
        /* Consume the per-record explicit IV. RFC 4346 Section 6.2.3.2 states
         * "The receiver decrypts the entire GenericBlockCipher structure and
         * then discards the first cipher block corresponding to the IV
         * component." Instead, we decrypt the first cipher block and then
         * discard it before decrypting the rest.
         */
        SSL3Opaque iv[MAX_IV_LENGTH];
        int decoded;

        ivLen = cipher_def->iv_size;
        if (ivLen < 8 || ivLen > sizeof(iv)) {
            *alert = internal_error;
            PORT_SetError(SEC_ERROR_LIBRARY_FAILURE);
            return SECFailure;
        }

        PRINT_BUF(80, (ss, "IV (ciphertext):", cText->buf->buf, ivLen));

        /* The decryption result is garbage, but since we just throw away
         * the block it doesn't matter.  The decryption of the next block
         * depends only on the ciphertext of the IV block.
         */
        rv = crSpec->decode(crSpec->decodeContext, iv, &decoded,
                            sizeof(iv), cText->buf->buf, ivLen);

        good &= SECStatusToMask(rv);
    }

    PRINT_BUF(80, (ss, "ciphertext:", cText->buf->buf + ivLen,
                   cText->buf->len - ivLen));

    isTLS = (PRBool)(crSpec->version > SSL_LIBRARY_VERSION_3_0);

    if (isTLS && cText->buf->len - ivLen > (MAX_FRAGMENT_LENGTH + 2048)) {
        *alert = record_overflow;
        PORT_SetError(SSL_ERROR_RX_RECORD_TOO_LONG);
        return SECFailure;
    }

    rType = cText->type;
    if (cipher_def->type == type_aead) {
        /* XXX For many AEAD ciphers, the plaintext is shorter than the
         * ciphertext by a fixed byte count, but it is not true in general.
         * Each AEAD cipher should provide a function that returns the
         * plaintext length for a given ciphertext. */
        unsigned int decryptedLen =
            cText->buf->len - cipher_def->explicit_nonce_size -
            cipher_def->tag_size;
        headerLen = ssl3_BuildRecordPseudoHeader(
            header, IS_DTLS(ss) ? cText->seq_num : crSpec->read_seq_num,
            rType, isTLS, cText->version, IS_DTLS(ss), decryptedLen);
        PORT_Assert(headerLen <= sizeof(header));
        rv = crSpec->aead(
            ss->sec.isServer ? &crSpec->client : &crSpec->server,
            PR_TRUE,                /* do decrypt */
            plaintext->buf,         /* out */
            (int *)&plaintext->len, /* outlen */
            plaintext->space,       /* maxout */
            cText->buf->buf,        /* in */
            cText->buf->len,        /* inlen */
            header, headerLen);
        if (rv != SECSuccess) {
            good = 0;
        }
    } else {
        if (cipher_def->type == type_block &&
            ((cText->buf->len - ivLen) % cipher_def->block_size) != 0) {
            goto decrypt_loser;
        }

        /* decrypt from cText buf to plaintext. */
        rv = crSpec->decode(
            crSpec->decodeContext, plaintext->buf, (int *)&plaintext->len,
            plaintext->space, cText->buf->buf + ivLen, cText->buf->len - ivLen);
        if (rv != SECSuccess) {
            goto decrypt_loser;
        }

        PRINT_BUF(80, (ss, "cleartext:", plaintext->buf, plaintext->len));

        originalLen = plaintext->len;

        /* If it's a block cipher, check and strip the padding. */
        if (cipher_def->type == type_block) {
            const unsigned int blockSize = cipher_def->block_size;
            const unsigned int macSize = crSpec->mac_size;

            if (!isTLS) {
                good &= SECStatusToMask(ssl_RemoveSSLv3CBCPadding(
                    plaintext, blockSize, macSize));
            } else {
                good &= SECStatusToMask(ssl_RemoveTLSCBCPadding(
                    plaintext, macSize));
            }
        }

        /* compute the MAC */
        headerLen = ssl3_BuildRecordPseudoHeader(
            header, IS_DTLS(ss) ? cText->seq_num : crSpec->read_seq_num,
            rType, isTLS, cText->version, IS_DTLS(ss),
            plaintext->len - crSpec->mac_size);
        PORT_Assert(headerLen <= sizeof(header));
        if (cipher_def->type == type_block) {
            rv = ssl3_ComputeRecordMACConstantTime(
                crSpec, (PRBool)(!ss->sec.isServer), header, headerLen,
                plaintext->buf, plaintext->len, originalLen,
                hash, &hashBytes);

            ssl_CBCExtractMAC(plaintext, originalLen, givenHashBuf,
                              crSpec->mac_size);
            givenHash = givenHashBuf;

            /* plaintext->len will always have enough space to remove the MAC
             * because in ssl_Remove{SSLv3|TLS}CBCPadding we only adjust
             * plaintext->len if the result has enough space for the MAC and we
             * tested the unadjusted size against minLength, above. */
            plaintext->len -= crSpec->mac_size;
        } else {
            /* This is safe because we checked the minLength above. */
            plaintext->len -= crSpec->mac_size;

            rv = ssl3_ComputeRecordMAC(
                crSpec, (PRBool)(!ss->sec.isServer), header, headerLen,
                plaintext->buf, plaintext->len, hash, &hashBytes);

            /* We can read the MAC directly from the record because its location
             * is public when a stream cipher is used. */
            givenHash = plaintext->buf + plaintext->len;
        }

        good &= SECStatusToMask(rv);

        if (hashBytes != (unsigned)crSpec->mac_size ||
            NSS_SecureMemcmp(givenHash, hash, crSpec->mac_size) != 0) {
            /* We're allowed to leak whether or not the MAC check was correct */
            good = 0;
        }
    }

    if (good == 0) {
    decrypt_loser:
        /* always log mac error, in case attacker can read server logs. */
        PORT_SetError(SSL_ERROR_BAD_MAC_READ);
        *alert = bad_record_mac;
        return SECFailure;
    }
    return SECSuccess;
}

/* if cText is non-null, then decipher, check MAC, and decompress the
 * SSL record from cText->buf (typically gs->inbuf)
 * into databuf (typically gs->buf), and any previous contents of databuf
 * is lost.  Then handle databuf according to its SSL record type,
 * unless it's an application record.
 *
 * If cText is NULL, then the ciphertext has previously been deciphered and
 * checked, and is already sitting in databuf.  It is processed as an SSL
 * Handshake message.
 *
 * DOES NOT process the decrypted/decompressed application data.
 * On return, databuf contains the decrypted/decompressed record.
 *
 * Called from ssl3_GatherCompleteHandshake
 *             ssl3_RestartHandshakeAfterCertReq
 *
 * Caller must hold the RecvBufLock.
 *
 * This function aquires and releases the SSL3Handshake Lock, holding the
 * lock around any calls to functions that handle records other than
 * Application Data records.
 */
SECStatus
ssl3_HandleRecord(sslSocket *ss, SSL3Ciphertext *cText, sslBuffer *databuf)
{
    SECStatus rv;
    PRBool isTLS;
    sslSequenceNumber seq_num = 0;
    ssl3CipherSpec *crSpec;
    SSL3ContentType rType;
    sslBuffer *plaintext;
    sslBuffer temp_buf;
    SSL3AlertDescription alert;
    PORT_Assert(ss->opt.noLocks || ssl_HaveRecvBufLock(ss));

    if (!ss->ssl3.initialized) {
        ssl_GetSSL3HandshakeLock(ss);
        rv = ssl3_InitState(ss);
        ssl_ReleaseSSL3HandshakeLock(ss);
        if (rv != SECSuccess) {
            return rv; /* ssl3_InitState has set the error code. */
        }
    }

    /* check for Token Presence */
    if (!ssl3_ClientAuthTokenPresent(ss->sec.ci.sid)) {
        PORT_SetError(SSL_ERROR_TOKEN_INSERTION_REMOVAL);
        return SECFailure;
    }

    /* cText is NULL when we're called from ssl3_RestartHandshakeAfterXXX().
     * This implies that databuf holds a previously deciphered SSL Handshake
     * message.
     */
    if (cText == NULL) {
        SSL_DBG(("%d: SSL3[%d]: HandleRecord, resuming handshake",
                 SSL_GETPID(), ss->fd));
        rType = content_handshake;
        goto process_it;
    }

    ssl_GetSpecReadLock(ss); /******************************************/
    crSpec = ss->ssl3.crSpec;
    isTLS = (PRBool)(crSpec->version > SSL_LIBRARY_VERSION_3_0);

    if (IS_DTLS(ss)) {
        PRBool sameEpoch;
        if (!dtls_IsRelevant(ss, cText, &sameEpoch, &seq_num)) {
            ssl_ReleaseSpecReadLock(ss); /*****************************/
            databuf->len = 0;            /* Needed to ensure data not left around */

            /* Maybe retransmit if needed. */
            return dtls_MaybeRetransmitHandshake(ss, cText, sameEpoch);
        }
    } else {
        seq_num = crSpec->read_seq_num + 1;
    }
    if (seq_num >= crSpec->cipher_def->max_records) {
        ssl_ReleaseSpecReadLock(ss); /*****************************/
        SSL_TRC(3, ("%d: SSL[%d]: read sequence number at limit 0x%0llx",
                    SSL_GETPID(), ss->fd, seq_num));
        PORT_SetError(SSL_ERROR_TOO_MANY_RECORDS);
        return SECFailure;
    }

    /* If we will be decompressing the buffer we need to decrypt somewhere
     * other than into databuf */
    if (crSpec->decompressor) {
        temp_buf.buf = NULL;
        temp_buf.space = 0;
        plaintext = &temp_buf;
    } else {
        plaintext = databuf;
    }

    plaintext->len = 0; /* filled in by Unprotect call below. */
    if (plaintext->space < MAX_FRAGMENT_LENGTH) {
        rv = sslBuffer_Grow(plaintext, MAX_FRAGMENT_LENGTH + 2048);
        if (rv != SECSuccess) {
            ssl_ReleaseSpecReadLock(ss); /*************************/
            SSL_DBG(("%d: SSL3[%d]: HandleRecord, tried to get %d bytes",
                     SSL_GETPID(), ss->fd, MAX_FRAGMENT_LENGTH + 2048));
            /* sslBuffer_Grow has set a memory error code. */
            /* Perhaps we should send an alert. (but we have no memory!) */
            return SECFailure;
        }
    }

    /* We're waiting for another ClientHello, which will appear unencrypted.
     * Use the content type to tell whether this is should be discarded.
     *
     * XXX If we decide to remove the content type from encrypted records, this
     *     will become much more difficult to manage. */
    if (ss->ssl3.hs.zeroRttIgnore == ssl_0rtt_ignore_hrr &&
        cText->type == content_application_data) {
        ssl_ReleaseSpecReadLock(ss); /*****************************/
        PORT_Assert(ss->ssl3.hs.ws == wait_client_hello);
        databuf->len = 0;
        return SECSuccess;
    }

    /* IMPORTANT: Unprotect functions MUST NOT send alerts
     * because we still hold the spec read lock. Instead, if they
     * return SECFailure, they set *alert to the alert to be sent. */
    if (crSpec->version < SSL_LIBRARY_VERSION_TLS_1_3 ||
        crSpec->cipher_def->calg == ssl_calg_null) {
        /* Unencrypted TLS 1.3 records use the pre-TLS 1.3 format. */
        rv = ssl3_UnprotectRecord(ss, cText, plaintext, &alert);
    } else {
        rv = tls13_UnprotectRecord(ss, cText, plaintext, &alert);
    }

    if (rv != SECSuccess) {
        ssl_ReleaseSpecReadLock(ss); /***************************/

        SSL_DBG(("%d: SSL3[%d]: decryption failed", SSL_GETPID(), ss->fd));

        if (IS_DTLS(ss) ||
            (ss->sec.isServer &&
             ss->ssl3.hs.zeroRttIgnore == ssl_0rtt_ignore_trial)) {
            /* Silently drop the packet */
            databuf->len = 0; /* Needed to ensure data not left around */
            return SECSuccess;
        } else {
            int errCode = PORT_GetError();
            SSL3_SendAlert(ss, alert_fatal, alert);
            /* Reset the error code in case SSL3_SendAlert called
             * PORT_SetError(). */
            PORT_SetError(errCode);
            return SECFailure;
        }
    }

    /* SECSuccess */
    crSpec->read_seq_num = seq_num;
    if (IS_DTLS(ss)) {
        dtls_RecordSetRecvd(&crSpec->recvdRecords, seq_num);
    }

    ssl_ReleaseSpecReadLock(ss); /*****************************************/

    /*
     * The decrypted data is now in plaintext.
     */
    rType = cText->type; /* This must go after decryption because TLS 1.3
                          * has encrypted content types. */

    /* possibly decompress the record. If we aren't using compression then
     * plaintext == databuf and so the uncompressed data is already in
     * databuf. */
    if (crSpec->decompressor) {
        if (databuf->space < plaintext->len + SSL3_COMPRESSION_MAX_EXPANSION) {
            rv = sslBuffer_Grow(
                databuf, plaintext->len + SSL3_COMPRESSION_MAX_EXPANSION);
            if (rv != SECSuccess) {
                SSL_DBG(("%d: SSL3[%d]: HandleRecord, tried to get %d bytes",
                         SSL_GETPID(), ss->fd,
                         plaintext->len +
                             SSL3_COMPRESSION_MAX_EXPANSION));
                /* sslBuffer_Grow has set a memory error code. */
                /* Perhaps we should send an alert. (but we have no memory!) */
                PORT_Free(plaintext->buf);
                return SECFailure;
            }
        }

        rv = crSpec->decompressor(crSpec->decompressContext,
                                  databuf->buf,
                                  (int *)&databuf->len,
                                  databuf->space,
                                  plaintext->buf,
                                  plaintext->len);

        if (rv != SECSuccess) {
            int err = ssl_MapLowLevelError(SSL_ERROR_DECOMPRESSION_FAILURE);
            SSL3_SendAlert(ss, alert_fatal,
                           isTLS ? decompression_failure
                                 : bad_record_mac);

            /* There appears to be a bug with (at least) Apache + OpenSSL where
             * resumed SSLv3 connections don't actually use compression. See
             * comments 93-95 of
             * https://bugzilla.mozilla.org/show_bug.cgi?id=275744
             *
             * So, if we get a decompression error, and the record appears to
             * be already uncompressed, then we return a more specific error
             * code to hopefully save somebody some debugging time in the
             * future.
             */
            if (plaintext->len >= 4) {
                unsigned int len = ((unsigned int)plaintext->buf[1] << 16) |
                                   ((unsigned int)plaintext->buf[2] << 8) |
                                   (unsigned int)plaintext->buf[3];
                if (len == plaintext->len - 4) {
                    /* This appears to be uncompressed already */
                    err = SSL_ERROR_RX_UNEXPECTED_UNCOMPRESSED_RECORD;
                }
            }

            PORT_Free(plaintext->buf);
            PORT_SetError(err);
            return SECFailure;
        }

        PORT_Free(plaintext->buf);
    }

    /*
    ** Having completed the decompression, check the length again.
    */
    if (isTLS && databuf->len > (MAX_FRAGMENT_LENGTH + 1024)) {
        SSL3_SendAlert(ss, alert_fatal, record_overflow);
        PORT_SetError(SSL_ERROR_RX_RECORD_TOO_LONG);
        return SECFailure;
    }

    /* Application data records are processed by the caller of this
    ** function, not by this function.
    */
    if (rType == content_application_data) {
        if (ss->firstHsDone)
            return SECSuccess;
        if (ss->version >= SSL_LIBRARY_VERSION_TLS_1_3 &&
            ss->sec.isServer &&
            ss->ssl3.hs.zeroRttState == ssl_0rtt_accepted) {
            return tls13_HandleEarlyApplicationData(ss, databuf);
        }
        (void)SSL3_SendAlert(ss, alert_fatal, unexpected_message);
        PORT_SetError(SSL_ERROR_RX_UNEXPECTED_APPLICATION_DATA);
        return SECFailure;
    }

/* It's a record that must be handled by ssl itself, not the application.
    */
process_it:
    /* XXX  Get the xmit lock here.  Odds are very high that we'll be xmiting
     * data ang getting the xmit lock here prevents deadlocks.
     */
    ssl_GetSSL3HandshakeLock(ss);

    /* All the functions called in this switch MUST set error code if
    ** they return SECFailure or SECWouldBlock.
    */
    switch (rType) {
        case content_change_cipher_spec:
            rv = ssl3_HandleChangeCipherSpecs(ss, databuf);
            break;
        case content_alert:
            rv = ssl3_HandleAlert(ss, databuf);
            break;
        case content_handshake:
            if (!IS_DTLS(ss)) {
                rv = ssl3_HandleHandshake(ss, databuf);
            } else {
                rv = dtls_HandleHandshake(ss, databuf);
            }
            break;
        /*
        case content_application_data is handled before this switch
        */
        default:
            SSL_DBG(("%d: SSL3[%d]: bogus content type=%d",
                     SSL_GETPID(), ss->fd, cText->type));
            PORT_SetError(SSL_ERROR_RX_UNKNOWN_RECORD_TYPE);
            ssl3_DecodeError(ss);
            rv = SECFailure;
            break;
    }

    ssl_ReleaseSSL3HandshakeLock(ss);
    return rv;
}

/*
 * Initialization functions
 */

void
ssl_InitSecState(sslSecurityInfo *sec)
{
    sec->authType = ssl_auth_null;
    sec->authKeyBits = 0;
    sec->signatureScheme = ssl_sig_none;
    sec->keaType = ssl_kea_null;
    sec->keaKeyBits = 0;
    sec->keaGroup = NULL;
}

/* Called from ssl3_InitState, immediately below. */
/* Caller must hold the SpecWriteLock. */
void
ssl3_InitCipherSpec(ssl3CipherSpec *spec)
{
    spec->cipher_def = &bulk_cipher_defs[cipher_null];
    PORT_Assert(spec->cipher_def->cipher == cipher_null);
    spec->mac_def = &mac_defs[mac_null];
    PORT_Assert(spec->mac_def->mac == mac_null);
    spec->encode = Null_Cipher;
    spec->decode = Null_Cipher;
    spec->compressor = NULL;
    spec->decompressor = NULL;
    spec->destroyCompressContext = NULL;
    spec->destroyDecompressContext = NULL;
    spec->mac_size = 0;
    spec->master_secret = NULL;

    spec->msItem.data = NULL;
    spec->msItem.len = 0;

    spec->client.write_key = NULL;
    spec->client.write_mac_key = NULL;
    spec->client.write_mac_context = NULL;

    spec->server.write_key = NULL;
    spec->server.write_mac_key = NULL;
    spec->server.write_mac_context = NULL;

    spec->write_seq_num = 0;
    spec->read_seq_num = 0;
    spec->epoch = 0;

    spec->refCt = 128; /* Arbitrarily high number to prevent
                        * non-TLS 1.3 cipherSpecs from being
                        * GCed. This will be overwritten with
                        * a valid refCt for TLS 1.3. */
    dtls_InitRecvdRecords(&spec->recvdRecords);
}

/* Called from: ssl3_SendRecord
**      ssl3_SendClientHello()
**      ssl3_HandleV2ClientHello()
**      ssl3_HandleRecord()
**
** This function should perhaps acquire and release the SpecWriteLock.
**
**
*/
SECStatus
ssl3_InitState(sslSocket *ss)
{
    SECItem nullItem = { siBuffer, NULL, 0 };
    PORT_Assert(ss->opt.noLocks || ssl_HaveSSL3HandshakeLock(ss));

    if (ss->ssl3.initialized)
        return SECSuccess; /* Function should be idempotent */

    ss->ssl3.policy = SSL_ALLOWED;

    ssl_InitSecState(&ss->sec);

    ssl_GetSpecWriteLock(ss);
    ss->ssl3.crSpec = ss->ssl3.cwSpec = &ss->ssl3.specs[0];
    ss->ssl3.prSpec = ss->ssl3.pwSpec = &ss->ssl3.specs[1];
    ssl3_InitCipherSpec(ss->ssl3.crSpec);
    ssl3_InitCipherSpec(ss->ssl3.prSpec);
    ss->ssl3.crSpec->version = ss->ssl3.prSpec->version = ss->vrange.max;
    ssl_ReleaseSpecWriteLock(ss);

    ss->ssl3.hs.sendingSCSV = PR_FALSE;
    ss->ssl3.hs.preliminaryInfo = 0;
    ss->ssl3.hs.peerSupportsFfdheGroups = PR_FALSE;
    ss->ssl3.hs.ws = (ss->sec.isServer) ? wait_client_hello : wait_server_hello;

    PORT_Memset(&ss->xtnData, 0, sizeof(TLSExtensionData));
    PR_INIT_CLIST(&ss->ssl3.hs.remoteExtensions);
    if (IS_DTLS(ss)) {
        ss->ssl3.hs.sendMessageSeq = 0;
        ss->ssl3.hs.recvMessageSeq = 0;
        ss->ssl3.hs.rtTimeoutMs = DTLS_RETRANSMIT_INITIAL_MS;
        ss->ssl3.hs.rtRetries = 0;
        ss->ssl3.hs.recvdHighWater = -1;
        PR_INIT_CLIST(&ss->ssl3.hs.lastMessageFlight);
        dtls_SetMTU(ss, 0); /* Set the MTU to the highest plateau */
    }

    ss->ssl3.hs.clientHelloHash = NULL;
    PR_INIT_CLIST(&ss->ssl3.hs.remoteKeyShares);
    ss->ssl3.hs.currentSecret = NULL;
    ss->ssl3.hs.resumptionPsk = NULL;
    ss->ssl3.hs.resumptionContext = nullItem;
    ss->ssl3.hs.dheSecret = NULL;
    ss->ssl3.hs.clientEarlyTrafficSecret = NULL;
    ss->ssl3.hs.clientHsTrafficSecret = NULL;
    ss->ssl3.hs.serverHsTrafficSecret = NULL;
    ss->ssl3.hs.clientTrafficSecret = NULL;
    ss->ssl3.hs.serverTrafficSecret = NULL;
    ss->ssl3.hs.certificateRequest = NULL;
    PR_INIT_CLIST(&ss->ssl3.hs.cipherSpecs);

    PORT_Assert(!ss->ssl3.hs.messages.buf && !ss->ssl3.hs.messages.space);
    ss->ssl3.hs.messages.buf = NULL;
    ss->ssl3.hs.messages.space = 0;

    ss->ssl3.hs.receivedNewSessionTicket = PR_FALSE;
    PORT_Memset(&ss->ssl3.hs.newSessionTicket, 0,
                sizeof(ss->ssl3.hs.newSessionTicket));

    ss->ssl3.hs.zeroRttState = ssl_0rtt_none;

    ssl_FilterSupportedGroups(ss);

    ss->ssl3.initialized = PR_TRUE;
    return SECSuccess;
}

/* record the export policy for this cipher suite */
SECStatus
ssl3_SetPolicy(ssl3CipherSuite which, int policy)
{
    ssl3CipherSuiteCfg *suite;

    suite = ssl_LookupCipherSuiteCfg(which, cipherSuites);
    if (suite == NULL) {
        return SECFailure; /* err code was set by ssl_LookupCipherSuiteCfg */
    }
    suite->policy = policy;

    return SECSuccess;
}

SECStatus
ssl3_GetPolicy(ssl3CipherSuite which, PRInt32 *oPolicy)
{
    ssl3CipherSuiteCfg *suite;
    PRInt32 policy;
    SECStatus rv;

    suite = ssl_LookupCipherSuiteCfg(which, cipherSuites);
    if (suite) {
        policy = suite->policy;
        rv = SECSuccess;
    } else {
        policy = SSL_NOT_ALLOWED;
        rv = SECFailure; /* err code was set by Lookup. */
    }
    *oPolicy = policy;
    return rv;
}

/* record the user preference for this suite */
SECStatus
ssl3_CipherPrefSetDefault(ssl3CipherSuite which, PRBool enabled)
{
    ssl3CipherSuiteCfg *suite;

    suite = ssl_LookupCipherSuiteCfg(which, cipherSuites);
    if (suite == NULL) {
        return SECFailure; /* err code was set by ssl_LookupCipherSuiteCfg */
    }
    suite->enabled = enabled;
    return SECSuccess;
}

/* return the user preference for this suite */
SECStatus
ssl3_CipherPrefGetDefault(ssl3CipherSuite which, PRBool *enabled)
{
    ssl3CipherSuiteCfg *suite;
    PRBool pref;
    SECStatus rv;

    suite = ssl_LookupCipherSuiteCfg(which, cipherSuites);
    if (suite) {
        pref = suite->enabled;
        rv = SECSuccess;
    } else {
        pref = SSL_NOT_ALLOWED;
        rv = SECFailure; /* err code was set by Lookup. */
    }
    *enabled = pref;
    return rv;
}

SECStatus
ssl3_CipherPrefSet(sslSocket *ss, ssl3CipherSuite which, PRBool enabled)
{
    ssl3CipherSuiteCfg *suite;

    suite = ssl_LookupCipherSuiteCfg(which, ss->cipherSuites);
    if (suite == NULL) {
        return SECFailure; /* err code was set by ssl_LookupCipherSuiteCfg */
    }
    suite->enabled = enabled;
    return SECSuccess;
}

SECStatus
ssl3_CipherPrefGet(sslSocket *ss, ssl3CipherSuite which, PRBool *enabled)
{
    ssl3CipherSuiteCfg *suite;
    PRBool pref;
    SECStatus rv;

    suite = ssl_LookupCipherSuiteCfg(which, ss->cipherSuites);
    if (suite) {
        pref = suite->enabled;
        rv = SECSuccess;
    } else {
        pref = SSL_NOT_ALLOWED;
        rv = SECFailure; /* err code was set by Lookup. */
    }
    *enabled = pref;
    return rv;
}

SECStatus
SSL_SignatureSchemePrefSet(PRFileDesc *fd, const SSLSignatureScheme *schemes,
                           unsigned int count)
{
    sslSocket *ss;
    unsigned int i;
    unsigned int supported = 0;

    ss = ssl_FindSocket(fd);
    if (!ss) {
        SSL_DBG(("%d: SSL[%d]: bad socket in SSL_SignatureSchemePrefSet",
                 SSL_GETPID(), fd));
        PORT_SetError(SEC_ERROR_INVALID_ARGS);
        return SECFailure;
    }

    if (!count) {
        PORT_SetError(SEC_ERROR_INVALID_ARGS);
        return SECFailure;
    }

    for (i = 0; i < count; ++i) {
        if (ssl_IsSupportedSignatureScheme(schemes[i])) {
            ++supported;
        }
    }
    /* We don't check for duplicates, so it's possible to get too many. */
    if (supported > MAX_SIGNATURE_SCHEMES) {
        PORT_SetError(SEC_ERROR_INVALID_ARGS);
        return SECFailure;
    }

    ss->ssl3.signatureSchemeCount = 0;
    for (i = 0; i < count; ++i) {
        if (!ssl_IsSupportedSignatureScheme(schemes[i])) {
            SSL_DBG(("%d: SSL[%d]: invalid signature scheme %d ignored",
                     SSL_GETPID(), fd, schemes[i]));
            continue;
        }

        ss->ssl3.signatureSchemes[ss->ssl3.signatureSchemeCount++] = schemes[i];
    }

    if (ss->ssl3.signatureSchemeCount == 0) {
        PORT_SetError(SSL_ERROR_NO_SUPPORTED_SIGNATURE_ALGORITHM);
        return SECFailure;
    }
    return SECSuccess;
}

SECStatus
SSL_SignaturePrefSet(PRFileDesc *fd, const SSLSignatureAndHashAlg *algorithms,
                     unsigned int count)
{
    SSLSignatureScheme schemes[MAX_SIGNATURE_SCHEMES];
    unsigned int i;

    count = PR_MIN(PR_ARRAY_SIZE(schemes), count);
    for (i = 0; i < count; ++i) {
        schemes[i] = (algorithms[i].hashAlg << 8) | algorithms[i].sigAlg;
    }
    return SSL_SignatureSchemePrefSet(fd, schemes, count);
}

SECStatus
SSL_SignatureSchemePrefGet(PRFileDesc *fd, SSLSignatureScheme *schemes,
                           unsigned int *count, unsigned int maxCount)
{
    sslSocket *ss;

    ss = ssl_FindSocket(fd);
    if (!ss) {
        SSL_DBG(("%d: SSL[%d]: bad socket in SSL_SignatureSchemePrefGet",
                 SSL_GETPID(), fd));
        PORT_SetError(SEC_ERROR_INVALID_ARGS);
        return SECFailure;
    }

    if (!schemes || !count ||
        maxCount < ss->ssl3.signatureSchemeCount) {
        PORT_SetError(SEC_ERROR_INVALID_ARGS);
        return SECFailure;
    }

    PORT_Memcpy(schemes, ss->ssl3.signatureSchemes,
                ss->ssl3.signatureSchemeCount * sizeof(SSLSignatureScheme));
    *count = ss->ssl3.signatureSchemeCount;
    return SECSuccess;
}

SECStatus
SSL_SignaturePrefGet(PRFileDesc *fd, SSLSignatureAndHashAlg *algorithms,
                     unsigned int *count, unsigned int maxCount)
{
    sslSocket *ss;
    unsigned int i;

    ss = ssl_FindSocket(fd);
    if (!ss) {
        SSL_DBG(("%d: SSL[%d]: bad socket in SSL_SignaturePrefGet",
                 SSL_GETPID(), fd));
        PORT_SetError(SEC_ERROR_INVALID_ARGS);
        return SECFailure;
    }

    if (!algorithms || !count ||
        maxCount < ss->ssl3.signatureSchemeCount) {
        PORT_SetError(SEC_ERROR_INVALID_ARGS);
        return SECFailure;
    }

    for (i = 0; i < ss->ssl3.signatureSchemeCount; ++i) {
        algorithms[i].hashAlg = (ss->ssl3.signatureSchemes[i] >> 8) & 0xff;
        algorithms[i].sigAlg = ss->ssl3.signatureSchemes[i] & 0xff;
    }
    *count = ss->ssl3.signatureSchemeCount;
    return SECSuccess;
}

unsigned int
SSL_SignatureMaxCount()
{
    return MAX_SIGNATURE_SCHEMES;
}

/* copy global default policy into socket. */
void
ssl3_InitSocketPolicy(sslSocket *ss)
{
    PORT_Memcpy(ss->cipherSuites, cipherSuites, sizeof(cipherSuites));
    PORT_Memcpy(ss->ssl3.signatureSchemes, defaultSignatureSchemes,
                sizeof(defaultSignatureSchemes));
    ss->ssl3.signatureSchemeCount = PR_ARRAY_SIZE(defaultSignatureSchemes);
}

/*
** If ssl3 socket has completed the first handshake, and is in idle state,
** then start a new handshake.
** If flushCache is true, the SID cache will be flushed first, forcing a
** "Full" handshake (not a session restart handshake), to be done.
**
** called from SSL_RedoHandshake(), which already holds the handshake locks.
*/
SECStatus
ssl3_RedoHandshake(sslSocket *ss, PRBool flushCache)
{
    sslSessionID *sid = ss->sec.ci.sid;
    SECStatus rv;

    PORT_Assert(ss->opt.noLocks || ssl_HaveSSL3HandshakeLock(ss));

    if (!ss->firstHsDone ||
        (ss->ssl3.initialized && (ss->ssl3.hs.ws != idle_handshake))) {
        PORT_SetError(SSL_ERROR_HANDSHAKE_NOT_COMPLETED);
        return SECFailure;
    }

    if (IS_DTLS(ss)) {
        dtls_RehandshakeCleanup(ss);
    }

    if (ss->opt.enableRenegotiation == SSL_RENEGOTIATE_NEVER ||
        ss->version >= SSL_LIBRARY_VERSION_TLS_1_3) {
        PORT_SetError(SSL_ERROR_RENEGOTIATION_NOT_ALLOWED);
        return SECFailure;
    }
    if (sid && flushCache) {
        ss->sec.uncache(sid); /* remove it from whichever cache it's in. */
        ssl_FreeSID(sid);     /* dec ref count and free if zero. */
        ss->sec.ci.sid = NULL;
    }

    ssl_GetXmitBufLock(ss); /**************************************/

    /* start off a new handshake. */
    if (ss->sec.isServer) {
        rv = ssl3_SendHelloRequest(ss);
    } else {
        rv = ssl3_SendClientHello(ss, client_hello_renegotiation);
    }

    ssl_ReleaseXmitBufLock(ss); /**************************************/
    return rv;
}

/* Called from ssl_DestroySocketContents() in sslsock.c */
void
ssl3_DestroySSL3Info(sslSocket *ss)
{

    if (ss->ssl3.clientCertificate != NULL)
        CERT_DestroyCertificate(ss->ssl3.clientCertificate);

    if (ss->ssl3.clientPrivateKey != NULL)
        SECKEY_DestroyPrivateKey(ss->ssl3.clientPrivateKey);

    if (ss->ssl3.peerCertArena != NULL)
        ssl3_CleanupPeerCerts(ss);

    if (ss->ssl3.clientCertChain != NULL) {
        CERT_DestroyCertificateList(ss->ssl3.clientCertChain);
        ss->ssl3.clientCertChain = NULL;
    }

    /* clean up handshake */
    if (ss->ssl3.hs.md5) {
        PK11_DestroyContext(ss->ssl3.hs.md5, PR_TRUE);
    }
    if (ss->ssl3.hs.sha) {
        PK11_DestroyContext(ss->ssl3.hs.sha, PR_TRUE);
    }
    if (ss->ssl3.hs.clientSigSchemes) {
        PORT_Free(ss->ssl3.hs.clientSigSchemes);
    }
    if (ss->ssl3.hs.messages.buf) {
        sslBuffer_Clear(&ss->ssl3.hs.messages);
    }

    /* free the SSL3Buffer (msg_body) */
    PORT_Free(ss->ssl3.hs.msg_body.buf);

    SECITEM_FreeItem(&ss->ssl3.hs.newSessionTicket.ticket, PR_FALSE);
    SECITEM_FreeItem(&ss->ssl3.hs.srvVirtName, PR_FALSE);

    if (ss->ssl3.hs.certificateRequest) {
        PORT_FreeArena(ss->ssl3.hs.certificateRequest->arena, PR_FALSE);
        ss->ssl3.hs.certificateRequest = NULL;
    }

    /* free up the CipherSpecs */
    ssl3_DestroyCipherSpec(&ss->ssl3.specs[0], PR_TRUE /*freeSrvName*/);
    ssl3_DestroyCipherSpec(&ss->ssl3.specs[1], PR_TRUE /*freeSrvName*/);

    /* Destroy the DTLS data */
    if (IS_DTLS(ss)) {
        dtls_FreeHandshakeMessages(&ss->ssl3.hs.lastMessageFlight);
        if (ss->ssl3.hs.recvdFragments.buf) {
            PORT_Free(ss->ssl3.hs.recvdFragments.buf);
        }
    }

    /* Destroy remote extensions */
    ssl3_DestroyRemoteExtensions(&ss->ssl3.hs.remoteExtensions);

    /* Destroy TLS 1.3 handshake shares */
    tls13_DestroyKeyShares(&ss->ssl3.hs.remoteKeyShares);

    /* Destroy the stored hash. */
    if (ss->ssl3.hs.clientHelloHash) {
        PK11_DestroyContext(ss->ssl3.hs.clientHelloHash, PR_TRUE);
    }

    /* Destroy TLS 1.3 cipher specs */
    tls13_DestroyCipherSpecs(&ss->ssl3.hs.cipherSpecs);

    /* Destroy TLS 1.3 keys */
    if (ss->ssl3.hs.currentSecret)
        PK11_FreeSymKey(ss->ssl3.hs.currentSecret);
    if (ss->ssl3.hs.resumptionPsk)
        PK11_FreeSymKey(ss->ssl3.hs.resumptionPsk);
    if (ss->ssl3.hs.dheSecret)
        PK11_FreeSymKey(ss->ssl3.hs.dheSecret);
    if (ss->ssl3.hs.resumptionContext.data)
        SECITEM_FreeItem(&ss->ssl3.hs.resumptionContext, PR_FALSE);
    if (ss->ssl3.hs.clientEarlyTrafficSecret)
        PK11_FreeSymKey(ss->ssl3.hs.clientEarlyTrafficSecret);
    if (ss->ssl3.hs.clientHsTrafficSecret)
        PK11_FreeSymKey(ss->ssl3.hs.clientHsTrafficSecret);
    if (ss->ssl3.hs.serverHsTrafficSecret)
        PK11_FreeSymKey(ss->ssl3.hs.serverHsTrafficSecret);
    if (ss->ssl3.hs.clientTrafficSecret)
        PK11_FreeSymKey(ss->ssl3.hs.clientTrafficSecret);
    if (ss->ssl3.hs.serverTrafficSecret)
        PK11_FreeSymKey(ss->ssl3.hs.serverTrafficSecret);

    ss->ssl3.hs.zeroRttState = ssl_0rtt_none;
    /* Destroy TLS 1.3 buffered early data. */
    tls13_DestroyEarlyData(&ss->ssl3.hs.bufferedEarlyData);

    ss->ssl3.initialized = PR_FALSE;

    SECITEM_FreeItem(&ss->ssl3.nextProto, PR_FALSE);
}

#define MAP_NULL(x) (((x) != 0) ? (x) : SEC_OID_NULL_CIPHER)

SECStatus
ssl3_ApplyNSSPolicy(void)
{
    unsigned i;
    SECStatus rv;
    PRUint32 policy = 0;

    rv = NSS_GetAlgorithmPolicy(SEC_OID_APPLY_SSL_POLICY, &policy);
    if (rv != SECSuccess || !(policy & NSS_USE_POLICY_IN_SSL)) {
        return SECSuccess; /* do nothing */
    }

    /* disable every ciphersuite */
    for (i = 1; i < PR_ARRAY_SIZE(cipher_suite_defs); ++i) {
        const ssl3CipherSuiteDef *suite = &cipher_suite_defs[i];
        SECOidTag policyOid;

        policyOid = MAP_NULL(kea_defs[suite->key_exchange_alg].oid);
        rv = NSS_GetAlgorithmPolicy(policyOid, &policy);
        if (rv == SECSuccess && !(policy & NSS_USE_ALG_IN_SSL_KX)) {
            ssl_CipherPrefSetDefault(suite->cipher_suite, PR_FALSE);
            ssl_CipherPolicySet(suite->cipher_suite, SSL_NOT_ALLOWED);
            continue;
        }

        policyOid = MAP_NULL(ssl_GetBulkCipherDef(suite)->oid);
        rv = NSS_GetAlgorithmPolicy(policyOid, &policy);
        if (rv == SECSuccess && !(policy & NSS_USE_ALG_IN_SSL)) {
            ssl_CipherPrefSetDefault(suite->cipher_suite, PR_FALSE);
            ssl_CipherPolicySet(suite->cipher_suite, SSL_NOT_ALLOWED);
            continue;
        }

        if (ssl_GetBulkCipherDef(suite)->type != type_aead) {
            policyOid = MAP_NULL(mac_defs[suite->mac_alg].oid);
            rv = NSS_GetAlgorithmPolicy(policyOid, &policy);
            if (rv == SECSuccess && !(policy & NSS_USE_ALG_IN_SSL)) {
                ssl_CipherPrefSetDefault(suite->cipher_suite, PR_FALSE);
                ssl_CipherPolicySet(suite->cipher_suite,
                                    SSL_NOT_ALLOWED);
                continue;
            }
        }
    }

    rv = ssl3_ConstrainRangeByPolicy();

    return rv;
}

/* End of ssl3con.c */<|MERGE_RESOLUTION|>--- conflicted
+++ resolved
@@ -6366,11 +6366,7 @@
         }
 
         /* Skip RSA-PSS schemes when the certificate's private key slot does
-<<<<<<< HEAD
-         * not supporting that mechanism. */
-=======
          * not support this signature mechanism. */
->>>>>>> c89dbe6e
         if (ssl_IsRsaPssSignatureScheme(preferred) && !slotDoesPss) {
             continue;
         }
