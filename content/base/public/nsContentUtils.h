/* -*- Mode: C++; tab-width: 2; indent-tabs-mode: nil; c-basic-offset: 2 -*-
 *
 * ***** BEGIN LICENSE BLOCK *****
 * Version: MPL 1.1/GPL 2.0/LGPL 2.1
 *
 * The contents of this file are subject to the Mozilla Public License Version
 * 1.1 (the "License"); you may not use this file except in compliance with
 * the License. You may obtain a copy of the License at
 * http://www.mozilla.org/MPL/
 *
 * Software distributed under the License is distributed on an "AS IS" basis,
 * WITHOUT WARRANTY OF ANY KIND, either express or implied. See the License
 * for the specific language governing rights and limitations under the
 * License.
 *
 * The Original Code is Mozilla Communicator client code, released
 * March 31, 1998.
 *
 * The Initial Developer of the Original Code is
 * Netscape Communications Corporation.
 * Portions created by the Initial Developer are Copyright (C) 1998
 * the Initial Developer. All Rights Reserved.
 *
 * Contributor(s):
 *
 * Alternatively, the contents of this file may be used under the terms of
 * either of the GNU General Public License Version 2 or later (the "GPL"),
 * or the GNU Lesser General Public License Version 2.1 or later (the "LGPL"),
 * in which case the provisions of the GPL or the LGPL are applicable instead
 * of those above. If you wish to allow use of your version of this file only
 * under the terms of either the GPL or the LGPL, and not to allow others to
 * use your version of this file under the terms of the MPL, indicate your
 * decision by deleting the provisions above and replace them with the notice
 * and other provisions required by the GPL or the LGPL. If you do not delete
 * the provisions above, a recipient may use your version of this file under
 * the terms of any one of the MPL, the GPL or the LGPL.
 *
 * ***** END LICENSE BLOCK ***** */

/* A namespace class for static content utilities. */

#ifndef nsContentUtils_h___
#define nsContentUtils_h___

#include <math.h>
#if defined(XP_WIN) || defined(XP_OS2)
#include <float.h>
#endif

<<<<<<< HEAD
=======
#if defined(SOLARIS)
#include <ieeefp.h>
#endif

>>>>>>> 7a75ab6b
#include "nsAString.h"
#include "nsIStatefulFrame.h"
#include "nsINodeInfo.h"
#include "nsNodeInfoManager.h"
#include "nsContentList.h"
#include "nsDOMClassInfoID.h"
#include "nsIClassInfo.h"
#include "nsIDOM3Node.h"
#include "nsDataHashtable.h"
#include "nsIScriptRuntime.h"
#include "nsIScriptGlobalObject.h"
#include "nsIDOMEvent.h"
#include "nsTArray.h"
#include "nsTextFragment.h"
#include "nsReadableUtils.h"
#include "nsIPrefBranch2.h"

#include "jsapi.h"

struct nsNativeKeyEvent; // Don't include nsINativeKeyBindings.h here: it will force strange compilation error!

class nsIDOMScriptObjectFactory;
class nsIXPConnect;
class nsINode;
class nsIContent;
class nsIDOMNode;
class nsIDOMKeyEvent;
class nsIDocument;
class nsIDocumentObserver;
class nsIDocShell;
class nsINameSpaceManager;
class nsIScriptSecurityManager;
class nsIJSContextStack;
class nsIThreadJSContextStack;
class nsIParserService;
class nsIIOService;
class nsIURI;
class imgIContainer;
class imgIDecoderObserver;
class imgIRequest;
class imgILoader;
class imgICache;
class nsIPrefBranch2;
class nsIImageLoadingContent;
class nsIDOMHTMLFormElement;
class nsIDOMDocument;
class nsIConsoleService;
class nsIStringBundleService;
class nsIStringBundle;
class nsIContentPolicy;
class nsILineBreaker;
class nsIWordBreaker;
class nsIJSRuntimeService;
class nsIEventListenerManager;
class nsIScriptContext;
class nsIRunnable;
class nsIInterfaceRequestor;
template<class E> class nsCOMArray;
struct JSRuntime;
class nsICaseConversion;
class nsIUGenCategory;
class nsIWidget;
class nsIDragSession;
class nsPIDOMWindow;
class nsPIDOMEventTarget;
class nsIPresShell;
class nsIXPConnectJSObjectHolder;
class nsPrefOldCallback;
#ifdef MOZ_XTF
class nsIXTFService;
#endif
#ifdef IBMBIDI
class nsIBidiKeyboard;
#endif
class nsIMIMEHeaderParam;
class nsIObserver;

#ifndef have_PrefChangedFunc_typedef
typedef int (*PR_CALLBACK PrefChangedFunc)(const char *, void *);
#define have_PrefChangedFunc_typedef
#endif

namespace mozilla {
  class IHistory;
}

extern const char kLoadAsData[];

enum EventNameType {
  EventNameType_None = 0x0000,
  EventNameType_HTML = 0x0001,
  EventNameType_XUL = 0x0002,
  EventNameType_SVGGraphic = 0x0004, // svg graphic elements
  EventNameType_SVGSVG = 0x0008, // the svg element

  EventNameType_HTMLXUL = 0x0003,
  EventNameType_All = 0xFFFF
};

struct EventNameMapping {
  PRUint32  mId;
  PRInt32 mType;
};

struct nsShortcutCandidate {
  nsShortcutCandidate(PRUint32 aCharCode, PRBool aIgnoreShift) :
    mCharCode(aCharCode), mIgnoreShift(aIgnoreShift)
  {
  }
  PRUint32 mCharCode;
  PRBool   mIgnoreShift;
};

class nsContentUtils
{
public:
  static nsresult Init();

  /**
   * Get a scope from aOldDocument and one from aNewDocument. Also get a
   * context through one of the scopes, from the stack or the safe context.
   *
   * @param aOldDocument The document to get aOldScope from.
   * @param aNewDocument The document to get aNewScope from.
   * @param aCx [out] Context gotten through one of the scopes, from the stack
   *                  or the safe context.
   * @param aOldScope [out] Scope gotten from aOldDocument.
   * @param aNewScope [out] Scope gotten from aNewDocument.
   */
  static nsresult GetContextAndScopes(nsIDocument *aOldDocument,
                                      nsIDocument *aNewDocument,
                                      JSContext **aCx, JSObject **aOldScope,
                                      JSObject **aNewScope);

  /**
   * When a document's scope changes (e.g., from document.open(), call this
   * function to move all content wrappers from the old scope to the new one.
   */
  static nsresult ReparentContentWrappersInScope(nsIScriptGlobalObject *aOldScope,
                                                 nsIScriptGlobalObject *aNewScope);

  static PRBool   IsCallerChrome();

  static PRBool   IsCallerTrustedForRead();

  static PRBool   IsCallerTrustedForWrite();

  /**
   * Check whether a caller is trusted to have aCapability.  This also
   * checks for UniversalXPConnect in addition to aCapability.
   */
  static PRBool   IsCallerTrustedForCapability(const char* aCapability);

  /**
   * Do not ever pass null pointers to this method.  If one of your
   * nsIContents is null, you have to decide for yourself what
   * "IsDescendantOf" really means.
   *
   * @param  aPossibleDescendant node to test for being a descendant of
   *         aPossibleAncestor
   * @param  aPossibleAncestor node to test for being an ancestor of
   *         aPossibleDescendant
   * @return PR_TRUE if aPossibleDescendant is a descendant of
   *         aPossibleAncestor (or is aPossibleAncestor).  PR_FALSE
   *         otherwise.
   */
  static PRBool ContentIsDescendantOf(nsINode* aPossibleDescendant,
                                      nsINode* aPossibleAncestor);

  /**
   * Similar to ContentIsDescendantOf except it crosses document boundaries.
   */
  static PRBool ContentIsCrossDocDescendantOf(nsINode* aPossibleDescendant,
                                              nsINode* aPossibleAncestor);

  /*
   * This method fills the |aArray| with all ancestor nodes of |aNode|
   * including |aNode| at the zero index.
   */
  static nsresult GetAncestors(nsIDOMNode* aNode,
                               nsTArray<nsIDOMNode*>* aArray);

  /*
   * This method fills |aAncestorNodes| with all ancestor nodes of |aNode|
   * including |aNode| (QI'd to nsIContent) at the zero index.
   * For each ancestor, there is a corresponding element in |aAncestorOffsets|
   * which is the IndexOf the child in relation to its parent.
   *
   * This method just sucks.
   */
  static nsresult GetAncestorsAndOffsets(nsIDOMNode* aNode,
                                         PRInt32 aOffset,
                                         nsTArray<nsIContent*>* aAncestorNodes,
                                         nsTArray<PRInt32>* aAncestorOffsets);

  /*
   * The out parameter, |aCommonAncestor| will be the closest node, if any,
   * to both |aNode| and |aOther| which is also an ancestor of each.
   * Returns an error if the two nodes are disconnected and don't have
   * a common ancestor.
   */
  static nsresult GetCommonAncestor(nsIDOMNode *aNode,
                                    nsIDOMNode *aOther,
                                    nsIDOMNode** aCommonAncestor);

  /**
   * Returns the common ancestor, if any, for two nodes. Returns null if the
   * nodes are disconnected.
   */
  static nsINode* GetCommonAncestor(nsINode* aNode1,
                                    nsINode* aNode2);

  /**
   * Compares the document position of nodes.
   *
   * @param aNode1 The node whose position is being compared to the reference
   *               node
   * @param aNode2 The reference node
   *
   * @return  The document position flags of the nodes. aNode1 is compared to
   *          aNode2, i.e. if aNode1 is before aNode2 then
   *          DOCUMENT_POSITION_PRECEDING will be set.
   *
   * @see nsIDOMNode
   * @see nsIDOM3Node
   */
  static PRUint16 ComparePosition(nsINode* aNode1,
                                  nsINode* aNode2);

  /**
   * Returns true if aNode1 is before aNode2 in the same connected
   * tree.
   */
  static PRBool PositionIsBefore(nsINode* aNode1,
                                 nsINode* aNode2)
  {
    return (ComparePosition(aNode1, aNode2) &
      (nsIDOM3Node::DOCUMENT_POSITION_PRECEDING |
       nsIDOM3Node::DOCUMENT_POSITION_DISCONNECTED)) ==
      nsIDOM3Node::DOCUMENT_POSITION_PRECEDING;
  }

  /**
   *  Utility routine to compare two "points", where a point is a
   *  node/offset pair
   *  Returns -1 if point1 < point2, 1, if point1 > point2,
   *  0 if error or if point1 == point2.
   *  NOTE! If the two nodes aren't in the same connected subtree,
   *  the result is undefined, but the optional aDisconnected parameter
   *  is set to PR_TRUE.
   */
  static PRInt32 ComparePoints(nsINode* aParent1, PRInt32 aOffset1,
                               nsINode* aParent2, PRInt32 aOffset2,
                               PRBool* aDisconnected = nsnull);

  /**
   * Find the first child of aParent with a resolved tag matching
   * aNamespace and aTag. Both the explicit and anonymous children of
   * aParent are examined. The return value is not addrefed.
   *
   * XXXndeakin this should return the first child whether in anonymous or
   * explicit children, but currently XBL doesn't tell us the relative
   * ordering of anonymous vs explicit children, so instead it searches
   * the explicit children first then the anonymous children.
   */
  static nsIContent* FindFirstChildWithResolvedTag(nsIContent* aParent,
                                                   PRInt32 aNamespace,
                                                   nsIAtom* aTag);

  /**
   * Brute-force search of the element subtree rooted at aContent for
   * an element with the given id.  aId must be nonempty, otherwise
   * this method may return nodes even if they have no id!
   */
  static nsIContent* MatchElementId(nsIContent *aContent,
                                    const nsAString& aId);

  /**
   * Similar to above, but to be used if one already has an atom for the ID
   */
  static nsIContent* MatchElementId(nsIContent *aContent,
                                    nsIAtom* aId);

  /**
   * Given a URI containing an element reference (#whatever),
   * resolve it to the target content element with the given ID.
   *
   * If aFromContent is anonymous XBL content then the URI
   * must refer to its binding document and we will return
   * a node in the same anonymous content subtree as aFromContent,
   * if one exists with the correct ID.
   *
   * @param aFromContent the context of the reference;
   *   currently we only support references to elements in the
   *   same document as the context, so this must be non-null
   *
   * @return the element, or nsnull on failure
   */
  static nsIContent* GetReferencedElement(nsIURI* aURI,
                                          nsIContent *aFromContent);

  /**
   * Reverses the document position flags passed in.
   *
   * @param   aDocumentPosition   The document position flags to be reversed.
   *
   * @return  The reversed document position flags.
   *
   * @see nsIDOMNode
   * @see nsIDOM3Node
   */
  static PRUint16 ReverseDocumentPosition(PRUint16 aDocumentPosition);

  static PRUint32 CopyNewlineNormalizedUnicodeTo(const nsAString& aSource,
                                                 PRUint32 aSrcOffset,
                                                 PRUnichar* aDest,
                                                 PRUint32 aLength,
                                                 PRBool& aLastCharCR);

  static PRUint32 CopyNewlineNormalizedUnicodeTo(nsReadingIterator<PRUnichar>& aSrcStart, const nsReadingIterator<PRUnichar>& aSrcEnd, nsAString& aDest);

  static nsISupports *
  GetClassInfoInstance(nsDOMClassInfoID aID);

  static const nsDependentSubstring TrimCharsInSet(const char* aSet,
                                                   const nsAString& aValue);

  static const nsDependentSubstring TrimWhitespace(const nsAString& aStr,
                                                   PRBool aTrimTrailing = PR_TRUE);

  /**
   * Returns true if aChar is of class Ps, Pi, Po, Pf, or Pe.
   */
  static PRBool IsPunctuationMark(PRUint32 aChar);
  static PRBool IsPunctuationMarkAt(const nsTextFragment* aFrag, PRUint32 aOffset);
 
  /**
   * Returns true if aChar is of class Lu, Ll, Lt, Lm, Lo, Nd, Nl or No
   */
  static PRBool IsAlphanumeric(PRUint32 aChar);
  static PRBool IsAlphanumericAt(const nsTextFragment* aFrag, PRUint32 aOffset);

  /*
   * Is the character an HTML whitespace character?
   *
   * We define whitespace using the list in HTML5 and css3-selectors:
   * U+0009, U+000A, U+000C, U+000D, U+0020
   *
   * HTML 4.01 also lists U+200B (zero-width space).
   */
  static PRBool IsHTMLWhitespace(PRUnichar aChar);

  static void Shutdown();

  /**
   * Checks whether two nodes come from the same origin.
   */
  static nsresult CheckSameOrigin(nsINode* aTrustedNode,
                                  nsIDOMNode* aUnTrustedNode);

  // Check if the (JS) caller can access aNode.
  static PRBool CanCallerAccess(nsIDOMNode *aNode);

  // Check if the (JS) caller can access aWindow.
  // aWindow can be either outer or inner window.
  static PRBool CanCallerAccess(nsPIDOMWindow* aWindow);

  /**
   * Get the docshell through the JS context that's currently on the stack.
   * If there's no JS context currently on the stack aDocShell will be null.
   *
   * @param aDocShell The docshell or null if no JS context
   */
  static nsIDocShell *GetDocShellFromCaller();

  /**
   * The two GetDocumentFrom* functions below allow a caller to get at a
   * document that is relevant to the currently executing script.
   *
   * GetDocumentFromCaller gets its document by looking at the last called
   * function and finding the document that the function itself relates to.
   * For example, consider two windows A and B in the same origin. B has a
   * function which does something that ends up needing the current document.
   * If a script in window A were to call B's function, GetDocumentFromCaller
   * would find that function (in B) and return B's document.
   *
   * GetDocumentFromContext gets its document by looking at the currently
   * executing context's global object and returning its document. Thus,
   * given the example above, GetDocumentFromCaller would see that the
   * currently executing script was in window A, and return A's document.
   */
  /**
   * Get the document from the currently executing function. This will return
   * the document that the currently executing function is in/from.
   *
   * @return The document or null if no JS Context.
   */
  static nsIDOMDocument *GetDocumentFromCaller();

  /**
   * Get the document through the JS context that's currently on the stack.
   * If there's no JS context currently on the stack it will return null.
   * This will return the document of the calling script.
   *
   * @return The document or null if no JS context
   */
  static nsIDOMDocument *GetDocumentFromContext();

  // Check if a node is in the document prolog, i.e. before the document
  // element.
  static PRBool InProlog(nsINode *aNode);

  static nsIParserService* GetParserService();

  static nsINameSpaceManager* NameSpaceManager()
  {
    return sNameSpaceManager;
  }

  static nsIIOService* GetIOService()
  {
    return sIOService;
  }

  static imgILoader* GetImgLoader()
  {
    return sImgLoader;
  }

  static mozilla::IHistory* GetHistory()
  {
    return sHistory;
  }

#ifdef MOZ_XTF
  static nsIXTFService* GetXTFService();
#endif

#ifdef IBMBIDI
  static nsIBidiKeyboard* GetBidiKeyboard();
#endif
  
  /**
   * Get the cache security manager service. Can return null if the layout
   * module has been shut down.
   */
  static nsIScriptSecurityManager* GetSecurityManager()
  {
    return sSecurityManager;
  }

  static nsresult GenerateStateKey(nsIContent* aContent,
                                   nsIDocument* aDocument,
                                   nsIStatefulFrame::SpecialStateID aID,
                                   nsACString& aKey);

  /**
   * Create a new nsIURI from aSpec, using aBaseURI as the base.  The
   * origin charset of the new nsIURI will be the document charset of
   * aDocument.
   */
  static nsresult NewURIWithDocumentCharset(nsIURI** aResult,
                                            const nsAString& aSpec,
                                            nsIDocument* aDocument,
                                            nsIURI* aBaseURI);

  /**
   * Convert aInput (in charset aCharset) to UTF16 in aOutput.
   *
   * @param aCharset the name of the charset; if empty, we assume UTF8
   */
  static nsresult ConvertStringFromCharset(const nsACString& aCharset,
                                           const nsACString& aInput,
                                           nsAString& aOutput);

  /**
   * Determine whether a buffer begins with a BOM for UTF-8, UTF-16LE,
   * UTF-16BE, UTF-32LE, UTF-32BE.
   *
   * @param aBuffer the buffer to check
   * @param aLength the length of the buffer
   * @param aCharset empty if not found
   * @return boolean indicating whether a BOM was detected.
   */
  static PRBool CheckForBOM(const unsigned char* aBuffer, PRUint32 aLength,
                            nsACString& aCharset, PRBool *bigEndian = nsnull);


  /**
   * Determine whether aContent is in some way associated with aForm.  If the
   * form is a container the only elements that are considered to be associated
   * with a form are the elements that are contained within the form. If the
   * form is a leaf element then all elements will be accepted into this list,
   * since this can happen due to content fixup when a form spans table rows or
   * table cells.
   */
  static PRBool BelongsInForm(nsIDOMHTMLFormElement *aForm,
                              nsIContent *aContent);

  static nsresult CheckQName(const nsAString& aQualifiedName,
                             PRBool aNamespaceAware = PR_TRUE);

  static nsresult SplitQName(nsIContent* aNamespaceResolver,
                             const nsAFlatString& aQName,
                             PRInt32 *aNamespace, nsIAtom **aLocalName);

  static nsresult LookupNamespaceURI(nsIContent* aNamespaceResolver,
                                     const nsAString& aNamespacePrefix,
                                     nsAString& aNamespaceURI);

  static nsresult GetNodeInfoFromQName(const nsAString& aNamespaceURI,
                                       const nsAString& aQualifiedName,
                                       nsNodeInfoManager* aNodeInfoManager,
                                       nsINodeInfo** aNodeInfo);

  static void SplitExpatName(const PRUnichar *aExpatName, nsIAtom **aPrefix,
                             nsIAtom **aTagName, PRInt32 *aNameSpaceID);

  static nsAdoptingCString GetCharPref(const char *aPref);
  static PRPackedBool GetBoolPref(const char *aPref,
                                  PRBool aDefault = PR_FALSE);
  static PRInt32 GetIntPref(const char *aPref, PRInt32 aDefault = 0);
  static nsAdoptingString GetLocalizedStringPref(const char *aPref);
  static nsAdoptingString GetStringPref(const char *aPref);
  static void RegisterPrefCallback(const char *aPref,
                                   PrefChangedFunc aCallback,
                                   void * aClosure);
  static void UnregisterPrefCallback(const char *aPref,
                                     PrefChangedFunc aCallback,
                                     void * aClosure);
  static void AddBoolPrefVarCache(const char* aPref, PRBool* aVariable);
  static void AddIntPrefVarCache(const char* aPref, PRInt32* aVariable);
  static nsIPrefBranch2 *GetPrefBranch()
  {
    return sPrefBranch;
  }

  static nsILineBreaker* LineBreaker()
  {
    return sLineBreaker;
  }

  static nsIWordBreaker* WordBreaker()
  {
    return sWordBreaker;
  }
  
  static nsICaseConversion* GetCaseConv()
  {
    return sCaseConv;
  }

  static nsIUGenCategory* GetGenCat()
  {
    return sGenCat;
  }

  /**
   * Regster aObserver as a shutdown observer. A strong reference is held
   * to aObserver until UnregisterShutdownObserver is called.
   */
  static void RegisterShutdownObserver(nsIObserver* aObserver);
  static void UnregisterShutdownObserver(nsIObserver* aObserver);

  /**
   * @return PR_TRUE if aContent has an attribute aName in namespace aNameSpaceID,
   * and the attribute value is non-empty.
   */
  static PRBool HasNonEmptyAttr(nsIContent* aContent, PRInt32 aNameSpaceID,
                                nsIAtom* aName);

  /**
   * Method that gets the primary presContext for the node.
   * 
   * @param aContent The content node.
   * @return the presContext, or nsnull if the content is not in a document
   *         (if GetCurrentDoc returns nsnull)
   */
  static nsPresContext* GetContextForContent(nsIContent* aContent);

  /**
   * Method to do security and content policy checks on the image URI
   *
   * @param aURI uri of the image to be loaded
   * @param aContext the context the image is loaded in (eg an element)
   * @param aLoadingDocument the document we belong to
   * @param aLoadingPrincipal the principal doing the load
   * @param aImageBlockingStatus the nsIContentPolicy blocking status for this
   *        image.  This will be set even if a security check fails for the
   *        image, to some reasonable REJECT_* value.  This out param will only
   *        be set if it's non-null.
   * @return PR_TRUE if the load can proceed, or PR_FALSE if it is blocked.
   *         Note that aImageBlockingStatus, if set will always be an ACCEPT
   *         status if PR_TRUE is returned and always be a REJECT_* status if
   *         PR_FALSE is returned.
   */
  static PRBool CanLoadImage(nsIURI* aURI,
                             nsISupports* aContext,
                             nsIDocument* aLoadingDocument,
                             nsIPrincipal* aLoadingPrincipal,
                             PRInt16* aImageBlockingStatus = nsnull);
  /**
   * Method to start an image load.  This does not do any security checks.
   * This method will attempt to make aURI immutable; a caller that wants to
   * keep a mutable version around should pass in a clone.
   *
   * @param aURI uri of the image to be loaded
   * @param aLoadingDocument the document we belong to
   * @param aLoadingPrincipal the principal doing the load
   * @param aReferrer the referrer URI
   * @param aObserver the observer for the image load
   * @param aLoadFlags the load flags to use.  See nsIRequest
   * @return the imgIRequest for the image load
   */
  static nsresult LoadImage(nsIURI* aURI,
                            nsIDocument* aLoadingDocument,
                            nsIPrincipal* aLoadingPrincipal,
                            nsIURI* aReferrer,
                            imgIDecoderObserver* aObserver,
                            PRInt32 aLoadFlags,
                            imgIRequest** aRequest);

  /**
   * Returns whether the given URI is in the image cache.
   */
  static PRBool IsImageInCache(nsIURI* aURI);

  /**
   * Method to get an imgIContainer from an image loading content
   *
   * @param aContent The image loading content.  Must not be null.
   * @param aRequest The image request [out]
   * @return the imgIContainer corresponding to the first frame of the image
   */
  static already_AddRefed<imgIContainer> GetImageFromContent(nsIImageLoadingContent* aContent, imgIRequest **aRequest = nsnull);

  /**
   * Helper method to call imgIRequest::GetStaticRequest.
   */
  static already_AddRefed<imgIRequest> GetStaticRequest(imgIRequest* aRequest);

  /**
   * Method that decides whether a content node is draggable
   *
   * @param aContent The content node to test.
   * @return whether it's draggable
   */
  static PRBool ContentIsDraggable(nsIContent* aContent);

  /**
   * Method that decides whether a content node is a draggable image
   *
   * @param aContent The content node to test.
   * @return whether it's a draggable image
   */
  static PRBool IsDraggableImage(nsIContent* aContent);

  /**
   * Method that decides whether a content node is a draggable link
   *
   * @param aContent The content node to test.
   * @return whether it's a draggable link
   */
  static PRBool IsDraggableLink(nsIContent* aContent);

  /**
   * Convenience method to create a new nodeinfo that differs only by name
   * from aNodeInfo.
   */
  static nsresult NameChanged(nsINodeInfo *aNodeInfo, nsIAtom *aName,
                              nsINodeInfo** aResult)
  {
    nsNodeInfoManager *niMgr = aNodeInfo->NodeInfoManager();

    *aResult = niMgr->GetNodeInfo(aName, aNodeInfo->GetPrefixAtom(),
                                  aNodeInfo->NamespaceID()).get();
    return *aResult ? NS_OK : NS_ERROR_OUT_OF_MEMORY;
  }

  /**
   * Convenience method to create a new nodeinfo that differs only by prefix
   * from aNodeInfo.
   */
  static nsresult PrefixChanged(nsINodeInfo *aNodeInfo, nsIAtom *aPrefix,
                                nsINodeInfo** aResult)
  {
    nsNodeInfoManager *niMgr = aNodeInfo->NodeInfoManager();

    *aResult = niMgr->GetNodeInfo(aNodeInfo->NameAtom(), aPrefix,
                                  aNodeInfo->NamespaceID()).get();
    return *aResult ? NS_OK : NS_ERROR_OUT_OF_MEMORY;
  }

  /**
   * Returns the appropriate event argument names for the specified
   * namespace and event name.  Added because we need to switch between
   * SVG's "evt" and the rest of the world's "event", and because onerror
   * takes 3 args.
   */
  static void GetEventArgNames(PRInt32 aNameSpaceID, nsIAtom *aEventName,
                               PRUint32 *aArgCount, const char*** aArgNames);

  /**
   * If aNode is not an element, return true exactly when aContent's binding
   * parent is null.
   *
   * If aNode is an element, return true exactly when aContent's binding parent
   * is the same as aNode's.
   *
   * This method is particularly useful for callers who are trying to ensure
   * that they are working with a non-anonymous descendant of a given node.  If
   * aContent is a descendant of aNode, a return value of PR_FALSE from this
   * method means that it's an anonymous descendant from aNode's point of view.
   *
   * Both arguments to this method must be non-null.
   */
  static PRBool IsInSameAnonymousTree(nsINode* aNode, nsIContent* aContent);

  /**
   * Return the nsIXPConnect service.
   */
  static nsIXPConnect *XPConnect()
  {
    return sXPConnect;
  }

  /**
   * Report a localized error message to the error console.
   *   @param aFile Properties file containing localized message.
   *   @param aMessageName Name of localized message.
   *   @param aParams Parameters to be substituted into localized message.
   *   @param aParamsLength Length of aParams.
   *   @param aURI URI of resource containing error (may be null).
   *   @param aSourceLine The text of the line that contains the error (may be
              empty).
   *   @param aLineNumber Line number within resource containing error.
   *   @param aColumnNumber Column number within resource containing error.
   *   @param aErrorFlags See nsIScriptError.
   *   @param aCategory Name of module reporting error.
   */
  enum PropertiesFile {
    eCSS_PROPERTIES,
    eXBL_PROPERTIES,
    eXUL_PROPERTIES,
    eLAYOUT_PROPERTIES,
    eFORMS_PROPERTIES,
    ePRINTING_PROPERTIES,
    eDOM_PROPERTIES,
#ifdef MOZ_SVG
    eSVG_PROPERTIES,
#endif
    eBRAND_PROPERTIES,
    eCOMMON_DIALOG_PROPERTIES,
    PropertiesFile_COUNT
  };
  static nsresult ReportToConsole(PropertiesFile aFile,
                                  const char *aMessageName,
                                  const PRUnichar **aParams,
                                  PRUint32 aParamsLength,
                                  nsIURI* aURI,
                                  const nsAFlatString& aSourceLine,
                                  PRUint32 aLineNumber,
                                  PRUint32 aColumnNumber,
                                  PRUint32 aErrorFlags,
                                  const char *aCategory);

  /**
   * Get the localized string named |aKey| in properties file |aFile|.
   */
  static nsresult GetLocalizedString(PropertiesFile aFile,
                                     const char* aKey,
                                     nsXPIDLString& aResult);

  /**
   * Fill (with the parameters given) the localized string named |aKey| in
   * properties file |aFile|.
   */
  static nsresult FormatLocalizedString(PropertiesFile aFile,
                                        const char* aKey,
                                        const PRUnichar **aParams,
                                        PRUint32 aParamsLength,
                                        nsXPIDLString& aResult);

  /**
   * Returns true if aDocument is a chrome document
   */
  static PRBool IsChromeDoc(nsIDocument *aDocument);

  /**
   * Returns true if aDocument is in a docshell whose parent is the same type
   */
  static PRBool IsChildOfSameType(nsIDocument* aDoc);

  /**
   * Get the script file name to use when compiling the script
   * referenced by aURI. In cases where there's no need for any extra
   * security wrapper automation the script file name that's returned
   * will be the spec in aURI, else it will be the spec in aDocument's
   * URI followed by aURI's spec, separated by " -> ". Returns PR_TRUE
   * if the script file name was modified, PR_FALSE if it's aURI's
   * spec.
   */
  static PRBool GetWrapperSafeScriptFilename(nsIDocument *aDocument,
                                             nsIURI *aURI,
                                             nsACString& aScriptURI);


  /**
   * Returns true if aDocument belongs to a chrome docshell for
   * display purposes.  Returns false for null documents or documents
   * which do not belong to a docshell.
   */
  static PRBool IsInChromeDocshell(nsIDocument *aDocument);

  /**
   * Release *aSupportsPtr when the shutdown notification is received
   */
  static nsresult ReleasePtrOnShutdown(nsISupports** aSupportsPtr) {
    NS_ASSERTION(aSupportsPtr, "Expect to crash!");
    NS_ASSERTION(*aSupportsPtr, "Expect to crash!");
    return sPtrsToPtrsToRelease->AppendElement(aSupportsPtr) != nsnull ? NS_OK :
      NS_ERROR_OUT_OF_MEMORY;
  }

  /**
   * Return the content policy service
   */
  static nsIContentPolicy *GetContentPolicy();

  /**
   * Quick helper to determine whether there are any mutation listeners
   * of a given type that apply to this content or any of its ancestors.
   * The method has the side effect to call document's MayDispatchMutationEvent
   * using aTargetForSubtreeModified as the parameter.
   *
   * @param aNode  The node to search for listeners
   * @param aType  The type of listener (NS_EVENT_BITS_MUTATION_*)
   * @param aTargetForSubtreeModified The node which is the target of the
   *                                  possible DOMSubtreeModified event.
   *
   * @return true if there are mutation listeners of the specified type
   */
  static PRBool HasMutationListeners(nsINode* aNode,
                                     PRUint32 aType,
                                     nsINode* aTargetForSubtreeModified);

  /**
   * This method creates and dispatches a trusted event.
   * Works only with events which can be created by calling
   * nsIDOMDocumentEvent::CreateEvent() with parameter "Events".
   * @param aDoc           The document which will be used to create the event.
   * @param aTarget        The target of the event, should be QIable to
   *                       nsIDOMEventTarget.
   * @param aEventName     The name of the event.
   * @param aCanBubble     Whether the event can bubble.
   * @param aCancelable    Is the event cancelable.
   * @param aDefaultAction Set to true if default action should be taken,
   *                       see nsIDOMEventTarget::DispatchEvent.
   */
  static nsresult DispatchTrustedEvent(nsIDocument* aDoc,
                                       nsISupports* aTarget,
                                       const nsAString& aEventName,
                                       PRBool aCanBubble,
                                       PRBool aCancelable,
                                       PRBool *aDefaultAction = nsnull);

  /**
   * This method creates and dispatches a trusted event to the chrome
   * event handler.
   * Works only with events which can be created by calling
   * nsIDOMDocumentEvent::CreateEvent() with parameter "Events".
   * @param aDocument      The document which will be used to create the event,
   *                       and whose window's chrome handler will be used to
   *                       dispatch the event.
   * @param aTarget        The target of the event, used for event->SetTarget()
   * @param aEventName     The name of the event.
   * @param aCanBubble     Whether the event can bubble.
   * @param aCancelable    Is the event cancelable.
   * @param aDefaultAction Set to true if default action should be taken,
   *                       see nsIDOMEventTarget::DispatchEvent.
   */
  static nsresult DispatchChromeEvent(nsIDocument* aDoc,
                                      nsISupports* aTarget,
                                      const nsAString& aEventName,
                                      PRBool aCanBubble,
                                      PRBool aCancelable,
                                      PRBool *aDefaultAction = nsnull);

  /**
   * Determines if an event attribute name (such as onclick) is valid for
   * a given element type. Types are from the EventNameType enumeration
   * defined above.
   *
   * @param aName the event name to look up
   * @param aType the type of content
   */
  static PRBool IsEventAttributeName(nsIAtom* aName, PRInt32 aType);

  /**
   * Return the event id for the event with the given name. The name is the
   * event name with the 'on' prefix. Returns NS_USER_DEFINED_EVENT if the
   * event doesn't match a known event name.
   *
   * @param aName the event name to look up
   */
  static PRUint32 GetEventId(nsIAtom* aName);

  /**
   * Used only during traversal of the XPCOM graph by the cycle
   * collector: push a pointer to the listener manager onto the
   * children deque, if it exists. Do nothing if there is no listener
   * manager.
   *
   * Crucially: does not perform any refcounting operations.
   *
   * @param aNode The node to traverse.
   * @param children The buffer to push a listener manager pointer into.
   */
  static void TraverseListenerManager(nsINode *aNode,
                                      nsCycleCollectionTraversalCallback &cb);

  /**
   * Get the eventlistener manager for aNode. If a new eventlistener manager
   * was created, aCreated is set to PR_TRUE.
   *
   * @param aNode The node for which to get the eventlistener manager.
   * @param aCreateIfNotFound If PR_FALSE, returns a listener manager only if
   *                          one already exists.
   */
  static nsIEventListenerManager* GetListenerManager(nsINode* aNode,
                                                     PRBool aCreateIfNotFound);

  /**
   * Remove the eventlistener manager for aNode.
   *
   * @param aNode The node for which to remove the eventlistener manager.
   */
  static void RemoveListenerManager(nsINode *aNode);

  static PRBool IsInitialized()
  {
    return sInitialized;
  }

  /**
   * Checks if the localname/prefix/namespace triple is valid wrt prefix
   * and namespace according to the Namespaces in XML and DOM Code
   * specfications.
   *
   * @param aLocalname localname of the node
   * @param aPrefix prefix of the node
   * @param aNamespaceID namespace of the node
   */
  static PRBool IsValidNodeName(nsIAtom *aLocalName, nsIAtom *aPrefix,
                                PRInt32 aNamespaceID);

  /**
   * Creates a DocumentFragment from text using a context node to resolve
   * namespaces.
   *
   * @param aContextNode the node which is used to resolve namespaces
   * @param aFragment the string which is parsed to a DocumentFragment
   * @param aWillOwnFragment is PR_TRUE if ownership of the fragment should be
   *                         transferred to the caller.
   * @param aReturn [out] the created DocumentFragment
   */
  static nsresult CreateContextualFragment(nsIDOMNode* aContextNode,
                                           const nsAString& aFragment,
                                           PRBool aWillOwnFragment,
                                           nsIDOMDocumentFragment** aReturn);

  /**
   * Creates a new XML document, which is marked to be loaded as data.
   *
   * @param aNamespaceURI Namespace for the root element to create and insert in
   *                      the document. Only used if aQualifiedName is not
   *                      empty.
   * @param aQualifiedName Qualified name for the root element to create and
   *                       insert in the document. If empty no root element will
   *                       be created.
   * @param aDoctype Doctype node to insert in the document.
   * @param aDocumentURI URI of the document. Must not be null.
   * @param aBaseURI Base URI of the document. Must not be null.
   * @param aPrincipal Prinicpal of the document. Must not be null.
   * @param aScriptObject The object from which the context for event handling
   *                      can be got.
   * @param aResult [out] The document that was created.
   */
  static nsresult CreateDocument(const nsAString& aNamespaceURI, 
                                 const nsAString& aQualifiedName, 
                                 nsIDOMDocumentType* aDoctype,
                                 nsIURI* aDocumentURI,
                                 nsIURI* aBaseURI,
                                 nsIPrincipal* aPrincipal,
                                 nsIScriptGlobalObject* aScriptObject,
                                 nsIDOMDocument** aResult);

  /**
   * Sets the text contents of a node by replacing all existing children
   * with a single text child.
   *
   * The function always notifies.
   *
   * Will reuse the first text child if one is available. Will not reuse
   * existing cdata children.
   *
   * @param aContent Node to set contents of.
   * @param aValue   Value to set contents to.
   * @param aTryReuse When true, the function will try to reuse an existing
   *                  textnodes rather than always creating a new one.
   */
  static nsresult SetNodeTextContent(nsIContent* aContent,
                                     const nsAString& aValue,
                                     PRBool aTryReuse);

  /**
   * Get the textual contents of a node. This is a concatenation of all
   * textnodes that are direct or (depending on aDeep) indirect children
   * of the node.
   *
   * NOTE! No serialization takes place and <br> elements
   * are not converted into newlines. Only textnodes and cdata nodes are
   * added to the result.
   *
   * @param aNode Node to get textual contents of.
   * @param aDeep If true child elements of aNode are recursivly descended
   *              into to find text children.
   * @param aResult the result. Out param.
   */
  static void GetNodeTextContent(nsINode* aNode, PRBool aDeep,
                                 nsAString& aResult)
  {
    aResult.Truncate();
    AppendNodeTextContent(aNode, aDeep, aResult);
  }

  /**
   * Same as GetNodeTextContents but appends the result rather than sets it.
   */
  static void AppendNodeTextContent(nsINode* aNode, PRBool aDeep,
                                    nsAString& aResult);

  /**
   * Utility method that checks if a given node has any non-empty
   * children.
   * NOTE! This method does not descend recursivly into elements.
   * Though it would be easy to make it so if needed
   */
  static PRBool HasNonEmptyTextContent(nsINode* aNode);

  /**
   * Delete strings allocated for nsContentList matches
   */
  static void DestroyMatchString(void* aData)
  {
    if (aData) {
      nsString* matchString = static_cast<nsString*>(aData);
      delete matchString;
    }
  }

  /**
   * Unbinds the content from the tree and nulls it out if it's not null.
   */
  static void DestroyAnonymousContent(nsCOMPtr<nsIContent>* aContent);

  /**
   * Keep script object aNewObject, held by aScriptObjectHolder, alive.
   *
   * NOTE: This currently only supports objects that hold script objects of one
   *       scripting language.
   *
   * @param aLangID script language ID of aNewObject
   * @param aScriptObjectHolder the object that holds aNewObject
   * @param aTracer the tracer for aScriptObject
   * @param aNewObject the script object to hold
   * @param aWasHoldingObjects whether aScriptObjectHolder was already holding
   *                           script objects (ie. HoldScriptObject was called
   *                           on it before, without a corresponding call to
   *                           DropScriptObjects)
   */
  static nsresult HoldScriptObject(PRUint32 aLangID, void* aScriptObjectHolder,
                                   nsScriptObjectTracer* aTracer,
                                   void* aNewObject, PRBool aWasHoldingObjects)
  {
    if (aLangID == nsIProgrammingLanguage::JAVASCRIPT) {
      return aWasHoldingObjects ? NS_OK :
                                  HoldJSObjects(aScriptObjectHolder, aTracer);
    }

    return HoldScriptObject(aLangID, aNewObject);
  }

  /**
   * Drop any script objects that aScriptObjectHolder is holding.
   *
   * NOTE: This currently only supports objects that hold script objects of one
   *       scripting language.
   *
   * @param aLangID script language ID of the objects that 
   * @param aScriptObjectHolder the object that holds script object that we want
   *                            to drop
   * @param aTracer the tracer for aScriptObject
   */
  static nsresult DropScriptObjects(PRUint32 aLangID, void* aScriptObjectHolder,
                                    nsScriptObjectTracer* aTracer)
  {
    if (aLangID == nsIProgrammingLanguage::JAVASCRIPT) {
      return DropJSObjects(aScriptObjectHolder);
    }

    aTracer->Trace(aScriptObjectHolder, DropScriptObject, nsnull);

    return NS_OK;
  }

  /**
   * Keep the JS objects held by aScriptObjectHolder alive.
   *
   * @param aScriptObjectHolder the object that holds JS objects that we want to
   *                            keep alive
   * @param aTracer the tracer for aScriptObject
   */
  static nsresult HoldJSObjects(void* aScriptObjectHolder,
                                nsScriptObjectTracer* aTracer);

  /**
   * Drop the JS objects held by aScriptObjectHolder.
   *
   * @param aScriptObjectHolder the object that holds JS objects that we want to
   *                            drop
   */
  static nsresult DropJSObjects(void* aScriptObjectHolder);

#ifdef DEBUG
  static void CheckCCWrapperTraversal(nsISupports* aScriptObjectHolder,
                                      nsWrapperCache* aCache);
#endif

  static void PreserveWrapper(nsISupports* aScriptObjectHolder,
                              nsWrapperCache* aCache)
  {
    if (!aCache->PreservingWrapper()) {
      nsXPCOMCycleCollectionParticipant* participant;
      CallQueryInterface(aScriptObjectHolder, &participant);
      HoldJSObjects(aScriptObjectHolder, participant);
      aCache->SetPreservingWrapper(PR_TRUE);
#ifdef DEBUG
      // Make sure the cycle collector will be able to traverse to the wrapper.
      CheckCCWrapperTraversal(aScriptObjectHolder, aCache);
#endif
    }
  }
  static void ReleaseWrapper(nsISupports* aScriptObjectHolder,
                             nsWrapperCache* aCache)
  {
    if (aCache->PreservingWrapper()) {
      DropJSObjects(aScriptObjectHolder);
      aCache->SetPreservingWrapper(PR_FALSE);
    }
  }
  static void TraceWrapper(nsWrapperCache* aCache, TraceCallback aCallback,
                           void *aClosure)
  {
    if (aCache->PreservingWrapper()) {
      aCallback(nsIProgrammingLanguage::JAVASCRIPT, aCache->GetWrapper(),
                aClosure);
    }
  }

  /**
   * Convert nsIContent::IME_STATUS_* to nsIWidget::IME_STATUS_*
   */
  static PRUint32 GetWidgetStatusFromIMEStatus(PRUint32 aState);

  /*
   * Notify when the first XUL menu is opened and when the all XUL menus are
   * closed. At opening, aInstalling should be TRUE, otherwise, it should be
   * FALSE.
   */
  static void NotifyInstalledMenuKeyboardListener(PRBool aInstalling);

  /**
   * Do security checks before loading a resource. Does the following checks:
   *   nsIScriptSecurityManager::CheckLoadURIWithPrincipal
   *   NS_CheckContentLoadPolicy
   *   nsIScriptSecurityManager::CheckSameOriginURI
   *
   * You will still need to do at least SameOrigin checks before on redirects.
   *
   * @param aURIToLoad         URI that is getting loaded.
   * @param aLoadingPrincipal  Principal of the resource that is initiating
   *                           the load
   * @param aCheckLoadFlags    Flags to be passed to
   *                           nsIScriptSecurityManager::CheckLoadURIWithPrincipal
   *                           NOTE: If this contains ALLOW_CHROME the
   *                                 CheckSameOriginURI check will be skipped if
   *                                 aURIToLoad is a chrome uri.
   * @param aAllowData         Set to true to skip CheckSameOriginURI check when
                               aURIToLoad is a data uri.
   * @param aContentPolicyType Type     \
   * @param aContext           Context   |- to be passed to
   * @param aMimeGuess         Mimetype  |      NS_CheckContentLoadPolicy
   * @param aExtra             Extra    /
   */
  static nsresult CheckSecurityBeforeLoad(nsIURI* aURIToLoad,
                                          nsIPrincipal* aLoadingPrincipal,
                                          PRUint32 aCheckLoadFlags,
                                          PRBool aAllowData,
                                          PRUint32 aContentPolicyType,
                                          nsISupports* aContext,
                                          const nsACString& aMimeGuess = EmptyCString(),
                                          nsISupports* aExtra = nsnull);

  /**
   * Returns true if aPrincipal is the system principal.
   */
  static PRBool IsSystemPrincipal(nsIPrincipal* aPrincipal);

  /**
   * Trigger a link with uri aLinkURI. If aClick is false, this triggers a
   * mouseover on the link, otherwise it triggers a load after doing a
   * security check using aContent's principal.
   *
   * @param aContent the node on which a link was triggered.
   * @param aPresContext the pres context, must be non-null.
   * @param aLinkURI the URI of the link, must be non-null.
   * @param aTargetSpec the target (like target=, may be empty).
   * @param aClick whether this was a click or not (if false, this method
   *               assumes you just hovered over the link).
   * @param aIsUserTriggered whether the user triggered the link. This would be
   *                         false for loads from auto XLinks or from the
   *                         click() method if we ever implement it.
   */
  static void TriggerLink(nsIContent *aContent, nsPresContext *aPresContext,
                          nsIURI *aLinkURI, const nsString& aTargetSpec,
                          PRBool aClick, PRBool aIsUserTriggered);

  /**
   * Return top-level widget in the parent chain.
   */
  static nsIWidget* GetTopLevelWidget(nsIWidget* aWidget);

  /**
   * Return the localized ellipsis for UI.
   */
  static const nsDependentString GetLocalizedEllipsis();

  /**
   * The routine GetNativeEvent is used to fill nsNativeKeyEvent.
   * It's also used in DOMEventToNativeKeyEvent.
   * See bug 406407 for details.
   */
  static nsEvent* GetNativeEvent(nsIDOMEvent* aDOMEvent);
  static PRBool DOMEventToNativeKeyEvent(nsIDOMKeyEvent* aKeyEvent,
                                         nsNativeKeyEvent* aNativeEvent,
                                         PRBool aGetCharCode);

  /**
   * Get the candidates for accelkeys for aDOMKeyEvent.
   *
   * @param aDOMKeyEvent [in] the key event for accelkey handling.
   * @param aCandidates [out] the candidate shortcut key combination list.
   *                          the first item is most preferred.
   */
  static void GetAccelKeyCandidates(nsIDOMKeyEvent* aDOMKeyEvent,
                                    nsTArray<nsShortcutCandidate>& aCandidates);

  /**
   * Get the candidates for accesskeys for aNativeKeyEvent.
   *
   * @param aNativeKeyEvent [in] the key event for accesskey handling.
   * @param aCandidates [out] the candidate access key list.
   *                          the first item is most preferred.
   */
  static void GetAccessKeyCandidates(nsKeyEvent* aNativeKeyEvent,
                                     nsTArray<PRUint32>& aCandidates);

  /**
   * Hide any XUL popups associated with aDocument, including any documents
   * displayed in child frames. Does nothing if aDocument is null.
   */
  static void HidePopupsInDocument(nsIDocument* aDocument);

  /**
   * Retrieve the current drag session, or null if no drag is currently occuring
   */
  static already_AddRefed<nsIDragSession> GetDragSession();

  /*
   * Initialize and set the dataTransfer field of an nsDragEvent.
   */
  static nsresult SetDataTransferInEvent(nsDragEvent* aDragEvent);

  // filters the drag and drop action to fit within the effects allowed and
  // returns it.
  static PRUint32 FilterDropEffect(PRUint32 aAction, PRUint32 aEffectAllowed);

  /**
   * Return true if aURI is a local file URI (i.e. file://).
   */
  static PRBool URIIsLocalFile(nsIURI *aURI);

  /**
   * If aContent is an HTML element with a DOM level 0 'name', then
   * return the name. Otherwise return null.
   */
  static nsIAtom* IsNamedItem(nsIContent* aContent);

  /**
   * Get the application manifest URI for this document.  The manifest URI
   * is specified in the manifest= attribute of the root element of the
   * document.
   *
   * @param aDocument The document that lists the manifest.
   * @param aURI The manifest URI.
   */
  static void GetOfflineAppManifest(nsIDocument *aDocument, nsIURI **aURI);

  /**
   * Check whether an application should be allowed to use offline APIs.
   */
  static PRBool OfflineAppAllowed(nsIURI *aURI);

  /**
   * Check whether an application should be allowed to use offline APIs.
   */
  static PRBool OfflineAppAllowed(nsIPrincipal *aPrincipal);

  /**
   * Increases the count of blockers preventing scripts from running.
   * NOTE: You might want to use nsAutoScriptBlocker rather than calling
   * this directly
   */
  static void AddScriptBlocker();

  /**
   * Increases the count of blockers preventing scripts from running.
   * Also, while this script blocker is active, script runners must not be
   * added --- we'll assert if one is, and ignore it.
   */
  static void AddScriptBlockerAndPreventAddingRunners();

  /**
   * Decreases the count of blockers preventing scripts from running.
   * NOTE: You might want to use nsAutoScriptBlocker rather than calling
   * this directly
   *
   * WARNING! Calling this function could synchronously execute scripts.
   */
  static void RemoveScriptBlocker();

  /**
   * Add a runnable that is to be executed as soon as it's safe to execute
   * scripts.
   * NOTE: If it's currently safe to execute scripts, aRunnable will be run
   *       synchronously before the function returns.
   *
   * @param aRunnable  The nsIRunnable to run as soon as it's safe to execute
   *                   scripts. Passing null is allowed and results in nothing
   *                   happening. It is also allowed to pass an object that
   *                   has not yet been AddRefed.
   * @return false on out of memory, true otherwise.
   */
  static PRBool AddScriptRunner(nsIRunnable* aRunnable);

  /**
   * Returns true if it's safe to execute content script and false otherwise.
   *
   * The only known case where this lies is mutation events. They run, and can
   * run anything else, when this function returns false, but this is ok.
   */
  static PRBool IsSafeToRunScript() {
    return sScriptBlockerCount == 0;
  }

  /**
   * Get/Set the current number of removable updates. Currently only
   * UPDATE_CONTENT_MODEL updates are removable, and only when firing mutation
   * events. These functions should only be called by mozAutoDocUpdateRemover.
   * The count is also adjusted by the normal calls to BeginUpdate/EndUpdate.
   */
  static void AddRemovableScriptBlocker()
  {
    AddScriptBlocker();
    ++sRemovableScriptBlockerCount;
  }
  static void RemoveRemovableScriptBlocker()
  {
    NS_ASSERTION(sRemovableScriptBlockerCount != 0,
                "Number of removable blockers should never go below zero");
    --sRemovableScriptBlockerCount;
    RemoveScriptBlocker();
  }
  static PRUint32 GetRemovableScriptBlockerLevel()
  {
    return sRemovableScriptBlockerCount;
  }

  /* Process viewport META data. This gives us information for the scale
   * and zoom of a page on mobile devices. We stick the information in
   * the document header and use it later on after rendering.
   *
   * See Bug #436083
   */
  static nsresult ProcessViewportInfo(nsIDocument *aDocument,
                                      const nsAString &viewportInfo);

  static nsIScriptContext* GetContextForEventHandlers(nsINode* aNode,
                                                      nsresult* aRv);

  static JSContext *GetCurrentJSContext();

  /**
   * Case insensitive comparison between two strings. However it only ignores
   * case for ASCII characters a-z.
   */
  static PRBool EqualsIgnoreASCIICase(const nsAString& aStr1,
                                      const nsAString& aStr2);

  /**
   * Convert ASCII A-Z to a-z.
   */
  static void ASCIIToLower(const nsAString& aSource, nsAString& aDest);

  /**
   * Convert ASCII a-z to A-Z.
   */
  static void ASCIIToUpper(nsAString& aStr);

  static nsIInterfaceRequestor* GetSameOriginChecker();

  static nsIThreadJSContextStack* ThreadJSContextStack()
  {
    return sThreadJSContextStack;
  }
  

  /**
   * Get the Origin of the passed in nsIPrincipal or nsIURI. If the passed in
   * nsIURI or the URI of the passed in nsIPrincipal does not have a host, the
   * origin is set to 'null'.
   *
   * The ASCII versions return a ASCII strings that are puny-code encoded,
   * suitable for for example header values. The UTF versions return strings
   * containing international characters.
   *
   * aPrincipal/aOrigin must not be null.
   */
  static nsresult GetASCIIOrigin(nsIPrincipal* aPrincipal,
                                 nsCString& aOrigin);
  static nsresult GetASCIIOrigin(nsIURI* aURI, nsCString& aOrigin);
  static nsresult GetUTFOrigin(nsIPrincipal* aPrincipal,
                               nsString& aOrigin);
  static nsresult GetUTFOrigin(nsIURI* aURI, nsString& aOrigin);

  /**
   * This method creates and dispatches "command" event, which implements
   * nsIDOMXULCommandEvent.
   * If aShell is not null, dispatching goes via
   * nsIPresShell::HandleDOMEventWithTarget.
   */
  static nsresult DispatchXULCommand(nsIContent* aTarget,
                                     PRBool aTrusted,
                                     nsIDOMEvent* aSourceEvent = nsnull,
                                     nsIPresShell* aShell = nsnull,
                                     PRBool aCtrl = PR_FALSE,
                                     PRBool aAlt = PR_FALSE,
                                     PRBool aShift = PR_FALSE,
                                     PRBool aMeta = PR_FALSE);

  /**
   * Gets the nsIDocument given the script context. Will return nsnull on failure.
   *
   * @param aScriptContext the script context to get the document for; can be null
   *
   * @return the document associated with the script context
   */
  static already_AddRefed<nsIDocument>
  GetDocumentFromScriptContext(nsIScriptContext *aScriptContext);

  /**
   * The method checks whether the caller can access native anonymous content.
   * If there is no JS in the stack or privileged JS is running, this
   * method returns PR_TRUE, otherwise PR_FALSE.
   */
  static PRBool CanAccessNativeAnon();

  static nsresult WrapNative(JSContext *cx, JSObject *scope,
                             nsISupports *native, const nsIID* aIID, jsval *vp,
                             // If non-null aHolder will keep the jsval alive
                             // while there's a ref to it
                             nsIXPConnectJSObjectHolder** aHolder = nsnull,
                             PRBool aAllowWrapping = PR_FALSE);

  // Same as the WrapNative above, but use this one if aIID is nsISupports' IID.
  static nsresult WrapNative(JSContext *cx, JSObject *scope,
                             nsISupports *native,  jsval *vp,
                             // If non-null aHolder will keep the jsval alive
                             // while there's a ref to it
                             nsIXPConnectJSObjectHolder** aHolder = nsnull,
                             PRBool aAllowWrapping = PR_FALSE)
  {
    return WrapNative(cx, scope, native, nsnull, vp, aHolder, aAllowWrapping);
  }

  static void StripNullChars(const nsAString& aInStr, nsAString& aOutStr);

  /**
   * Creates a structured clone of the given jsval according to the algorithm
   * at:
   *     http://www.whatwg.org/specs/web-apps/current-work/multipage/
   *                                   urls.html#safe-passing-of-structured-data
   *
   * If the function returns a success code then rval is set to point at the
   * cloned jsval. rval is not set if the function returns a failure code.
   */
  static nsresult CreateStructuredClone(JSContext* cx, jsval val, jsval* rval);

  /**
   * Reparents the given object and all subobjects to the given scope. Also
   * fixes all the prototypes. Assumes obj is properly rooted, that obj has no
   * getter functions that can cause side effects, and that the only types of
   * objects nested within obj are the types that are cloneable via the
   * CreateStructuredClone function above.
   */
  static nsresult ReparentClonedObjectToScope(JSContext* cx, JSObject* obj,
                                              JSObject* scope);

private:

  static PRBool InitializeEventTable();

  static nsresult EnsureStringBundle(PropertiesFile aFile);

  static nsIDOMScriptObjectFactory *GetDOMScriptObjectFactory();

  static nsresult HoldScriptObject(PRUint32 aLangID, void* aObject);
  static void DropScriptObject(PRUint32 aLangID, void *aObject, void *aClosure);

  static PRBool CanCallerAccess(nsIPrincipal* aSubjectPrincipal,
                                nsIPrincipal* aPrincipal);

  static nsIDOMScriptObjectFactory *sDOMScriptObjectFactory;

  static nsIXPConnect *sXPConnect;

  static nsIScriptSecurityManager *sSecurityManager;

  static nsIThreadJSContextStack *sThreadJSContextStack;

  static nsIParserService *sParserService;

  static nsINameSpaceManager *sNameSpaceManager;

  static nsIIOService *sIOService;

#ifdef MOZ_XTF
  static nsIXTFService *sXTFService;
#endif

  static nsIPrefBranch2 *sPrefBranch;
  // For old compatibility of RegisterPrefCallback
  static nsCOMArray<nsPrefOldCallback> *sPrefCallbackList;

  static imgILoader* sImgLoader;
  static imgICache* sImgCache;

  static mozilla::IHistory* sHistory;

  static nsIConsoleService* sConsoleService;

  static nsDataHashtable<nsISupportsHashKey, EventNameMapping>* sEventTable;

  static nsIStringBundleService* sStringBundleService;
  static nsIStringBundle* sStringBundles[PropertiesFile_COUNT];

  static nsIContentPolicy* sContentPolicyService;
  static PRBool sTriedToGetContentPolicy;

  static nsILineBreaker* sLineBreaker;
  static nsIWordBreaker* sWordBreaker;
  static nsICaseConversion* sCaseConv;
  static nsIUGenCategory* sGenCat;

  // Holds pointers to nsISupports* that should be released at shutdown
  static nsTArray<nsISupports**>* sPtrsToPtrsToRelease;

  static nsIScriptRuntime* sScriptRuntimes[NS_STID_ARRAY_UBOUND];
  static PRInt32 sScriptRootCount[NS_STID_ARRAY_UBOUND];
  static PRUint32 sJSGCThingRootCount;

#ifdef IBMBIDI
  static nsIBidiKeyboard* sBidiKeyboard;
#endif

  static PRBool sInitialized;
  static PRUint32 sScriptBlockerCount;
  static PRUint32 sRemovableScriptBlockerCount;
  static nsCOMArray<nsIRunnable>* sBlockedScriptRunners;
  static PRUint32 sRunnersCountAtFirstBlocker;
  static PRUint32 sScriptBlockerCountWhereRunnersPrevented;

  static nsIInterfaceRequestor* sSameOriginChecker;
};

#define NS_HOLD_JS_OBJECTS(obj, clazz)                                         \
  nsContentUtils::HoldJSObjects(NS_CYCLE_COLLECTION_UPCAST(obj, clazz),        \
                                &NS_CYCLE_COLLECTION_NAME(clazz))

#define NS_DROP_JS_OBJECTS(obj, clazz)                                         \
  nsContentUtils::DropJSObjects(NS_CYCLE_COLLECTION_UPCAST(obj, clazz))


class NS_STACK_CLASS nsCxPusher
{
public:
  nsCxPusher();
  ~nsCxPusher(); // Calls Pop();

  // Returns PR_FALSE if something erroneous happened.
  PRBool Push(nsPIDOMEventTarget *aCurrentTarget);
  // If nothing has been pushed to stack, this works like Push.
  // Otherwise if context will change, Pop and Push will be called.
  PRBool RePush(nsPIDOMEventTarget *aCurrentTarget);
  // If a null JSContext is passed to Push(), that will cause no
  // push to happen and false to be returned.
  PRBool Push(JSContext *cx);
  // Explicitly push a null JSContext on the the stack
  PRBool PushNull();

  // Pop() will be a no-op if Push() or PushNull() fail
  void Pop();

  nsIScriptContext* GetCurrentScriptContext() { return mScx; }
private:
  // Combined code for PushNull() and Push(JSContext*)
  PRBool DoPush(JSContext* cx);

  nsCOMPtr<nsIScriptContext> mScx;
  PRBool mScriptIsRunning;
  PRBool mPushedSomething;
#ifdef DEBUG
  JSContext* mPushedContext;
#endif
};

class nsAutoGCRoot {
public:
  // aPtr should be the pointer to the jsval we want to protect
  nsAutoGCRoot(jsval* aPtr, nsresult* aResult) :
    mPtr(aPtr)
  {
    mResult = *aResult = AddJSGCRoot(aPtr, "nsAutoGCRoot");
  }

  // aPtr should be the pointer to the JSObject* we want to protect
  nsAutoGCRoot(JSObject** aPtr, nsresult* aResult) :
    mPtr(aPtr)
  {
    mResult = *aResult = AddJSGCRoot(aPtr, "nsAutoGCRoot");
  }

  // aPtr should be the pointer to the thing we want to protect
  nsAutoGCRoot(void* aPtr, nsresult* aResult) :
    mPtr(aPtr)
  {
    mResult = *aResult = AddJSGCRoot(aPtr, "nsAutoGCRoot");
  }

  ~nsAutoGCRoot() {
    if (NS_SUCCEEDED(mResult)) {
      RemoveJSGCRoot(mPtr);
    }
  }

  static void Shutdown();

private:
  static nsresult AddJSGCRoot(void *aPtr, const char* aName);
  static nsresult RemoveJSGCRoot(void *aPtr);

  static nsIJSRuntimeService* sJSRuntimeService;
  static JSRuntime* sJSScriptRuntime;

  void* mPtr;
  nsresult mResult;
};

class nsAutoScriptBlocker {
public:
  nsAutoScriptBlocker() {
    nsContentUtils::AddScriptBlocker();
  }
  ~nsAutoScriptBlocker() {
    nsContentUtils::RemoveScriptBlocker();
  }
};

class mozAutoRemovableBlockerRemover
{
public:
  mozAutoRemovableBlockerRemover(nsIDocument* aDocument);
  ~mozAutoRemovableBlockerRemover();

private:
  PRUint32 mNestingLevel;
  nsCOMPtr<nsIDocument> mDocument;
  nsCOMPtr<nsIDocumentObserver> mObserver;
};

#define NS_AUTO_GCROOT_PASTE2(tok,line) tok##line
#define NS_AUTO_GCROOT_PASTE(tok,line) \
  NS_AUTO_GCROOT_PASTE2(tok,line)
#define NS_AUTO_GCROOT(ptr, result) \ \
  nsAutoGCRoot NS_AUTO_GCROOT_PASTE(_autoGCRoot_, __LINE__) \
  (ptr, result)

#define NS_INTERFACE_MAP_ENTRY_TEAROFF(_interface, _allocator)                \
  if (aIID.Equals(NS_GET_IID(_interface))) {                                  \
    foundInterface = static_cast<_interface *>(_allocator);                   \
    if (!foundInterface) {                                                    \
      *aInstancePtr = nsnull;                                                 \
      return NS_ERROR_OUT_OF_MEMORY;                                          \
    }                                                                         \
  } else

/*
 * Check whether a floating point number is finite (not +/-infinity and not a
 * NaN value).
 */
inline NS_HIDDEN_(PRBool) NS_FloatIsFinite(jsdouble f) {
#ifdef WIN32
  return _finite(f);
#else
  return finite(f);
#endif
}

/*
 * In the following helper macros we exploit the fact that the result of a
 * series of additions will not be finite if any one of the operands in the
 * series is not finite.
 */
#define NS_ENSURE_FINITE(f, rv)                                               \
  if (!NS_FloatIsFinite(f)) {                                                 \
    return (rv);                                                              \
  }

#define NS_ENSURE_FINITE2(f1, f2, rv)                                         \
  if (!NS_FloatIsFinite((f1)+(f2))) {                                         \
    return (rv);                                                              \
  }

#define NS_ENSURE_FINITE3(f1, f2, f3, rv)                                     \
  if (!NS_FloatIsFinite((f1)+(f2)+(f3))) {                                    \
    return (rv);                                                              \
  }

#define NS_ENSURE_FINITE4(f1, f2, f3, f4, rv)                                 \
  if (!NS_FloatIsFinite((f1)+(f2)+(f3)+(f4))) {                               \
    return (rv);                                                              \
  }

#define NS_ENSURE_FINITE5(f1, f2, f3, f4, f5, rv)                             \
  if (!NS_FloatIsFinite((f1)+(f2)+(f3)+(f4)+(f5))) {                          \
    return (rv);                                                              \
  }

#define NS_ENSURE_FINITE6(f1, f2, f3, f4, f5, f6, rv)                         \
  if (!NS_FloatIsFinite((f1)+(f2)+(f3)+(f4)+(f5)+(f6))) {                     \
    return (rv);                                                              \
  }

// Deletes a linked list iteratively to avoid blowing up the stack (bug 460444).
#define NS_CONTENT_DELETE_LIST_MEMBER(type_, ptr_, member_)                   \
  {                                                                           \
    type_ *cur = (ptr_)->member_;                                             \
    (ptr_)->member_ = nsnull;                                                 \
    while (cur) {                                                             \
      type_ *next = cur->member_;                                             \
      cur->member_ = nsnull;                                                  \
      delete cur;                                                             \
      cur = next;                                                             \
    }                                                                         \
  }

class nsContentTypeParser {
public:
  nsContentTypeParser(const nsAString& aString);
  ~nsContentTypeParser();

  nsresult GetParameter(const char* aParameterName, nsAString& aResult);
  nsresult GetType(nsAString& aResult)
  {
    return GetParameter(nsnull, aResult);
  }

private:
  NS_ConvertUTF16toUTF8 mString;
  nsIMIMEHeaderParam*   mService;
};

#endif /* nsContentUtils_h___ */<|MERGE_RESOLUTION|>--- conflicted
+++ resolved
@@ -47,13 +47,10 @@
 #include <float.h>
 #endif
 
-<<<<<<< HEAD
-=======
 #if defined(SOLARIS)
 #include <ieeefp.h>
 #endif
 
->>>>>>> 7a75ab6b
 #include "nsAString.h"
 #include "nsIStatefulFrame.h"
 #include "nsINodeInfo.h"
