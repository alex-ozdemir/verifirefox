--- conflicted
+++ resolved
@@ -110,31 +110,18 @@
 /*
  * Check that JSTRACE_XML follows JSTRACE_OBJECT and JSTRACE_STRING.
  */
-<<<<<<< HEAD
-JS_STATIC_ASSERT(JSTRACE_OBJECT == 0);
-JS_STATIC_ASSERT(JSTRACE_STRING == 1);
-JS_STATIC_ASSERT(JSTRACE_SHAPE  == 2);
-JS_STATIC_ASSERT(JSTRACE_IONCODE == 3);
-JS_STATIC_ASSERT(JSTRACE_XML    == 4);
+JS_STATIC_ASSERT(JSTRACE_OBJECT      == 0);
+JS_STATIC_ASSERT(JSTRACE_STRING      == 1);
+JS_STATIC_ASSERT(JSTRACE_SHAPE       == 2);
+JS_STATIC_ASSERT(JSTRACE_TYPE_OBJECT == 3);
+JS_STATIC_ASSERT(JSTRACE_IONCODE     == 4);
+JS_STATIC_ASSERT(JSTRACE_XML         == 5);
 
 /*
  * JS_IS_VALID_TRACE_KIND assumes that JSTRACE_IONCODE is the last non-xml
  * trace kind when JS_HAS_XML_SUPPORT is false.
  */
 JS_STATIC_ASSERT(JSTRACE_IONCODE + 1 == JSTRACE_XML);
-=======
-JS_STATIC_ASSERT(JSTRACE_OBJECT      == 0);
-JS_STATIC_ASSERT(JSTRACE_STRING      == 1);
-JS_STATIC_ASSERT(JSTRACE_SHAPE       == 2);
-JS_STATIC_ASSERT(JSTRACE_TYPE_OBJECT == 3);
-JS_STATIC_ASSERT(JSTRACE_XML         == 4);
-
-/*
- * JS_IS_VALID_TRACE_KIND assumes that JSTRACE_TYPE_OBJECT is the last non-xml
- * trace kind when JS_HAS_XML_SUPPORT is false.
- */
-JS_STATIC_ASSERT(JSTRACE_TYPE_OBJECT + 1 == JSTRACE_XML);
->>>>>>> e0730677
 
 namespace js {
 namespace gc {
@@ -1805,13 +1792,6 @@
         return;
       }
 
-<<<<<<< HEAD
-      case IONMASM: {
-#ifdef JS_ION
-        static_cast<js::ion::MacroAssembler::AutoRooter *>(this)->masm()->trace(trc);
-#endif
-        break;
-=======
       case TYPE: {
         types::TypeObject *type = static_cast<types::AutoTypeRooter *>(this)->type;
         if (!type->isMarked())
@@ -1823,7 +1803,13 @@
         AutoValueArray *array = static_cast<AutoValueArray *>(this);
         MarkValueRange(trc, array->length(), array->start(), "js::AutoValueArray");
         return;
->>>>>>> e0730677
+      }
+
+      case IONMASM: {
+#ifdef JS_ION
+        static_cast<js::ion::MacroAssembler::AutoRooter *>(this)->masm()->trace(trc);
+#endif
+        break;
       }
     }
 
