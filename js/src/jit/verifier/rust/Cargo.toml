[package]
name = "verifirefox"
version = "0.1.0"
authors = [
  "Fraser Brown <mlfbrown@stanford.edu>",
  "Michael Smith <mds009@eng.ucsd.edu>",
  "Deian Stefan <deian@cs.ucsd.edu>"
]
license = "MPL-2.0"
description = """
Online translation verifier for IonMonkey JIT IR
"""
edition = "2018"

[lib]
crate-type = ["rlib"]
name = "verifirefox"

[dependencies]
anyhow = "^1.0.28"
thiserror = "^1.0.14"
<<<<<<< HEAD
bit-vec = "0.6.2"
typed_index_derive = "^0.1.4"
=======
typed_index_derive = "^0.1.4"
ref-cast = "1.0.1"
>>>>>>> 25416e42
<|MERGE_RESOLUTION|>--- conflicted
+++ resolved
@@ -19,10 +19,6 @@
 [dependencies]
 anyhow = "^1.0.28"
 thiserror = "^1.0.14"
-<<<<<<< HEAD
 bit-vec = "0.6.2"
 typed_index_derive = "^0.1.4"
-=======
-typed_index_derive = "^0.1.4"
-ref-cast = "1.0.1"
->>>>>>> 25416e42
+ref-cast = "1.0.1"