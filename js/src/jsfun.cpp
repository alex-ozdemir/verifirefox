/* -*- Mode: C++; tab-width: 8; indent-tabs-mode: nil; c-basic-offset: 4 -*-
 * vim: set ts=8 sw=4 et tw=99:
 *
 * ***** BEGIN LICENSE BLOCK *****
 * Version: MPL 1.1/GPL 2.0/LGPL 2.1
 *
 * The contents of this file are subject to the Mozilla Public License Version
 * 1.1 (the "License"); you may not use this file except in compliance with
 * the License. You may obtain a copy of the License at
 * http://www.mozilla.org/MPL/
 *
 * Software distributed under the License is distributed on an "AS IS" basis,
 * WITHOUT WARRANTY OF ANY KIND, either express or implied. See the License
 * for the specific language governing rights and limitations under the
 * License.
 *
 * The Original Code is Mozilla Communicator client code, released
 * March 31, 1998.
 *
 * The Initial Developer of the Original Code is
 * Netscape Communications Corporation.
 * Portions created by the Initial Developer are Copyright (C) 1998
 * the Initial Developer. All Rights Reserved.
 *
 * Contributor(s):
 *
 * Alternatively, the contents of this file may be used under the terms of
 * either of the GNU General Public License Version 2 or later (the "GPL"),
 * or the GNU Lesser General Public License Version 2.1 or later (the "LGPL"),
 * in which case the provisions of the GPL or the LGPL are applicable instead
 * of those above. If you wish to allow use of your version of this file only
 * under the terms of either the GPL or the LGPL, and not to allow others to
 * use your version of this file under the terms of the MPL, indicate your
 * decision by deleting the provisions above and replace them with the notice
 * and other provisions required by the GPL or the LGPL. If you do not delete
 * the provisions above, a recipient may use your version of this file under
 * the terms of any one of the MPL, the GPL or the LGPL.
 *
 * ***** END LICENSE BLOCK ***** */

/*
 * JS function support.
 */
#include <string.h>
#include "jstypes.h"
#include "jsstdint.h"
#include "jsbit.h"
#include "jsutil.h"
#include "jsapi.h"
#include "jsarray.h"
#include "jsatom.h"
#include "jsbool.h"
#include "jsbuiltins.h"
#include "jscntxt.h"
#include "jsversion.h"
#include "jsemit.h"
#include "jsfun.h"
#include "jsgc.h"
#include "jsgcmark.h"
#include "jsinterp.h"
#include "jslock.h"
#include "jsnum.h"
#include "jsobj.h"
#include "jsopcode.h"
#include "jsparse.h"
#include "jspropertytree.h"
#include "jsproxy.h"
#include "jsscan.h"
#include "jsscope.h"
#include "jsscript.h"
#include "jsstr.h"
#include "jsexn.h"
#include "jsstaticcheck.h"
#include "jstracer.h"

#if JS_HAS_GENERATORS
# include "jsiter.h"
#endif

#if JS_HAS_XDR
# include "jsxdrapi.h"
#endif

#ifdef JS_METHODJIT
#include "methodjit/MethodJIT.h"
#endif

#include "jsatominlines.h"
#include "jsfuninlines.h"
#include "jsinferinlines.h"
#include "jsobjinlines.h"
#include "jsscriptinlines.h"

#include "vm/ArgumentsObject-inl.h"
#include "vm/Stack-inl.h"

using namespace js;
using namespace js::gc;
using namespace js::types;

inline JSObject *
JSObject::getThrowTypeError() const
{
    return getGlobal()->getThrowTypeError();
}

JSBool
js_GetArgsValue(JSContext *cx, StackFrame *fp, Value *vp)
{
    JSObject *argsobj;

    MarkTypeObjectFlags(cx, fp->fun()->getType(),
                        OBJECT_FLAG_CREATED_ARGUMENTS | OBJECT_FLAG_UNINLINEABLE);

    if (fp->hasOverriddenArgs()) {
        JS_ASSERT(fp->hasCallObj());
        jsid id = ATOM_TO_JSID(cx->runtime->atomState.argumentsAtom);
        return fp->callObj().getProperty(cx, id, vp);
    }
    argsobj = js_GetArgsObject(cx, fp);
    if (!argsobj)
        return JS_FALSE;
    vp->setObject(*argsobj);
    return JS_TRUE;
}

JSBool
js_GetArgsProperty(JSContext *cx, StackFrame *fp, jsid id, Value *vp)
{
    JS_ASSERT(fp->isFunctionFrame());

    if (fp->hasOverriddenArgs()) {
        JS_ASSERT(fp->hasCallObj());

        jsid argumentsid = ATOM_TO_JSID(cx->runtime->atomState.argumentsAtom);
        Value v;
        if (!fp->callObj().getProperty(cx, argumentsid, &v))
            return false;

        JSObject *obj;
        if (v.isPrimitive()) {
            obj = js_ValueToNonNullObject(cx, v);
            if (!obj)
                return false;
        } else {
            obj = &v.toObject();
        }
        return obj->getProperty(cx, id, vp);
    }

    vp->setUndefined();
    if (JSID_IS_INT(id)) {
        uint32 arg = uint32(JSID_TO_INT(id));
        ArgumentsObject *argsobj = fp->maybeArgsObj();
        if (arg < fp->numActualArgs()) {
            if (argsobj) {
                const Value &v = argsobj->element(arg);
                if (v.isMagic(JS_ARGS_HOLE))
                    return argsobj->getProperty(cx, id, vp);
                if (fp->functionScript()->strictModeCode) {
                    *vp = v;
                    return true;
                }
            }
            *vp = fp->canonicalActualArg(arg);
        } else {
            /*
             * Per ECMA-262 Ed. 3, 10.1.8, last bulleted item, do not share
             * storage between the formal parameter and arguments[k] for all
             * fp->argc <= k && k < fp->fun->nargs.  For example, in
             *
             *   function f(x) { x = 42; return arguments[0]; }
             *   f();
             *
             * the call to f should return undefined, not 42.  If fp->argsobj
             * is null at this point, as it would be in the example, return
             * undefined in *vp.
             */
            if (argsobj)
                return argsobj->getProperty(cx, id, vp);
        }
    } else if (JSID_IS_ATOM(id, cx->runtime->atomState.lengthAtom)) {
        ArgumentsObject *argsobj = fp->maybeArgsObj();
        if (argsobj && argsobj->hasOverriddenLength())
            return argsobj->getProperty(cx, id, vp);
        vp->setInt32(fp->numActualArgs());
    }
    return true;
}

js::ArgumentsObject *
ArgumentsObject::create(JSContext *cx, uint32 argc, JSObject &callee)
{
    JS_ASSERT(argc <= JS_ARGS_LENGTH_MAX);

    JSObject *proto;
    if (!js_GetClassPrototype(cx, callee.getGlobal(), JSProto_Object, &proto))
        return NULL;

    TypeObject *type = proto->getNewType(cx);
    if (!type)
        return NULL;

    JS_STATIC_ASSERT(NormalArgumentsObject::RESERVED_SLOTS == 2);
    JS_STATIC_ASSERT(StrictArgumentsObject::RESERVED_SLOTS == 2);
    JSObject *obj = js_NewGCObject(cx, FINALIZE_OBJECT2);
    if (!obj)
        return NULL;

    EmptyShape *emptyArgumentsShape = EmptyShape::getEmptyArgumentsShape(cx);
    if (!emptyArgumentsShape)
        return NULL;
    AutoShapeRooter shapeRoot(cx, emptyArgumentsShape);

    ArgumentsData *data = (ArgumentsData *)
        cx->malloc_(offsetof(ArgumentsData, slots) + argc * sizeof(Value));
    if (!data)
        return NULL;
    SetValueRangeToUndefined(data->slots, argc);

    /* Can't fail from here on, so initialize everything in argsobj. */
    obj->init(cx, callee.getFunctionPrivate()->inStrictMode()
              ? &StrictArgumentsObject::jsClass
              : &NormalArgumentsObject::jsClass,
              type, proto->getParent(), NULL, false);
    obj->setMap(emptyArgumentsShape);

    ArgumentsObject *argsobj = obj->asArguments();

    JS_ASSERT(UINT32_MAX > (uint64(argc) << PACKED_BITS_COUNT));
    argsobj->setInitialLength(argc);

    argsobj->setCalleeAndData(callee, data);

    return argsobj;
}

struct STATIC_SKIP_INFERENCE PutArg
{
    PutArg(Value *dst) : dst(dst) {}
    Value *dst;
    bool operator()(uintN, Value *src) {
        if (!dst->isMagic(JS_ARGS_HOLE))
            *dst = *src;
        ++dst;
        return true;
    }
};

JSObject *
js_GetArgsObject(JSContext *cx, StackFrame *fp)
{
    /*
     * We must be in a function activation; the function must be lightweight
     * or else fp must have a variable object.
     */
    JS_ASSERT_IF(fp->fun()->isHeavyweight(), fp->hasCallObj());

    while (fp->isDirectEvalOrDebuggerFrame())
        fp = fp->prev();

    /* Create an arguments object for fp only if it lacks one. */
    if (fp->hasArgsObj())
        return &fp->argsObj();

    ArgumentsObject *argsobj =
        ArgumentsObject::create(cx, fp->numActualArgs(), fp->callee());
    if (!argsobj)
        return argsobj;

    /*
     * Strict mode functions have arguments objects that copy the initial
     * actual parameter values.  It is the caller's responsibility to get the
     * arguments object before any parameters are modified!  (The emitter
     * ensures this by synthesizing an arguments access at the start of any
     * strict mode function that contains an assignment to a parameter, or
     * that calls eval.)  Non-strict mode arguments use the frame pointer to
     * retrieve up-to-date parameter values.
     */
    if (argsobj->isStrictArguments())
        fp->forEachCanonicalActualArg(PutArg(argsobj->data()->slots));
    else
        argsobj->setPrivate(fp);

    fp->setArgsObj(*argsobj);
    return argsobj;
}

void
js_PutArgsObject(StackFrame *fp)
{
    ArgumentsObject &argsobj = fp->argsObj();
    if (argsobj.isNormalArguments()) {
        JS_ASSERT(argsobj.getPrivate() == fp);
        fp->forEachCanonicalActualArg(PutArg(argsobj.data()->slots));
        argsobj.setPrivate(NULL);
    } else {
        JS_ASSERT(!argsobj.getPrivate());
    }
}

#ifdef JS_TRACER

/*
 * Traced versions of js_GetArgsObject and js_PutArgsObject.
 */
JSObject * JS_FASTCALL
js_NewArgumentsOnTrace(JSContext *cx, uint32 argc, JSObject *callee)
{
    ArgumentsObject *argsobj = ArgumentsObject::create(cx, argc, *callee);
    if (!argsobj)
        return NULL;

    if (argsobj->isStrictArguments()) {
        /*
         * Strict mode callers must copy arguments into the created arguments
         * object. The trace-JITting code is in TraceRecorder::newArguments.
         */
        JS_ASSERT(!argsobj->getPrivate());
    } else {
        argsobj->setPrivate(JS_ARGUMENTS_OBJECT_ON_TRACE);
    }

    return argsobj;
}
JS_DEFINE_CALLINFO_3(extern, OBJECT, js_NewArgumentsOnTrace, CONTEXT, UINT32, OBJECT,
                     0, nanojit::ACCSET_STORE_ANY)

/* FIXME change the return type to void. */
JSBool JS_FASTCALL
js_PutArgumentsOnTrace(JSContext *cx, JSObject *obj, Value *argv)
{
    NormalArgumentsObject *argsobj = obj->asNormalArguments();

    JS_ASSERT(argsobj->getPrivate() == JS_ARGUMENTS_OBJECT_ON_TRACE);

    /*
     * TraceRecorder::putActivationObjects builds a single, contiguous array of
     * the arguments, regardless of whether #actuals > #formals so there is no
     * need to worry about actual vs. formal arguments.
     */
    Value *srcend = argv + argsobj->initialLength();
    Value *dst = argsobj->data()->slots;
    for (Value *src = argv; src < srcend; ++src, ++dst) {
        if (!dst->isMagic(JS_ARGS_HOLE))
            *dst = *src;
    }

    argsobj->setPrivate(NULL);
    return true;
}
JS_DEFINE_CALLINFO_3(extern, BOOL, js_PutArgumentsOnTrace, CONTEXT, OBJECT, VALUEPTR, 0,
                     nanojit::ACCSET_STORE_ANY)

#endif /* JS_TRACER */

static JSBool
args_delProperty(JSContext *cx, JSObject *obj, jsid id, Value *vp)
{
    ArgumentsObject *argsobj = obj->asArguments();
    if (JSID_IS_INT(id)) {
        uintN arg = uintN(JSID_TO_INT(id));
        if (arg < argsobj->initialLength())
            argsobj->setElement(arg, MagicValue(JS_ARGS_HOLE));
    } else if (JSID_IS_ATOM(id, cx->runtime->atomState.lengthAtom)) {
        argsobj->markLengthOverridden();
    } else if (JSID_IS_ATOM(id, cx->runtime->atomState.calleeAtom)) {
        argsobj->asNormalArguments()->clearCallee();
    }
    return true;
}

static JS_REQUIRES_STACK JSObject *
WrapEscapingClosure(JSContext *cx, StackFrame *fp, JSFunction *fun)
{
    JS_ASSERT(fun->optimizedClosure());
    JS_ASSERT(!fun->u.i.wrapper);

    /*
     * We do not attempt to reify Call and Block objects on demand for outer
     * scopes. This could be done (see the "v8" patch in bug 494235) but it is
     * fragile in the face of ongoing compile-time optimization. Instead, the
     * _DBG* opcodes used by wrappers created here must cope with unresolved
     * upvars and throw them as reference errors. Caveat debuggers!
     */
    JSObject *scopeChain = GetScopeChain(cx, fp);
    if (!scopeChain)
        return NULL;

    JSObject *wfunobj = NewFunction(cx, scopeChain);
    if (!wfunobj)
        return NULL;
    AutoObjectRooter tvr(cx, wfunobj);

    JSFunction *wfun = (JSFunction *) wfunobj;
    wfunobj->setPrivate(wfun);
    wfun->nargs = fun->nargs;
    wfun->flags = fun->flags | JSFUN_HEAVYWEIGHT;
    wfun->u.i.skipmin = fun->u.i.skipmin;
    wfun->u.i.wrapper = true;
    wfun->u.i.script = NULL;
    wfun->atom = fun->atom;

    JSScript *script = fun->script();
    jssrcnote *snbase = script->notes();
    jssrcnote *sn = snbase;
    while (!SN_IS_TERMINATOR(sn))
        sn = SN_NEXT(sn);
    uintN nsrcnotes = (sn - snbase) + 1;

    /* NB: GC must not occur before wscript is homed in wfun->u.i.script. */
    JSScript *wscript = JSScript::NewScript(cx, script->length, nsrcnotes,
                                            script->atomMap.length,
                                            JSScript::isValidOffset(script->objectsOffset)
                                            ? script->objects()->length
                                            : 0,
                                            script->bindings.countUpvars(),
                                            JSScript::isValidOffset(script->regexpsOffset)
                                            ? script->regexps()->length
                                            : 0,
                                            JSScript::isValidOffset(script->trynotesOffset)
                                            ? script->trynotes()->length
                                            : 0,
                                            JSScript::isValidOffset(script->constOffset)
                                            ? script->consts()->length
                                            : 0,
                                            JSScript::isValidOffset(script->globalsOffset)
                                            ? script->globals()->length
                                            : 0,
                                            script->nClosedArgs,
                                            script->nClosedVars,
                                            script->nTypeSets,
                                            script->getVersion());
    if (!wscript)
        return NULL;

    memcpy(wscript->code, script->code, script->length);
    wscript->main = wscript->code + (script->main - script->code);

    memcpy(wscript->notes(), snbase, nsrcnotes * sizeof(jssrcnote));
    memcpy(wscript->atomMap.vector, script->atomMap.vector,
           wscript->atomMap.length * sizeof(JSAtom *));
    if (JSScript::isValidOffset(script->objectsOffset)) {
        memcpy(wscript->objects()->vector, script->objects()->vector,
               wscript->objects()->length * sizeof(JSObject *));
    }
    if (JSScript::isValidOffset(script->regexpsOffset)) {
        memcpy(wscript->regexps()->vector, script->regexps()->vector,
               wscript->regexps()->length * sizeof(JSObject *));
    }
    if (JSScript::isValidOffset(script->trynotesOffset)) {
        memcpy(wscript->trynotes()->vector, script->trynotes()->vector,
               wscript->trynotes()->length * sizeof(JSTryNote));
    }
    if (JSScript::isValidOffset(script->globalsOffset)) {
        memcpy(wscript->globals()->vector, script->globals()->vector,
               wscript->globals()->length * sizeof(GlobalSlotArray::Entry));
    }
    if (script->nClosedArgs + script->nClosedVars != 0)
        script->copyClosedSlotsTo(wscript);

    if (script->bindings.hasUpvars()) {
        JS_ASSERT(script->bindings.countUpvars() == wscript->upvars()->length);
        memcpy(wscript->upvars()->vector, script->upvars()->vector,
               script->bindings.countUpvars() * sizeof(uint32));
    }

    jsbytecode *pc = wscript->code;
    while (*pc != JSOP_STOP) {
        /* FIXME should copy JSOP_TRAP? */
        JSOp op = js_GetOpcode(cx, wscript, pc);
        const JSCodeSpec *cs = &js_CodeSpec[op];
        ptrdiff_t oplen = cs->length;
        if (oplen < 0)
            oplen = js_GetVariableBytecodeLength(pc);

        /*
         * Rewrite JSOP_{GET,CALL}FCSLOT as JSOP_{GET,CALL}UPVAR_DBG for the
         * case where fun is an escaping flat closure. This works because the
         * UPVAR and FCSLOT ops by design have the same format: an upvar index
         * immediate operand.
         */
        switch (op) {
          case JSOP_GETFCSLOT:      *pc = JSOP_GETUPVAR_DBG; break;
          case JSOP_CALLFCSLOT:     *pc = JSOP_CALLUPVAR_DBG; break;
          case JSOP_DEFFUN_FC:      *pc = JSOP_DEFFUN_DBGFC; break;
          case JSOP_DEFLOCALFUN_FC: *pc = JSOP_DEFLOCALFUN_DBGFC; break;
          case JSOP_LAMBDA_FC:      *pc = JSOP_LAMBDA_DBGFC; break;
          default:;
        }
        pc += oplen;
    }

    /*
     * Fill in the rest of wscript. This means if you add members to JSScript
     * you must update this code. FIXME: factor into JSScript::clone method.
     */
    JS_ASSERT(wscript->getVersion() == script->getVersion());
    wscript->nfixed = script->nfixed;
    wscript->filename = script->filename;
    wscript->lineno = script->lineno;
    wscript->nslots = script->nslots;
    wscript->staticLevel = script->staticLevel;
    wscript->principals = script->principals;
    wscript->noScriptRval = script->noScriptRval;
    wscript->savedCallerFun = script->savedCallerFun;
    wscript->hasSharps = script->hasSharps;
    wscript->strictModeCode = script->strictModeCode;
    wscript->compileAndGo = script->compileAndGo;
    wscript->usesEval = script->usesEval;
    wscript->usesArguments = script->usesArguments;
    wscript->warnedAboutTwoArgumentEval = script->warnedAboutTwoArgumentEval;
    if (wscript->principals)
        JSPRINCIPALS_HOLD(cx, wscript->principals);
#ifdef CHECK_SCRIPT_OWNER
    wscript->owner = script->owner;
#endif

    wscript->bindings.clone(cx, &script->bindings);

    /* Deoptimize wfun from FUN_{FLAT,NULL}_CLOSURE to FUN_INTERPRETED. */
    FUN_SET_KIND(wfun, JSFUN_INTERPRETED);
    wfun->u.i.script = wscript;
    if (!wscript->typeSetFunction(cx, wfun))
        return NULL;
    js_CallNewScriptHook(cx, wscript, wfun);
    return wfunobj;
}

static JSBool
ArgGetter(JSContext *cx, JSObject *obj, jsid id, Value *vp)
{
    LeaveTrace(cx);

    if (!obj->isNormalArguments())
        return true;

    NormalArgumentsObject *argsobj = obj->asNormalArguments();
    if (JSID_IS_INT(id)) {
        /*
         * arg can exceed the number of arguments if a script changed the
         * prototype to point to another Arguments object with a bigger argc.
         */
        uintN arg = uintN(JSID_TO_INT(id));
        if (arg < argsobj->initialLength()) {
            JS_ASSERT(!argsobj->element(arg).isMagic(JS_ARGS_HOLE));
            if (StackFrame *fp = reinterpret_cast<StackFrame *>(argsobj->getPrivate()))
                *vp = fp->canonicalActualArg(arg);
            else
                *vp = argsobj->element(arg);
        }
    } else if (JSID_IS_ATOM(id, cx->runtime->atomState.lengthAtom)) {
        if (!argsobj->hasOverriddenLength())
            vp->setInt32(argsobj->initialLength());
    } else {
        JS_ASSERT(JSID_IS_ATOM(id, cx->runtime->atomState.calleeAtom));
        const Value &v = argsobj->callee();
        if (!v.isMagic(JS_ARGS_HOLE)) {
            /*
             * If this function or one in it needs upvars that reach above it
             * in the scope chain, it must not be a null closure (it could be a
             * flat closure, or an unoptimized closure -- the latter itself not
             * necessarily heavyweight). Rather than wrap here, we simply throw
             * to reduce code size and tell debugger users the truth instead of
             * passing off a fibbing wrapper.
             */
            if (GET_FUNCTION_PRIVATE(cx, &v.toObject())->needsWrapper()) {
                JS_ReportErrorNumber(cx, js_GetErrorMessage, NULL,
                                     JSMSG_OPTIMIZED_CLOSURE_LEAK);
                return false;
            }
            *vp = v;
        }
    }
    return true;
}

static JSBool
ArgSetter(JSContext *cx, JSObject *obj, jsid id, JSBool strict, Value *vp)
{
#ifdef JS_TRACER
    // To be able to set a property here on trace, we would have to make
    // sure any updates also get written back to the trace native stack.
    // For simplicity, we just leave trace, since this is presumably not
    // a common operation.
    LeaveTrace(cx);
#endif


    if (!obj->isNormalArguments())
        return true;

    NormalArgumentsObject *argsobj = obj->asNormalArguments();

    if (JSID_IS_INT(id)) {
        uintN arg = uintN(JSID_TO_INT(id));
        if (arg < argsobj->initialLength()) {
            if (StackFrame *fp = reinterpret_cast<StackFrame *>(argsobj->getPrivate())) {
                JSScript *script = fp->functionScript();
                if (script->usesArguments) {
                    if (arg < fp->numFormalArgs())
                        script->typeSetArgument(cx, arg, *vp);
                    fp->canonicalActualArg(arg) = *vp;
                }
                return true;
            }
        }
    } else {
        JS_ASSERT(JSID_IS_ATOM(id, cx->runtime->atomState.lengthAtom) ||
                  JSID_IS_ATOM(id, cx->runtime->atomState.calleeAtom));
    }

    /*
     * For simplicity we use delete/define to replace the property with one
     * backed by the default Object getter and setter. Note that we rely on
     * args_delProperty to clear the corresponding reserved slot so the GC can
     * collect its value. Note also that we must define the property instead
     * of setting it in case the user has changed the prototype to an object
     * that has a setter for this id.
     */
    AutoValueRooter tvr(cx);
    return js_DeleteProperty(cx, argsobj, id, tvr.addr(), false) &&
           js_DefineProperty(cx, argsobj, id, vp, NULL, NULL, JSPROP_ENUMERATE);
}

static JSBool
args_resolve(JSContext *cx, JSObject *obj, jsid id, uintN flags,
             JSObject **objp)
{
    *objp = NULL;

    NormalArgumentsObject *argsobj = obj->asNormalArguments();

    uintN attrs = JSPROP_SHARED | JSPROP_SHADOWABLE;
    if (JSID_IS_INT(id)) {
        uint32 arg = uint32(JSID_TO_INT(id));
        if (arg >= argsobj->initialLength() || argsobj->element(arg).isMagic(JS_ARGS_HOLE))
            return true;

        attrs |= JSPROP_ENUMERATE;
    } else if (JSID_IS_ATOM(id, cx->runtime->atomState.lengthAtom)) {
        if (argsobj->hasOverriddenLength())
            return true;
    } else {
        if (!JSID_IS_ATOM(id, cx->runtime->atomState.calleeAtom))
            return true;

        if (argsobj->callee().isMagic(JS_ARGS_HOLE))
            return true;
    }

    Value undef = UndefinedValue();
    if (!js_DefineProperty(cx, argsobj, id, &undef, ArgGetter, ArgSetter, attrs))
        return JS_FALSE;

    *objp = argsobj;
    return true;
}

static JSBool
args_enumerate(JSContext *cx, JSObject *obj)
{
    NormalArgumentsObject *argsobj = obj->asNormalArguments();

    /*
     * Trigger reflection in args_resolve using a series of js_LookupProperty
     * calls.
     */
    int argc = int(argsobj->initialLength());
    for (int i = -2; i != argc; i++) {
        jsid id = (i == -2)
                  ? ATOM_TO_JSID(cx->runtime->atomState.lengthAtom)
                  : (i == -1)
                  ? ATOM_TO_JSID(cx->runtime->atomState.calleeAtom)
                  : INT_TO_JSID(i);

        JSObject *pobj;
        JSProperty *prop;
        if (!js_LookupProperty(cx, argsobj, id, &pobj, &prop))
            return false;
    }
    return true;
}

static JSBool
StrictArgGetter(JSContext *cx, JSObject *obj, jsid id, Value *vp)
{
    LeaveTrace(cx);

    if (!obj->isStrictArguments())
        return true;

    StrictArgumentsObject *argsobj = obj->asStrictArguments();

    if (JSID_IS_INT(id)) {
        /*
         * arg can exceed the number of arguments if a script changed the
         * prototype to point to another Arguments object with a bigger argc.
         */
        uintN arg = uintN(JSID_TO_INT(id));
        if (arg < argsobj->initialLength()) {
            const Value &v = argsobj->element(arg);
            if (!v.isMagic(JS_ARGS_HOLE))
                *vp = v;
        }
    } else {
        JS_ASSERT(JSID_IS_ATOM(id, cx->runtime->atomState.lengthAtom));
        if (!argsobj->hasOverriddenLength())
            vp->setInt32(argsobj->initialLength());
    }
    return true;
}

static JSBool

StrictArgSetter(JSContext *cx, JSObject *obj, jsid id, JSBool strict, Value *vp)
{
    if (!obj->isStrictArguments())
        return true;

    StrictArgumentsObject *argsobj = obj->asStrictArguments();

    if (JSID_IS_INT(id)) {
        uintN arg = uintN(JSID_TO_INT(id));
        if (arg < argsobj->initialLength()) {
            argsobj->setElement(arg, *vp);
            return true;
        }
    } else {
        JS_ASSERT(JSID_IS_ATOM(id, cx->runtime->atomState.lengthAtom));
    }

    /*
     * For simplicity we use delete/set to replace the property with one
     * backed by the default Object getter and setter. Note that we rely on
     * args_delProperty to clear the corresponding reserved slot so the GC can
     * collect its value.
     */
    AutoValueRooter tvr(cx);
    return js_DeleteProperty(cx, argsobj, id, tvr.addr(), strict) &&
           js_SetProperty(cx, argsobj, id, vp, strict);
}

static JSBool
strictargs_resolve(JSContext *cx, JSObject *obj, jsid id, uintN flags, JSObject **objp)
{
    *objp = NULL;

    StrictArgumentsObject *argsobj = obj->asStrictArguments();

    uintN attrs = JSPROP_SHARED | JSPROP_SHADOWABLE;
    PropertyOp getter = StrictArgGetter;
    StrictPropertyOp setter = StrictArgSetter;

    if (JSID_IS_INT(id)) {
        uint32 arg = uint32(JSID_TO_INT(id));
        if (arg >= argsobj->initialLength() || argsobj->element(arg).isMagic(JS_ARGS_HOLE))
            return true;

        attrs |= JSPROP_ENUMERATE;
    } else if (JSID_IS_ATOM(id, cx->runtime->atomState.lengthAtom)) {
        if (argsobj->hasOverriddenLength())
            return true;
    } else {
        if (!JSID_IS_ATOM(id, cx->runtime->atomState.calleeAtom) &&
            !JSID_IS_ATOM(id, cx->runtime->atomState.callerAtom)) {
            return true;
        }

        attrs = JSPROP_PERMANENT | JSPROP_GETTER | JSPROP_SETTER | JSPROP_SHARED;
        getter = CastAsPropertyOp(argsobj->getThrowTypeError());
        setter = CastAsStrictPropertyOp(argsobj->getThrowTypeError());
    }

    Value undef = UndefinedValue();
    if (!js_DefineProperty(cx, argsobj, id, &undef, getter, setter, attrs))
        return false;

    *objp = argsobj;
    return true;
}

static JSBool
strictargs_enumerate(JSContext *cx, JSObject *obj)
{
    StrictArgumentsObject *argsobj = obj->asStrictArguments();

    /*
     * Trigger reflection in strictargs_resolve using a series of
     * js_LookupProperty calls.
     */
    JSObject *pobj;
    JSProperty *prop;

    // length
    if (!js_LookupProperty(cx, argsobj, ATOM_TO_JSID(cx->runtime->atomState.lengthAtom), &pobj, &prop))
        return false;

    // callee
    if (!js_LookupProperty(cx, argsobj, ATOM_TO_JSID(cx->runtime->atomState.calleeAtom), &pobj, &prop))
        return false;

    // caller
    if (!js_LookupProperty(cx, argsobj, ATOM_TO_JSID(cx->runtime->atomState.callerAtom), &pobj, &prop))
        return false;

    for (uint32 i = 0, argc = argsobj->initialLength(); i < argc; i++) {
        if (!js_LookupProperty(cx, argsobj, INT_TO_JSID(i), &pobj, &prop))
            return false;
    }

    return true;
}

static void
args_finalize(JSContext *cx, JSObject *obj)
{
    cx->free_(reinterpret_cast<void *>(obj->asArguments()->data()));
}

/*
 * If a generator's arguments or call object escapes, and the generator frame
 * is not executing, the generator object needs to be marked because it is not
 * otherwise reachable. An executing generator is rooted by its invocation.  To
 * distinguish the two cases (which imply different access paths to the
 * generator object), we use the JSFRAME_FLOATING_GENERATOR flag, which is only
 * set on the StackFrame kept in the generator object's JSGenerator.
 */
static inline void
MaybeMarkGenerator(JSTracer *trc, JSObject *obj)
{
#if JS_HAS_GENERATORS
    StackFrame *fp = (StackFrame *) obj->getPrivate();
    if (fp && fp->isFloatingGenerator()) {
        JSObject *genobj = js_FloatingFrameToGenerator(fp)->obj;
        MarkObject(trc, *genobj, "generator object");
    }
#endif
}

static void
args_trace(JSTracer *trc, JSObject *obj)
{
    ArgumentsObject *argsobj = obj->asArguments();
    if (argsobj->getPrivate() == JS_ARGUMENTS_OBJECT_ON_TRACE) {
        JS_ASSERT(!argsobj->isStrictArguments());
        return;
    }

    ArgumentsData *data = argsobj->data();
    if (data->callee.isObject())
        MarkObject(trc, data->callee.toObject(), js_callee_str);
    MarkValueRange(trc, argsobj->initialLength(), data->slots, js_arguments_str);

    MaybeMarkGenerator(trc, argsobj);
}

namespace js {

/*
 * The classes below collaborate to lazily reflect and synchronize actual
 * argument values, argument count, and callee function object stored in a
 * StackFrame with their corresponding property values in the frame's
 * arguments object.
 */
Class NormalArgumentsObject::jsClass = {
    "Arguments",
    JSCLASS_HAS_PRIVATE | JSCLASS_NEW_RESOLVE |
    JSCLASS_HAS_RESERVED_SLOTS(RESERVED_SLOTS) |
    JSCLASS_HAS_CACHED_PROTO(JSProto_Object),
    PropertyStub,         /* addProperty */
    args_delProperty,
    PropertyStub,         /* getProperty */
    StrictPropertyStub,   /* setProperty */
    args_enumerate,
    reinterpret_cast<JSResolveOp>(args_resolve),
    ConvertStub,
    args_finalize,        /* finalize   */
    NULL,                 /* reserved0   */
    NULL,                 /* checkAccess */
    NULL,                 /* call        */
    NULL,                 /* construct   */
    NULL,                 /* xdrObject   */
    NULL,                 /* hasInstance */
    args_trace
};

/*
 * Strict mode arguments is significantly less magical than non-strict mode
 * arguments, so it is represented by a different class while sharing some
 * functionality.
 */
Class StrictArgumentsObject::jsClass = {
    "Arguments",
    JSCLASS_HAS_PRIVATE | JSCLASS_NEW_RESOLVE |
    JSCLASS_HAS_RESERVED_SLOTS(RESERVED_SLOTS) |
    JSCLASS_HAS_CACHED_PROTO(JSProto_Object),
    PropertyStub,         /* addProperty */
    args_delProperty,
    PropertyStub,         /* getProperty */
    StrictPropertyStub,   /* setProperty */
    strictargs_enumerate,
    reinterpret_cast<JSResolveOp>(strictargs_resolve),
    ConvertStub,
    args_finalize,        /* finalize   */
    NULL,                 /* reserved0   */
    NULL,                 /* checkAccess */
    NULL,                 /* call        */
    NULL,                 /* construct   */
    NULL,                 /* xdrObject   */
    NULL,                 /* hasInstance */
    args_trace
};

}

/*
 * A Declarative Environment object stores its active StackFrame pointer in
 * its private slot, just as Call and Arguments objects do.
 */
Class js_DeclEnvClass = {
    js_Object_str,
    JSCLASS_HAS_PRIVATE | JSCLASS_HAS_CACHED_PROTO(JSProto_Object),
    PropertyStub,         /* addProperty */
    PropertyStub,         /* delProperty */
    PropertyStub,         /* getProperty */
    StrictPropertyStub,   /* setProperty */
    EnumerateStub,
    ResolveStub,
    ConvertStub
};

static JSBool
CheckForEscapingClosure(JSContext *cx, JSObject *obj, Value *vp)
{
    JS_ASSERT(obj->isCall() || obj->getClass() == &js_DeclEnvClass);

    const Value &v = *vp;

    JSObject *funobj;
    if (IsFunctionObject(v, &funobj)) {
        JSFunction *fun = GET_FUNCTION_PRIVATE(cx, funobj);

        /*
         * Any escaping null or flat closure that reaches above itself or
         * contains nested functions that reach above it must be wrapped.
         * We can wrap only when this Call or Declarative Environment obj
         * still has an active stack frame associated with it.
         */
        if (fun->needsWrapper()) {
            LeaveTrace(cx);

            StackFrame *fp = (StackFrame *) obj->getPrivate();
            if (fp) {
                JSObject *wrapper = WrapEscapingClosure(cx, fp, fun);
                if (!wrapper)
                    return false;
                vp->setObject(*wrapper);
                return true;
            }

            JS_ReportErrorNumber(cx, js_GetErrorMessage, NULL,
                                 JSMSG_OPTIMIZED_CLOSURE_LEAK);
            return false;
        }
    }
    return true;
}

static JSBool
CalleeGetter(JSContext *cx, JSObject *obj, jsid id, Value *vp)
{
    return CheckForEscapingClosure(cx, obj, vp);
}

/*
 * Construct a call object for the given bindings.  If this is a call object
 * for a function invocation, callee should be the function being called.
 * Otherwise it must be a call object for eval of strict mode code, and callee
 * must be null.
 */
static JSObject *
NewCallObject(JSContext *cx, JSScript *script, JSObject &scopeChain, JSObject *callee)
{
    Bindings &bindings = script->bindings;
    size_t argsVars = bindings.countArgsAndVars();
    size_t slots = JSObject::CALL_RESERVED_SLOTS + argsVars;
    gc::FinalizeKind kind = gc::GetGCObjectKind(slots);

    JSObject *callobj = js_NewGCObject(cx, kind);
    if (!callobj)
        return NULL;

    /* Init immediately to avoid GC seeing a half-init'ed object. */
    callobj->initCall(cx, bindings, &scopeChain);

    /* This must come after callobj->lastProp has been set. */
    if (!callobj->ensureInstanceReservedSlots(cx, argsVars))
        return NULL;

#ifdef DEBUG
    for (Shape::Range r = callobj->lastProp; !r.empty(); r.popFront()) {
        const Shape &s = r.front();
        if (s.slot != SHAPE_INVALID_SLOT) {
            JS_ASSERT(s.slot + 1 == callobj->slotSpan());
            break;
        }
    }
#endif

    callobj->setCallObjCallee(callee);
    return callobj;
}

static inline JSObject *
NewDeclEnvObject(JSContext *cx, StackFrame *fp)
{
    JSObject *envobj = js_NewGCObject(cx, FINALIZE_OBJECT2);
    if (!envobj)
        return NULL;

    EmptyShape *emptyDeclEnvShape = EmptyShape::getEmptyDeclEnvShape(cx);
    if (!emptyDeclEnvShape)
        return NULL;
    envobj->init(cx, &js_DeclEnvClass, GetTypeEmpty(cx), &fp->scopeChain(), fp, false);
    envobj->setMap(emptyDeclEnvShape);

    return envobj;
}

namespace js {

JSObject *
CreateFunCallObject(JSContext *cx, StackFrame *fp)
{
    JS_ASSERT(fp->isNonEvalFunctionFrame());
    JS_ASSERT(!fp->hasCallObj());

    JSObject *scopeChain = &fp->scopeChain();
    JS_ASSERT_IF(scopeChain->isWith() || scopeChain->isBlock() || scopeChain->isCall(),
                 scopeChain->getPrivate() != fp);

    /*
     * For a named function expression Call's parent points to an environment
     * object holding function's name.
     */
    if (JSAtom *lambdaName = (fp->fun()->flags & JSFUN_LAMBDA) ? fp->fun()->atom : NULL) {
        scopeChain = NewDeclEnvObject(cx, fp);
        if (!scopeChain)
            return NULL;

        if (!DefineNativeProperty(cx, scopeChain, ATOM_TO_JSID(lambdaName),
                                  ObjectValue(fp->callee()), CalleeGetter, NULL,
                                  JSPROP_PERMANENT | JSPROP_READONLY, 0, 0)) {
            return NULL;
        }
    }

    JSObject *callobj = NewCallObject(cx, fp->script(), *scopeChain, &fp->callee());
    if (!callobj)
        return NULL;

    callobj->setPrivate(fp);
    fp->setScopeChainWithOwnCallObj(*callobj);
    return callobj;
}

JSObject *
CreateEvalCallObject(JSContext *cx, StackFrame *fp)
{
    JSObject *callobj = NewCallObject(cx, fp->script(), fp->scopeChain(), NULL);
    if (!callobj)
        return NULL;

    callobj->setPrivate(fp);
    fp->setScopeChainWithOwnCallObj(*callobj);
    return callobj;
}

} // namespace js

JSObject * JS_FASTCALL
js_CreateCallObjectOnTrace(JSContext *cx, JSFunction *fun, JSObject *callee, JSObject *scopeChain)
{
    JS_ASSERT(!js_IsNamedLambda(fun));
    JS_ASSERT(scopeChain);
    JS_ASSERT(callee);
    return NewCallObject(cx, fun->script(), *scopeChain, callee);
}

JS_DEFINE_CALLINFO_4(extern, OBJECT, js_CreateCallObjectOnTrace, CONTEXT, FUNCTION, OBJECT, OBJECT,
                     0, nanojit::ACCSET_STORE_ANY)

inline static void
CopyValuesToCallObject(JSObject &callobj, uintN nargs, Value *argv, uintN nvars, Value *slots)
{
    JS_ASSERT(callobj.numSlots() >= JSObject::CALL_RESERVED_SLOTS + nargs + nvars);
    callobj.copySlotRange(JSObject::CALL_RESERVED_SLOTS, argv, nargs);
    callobj.copySlotRange(JSObject::CALL_RESERVED_SLOTS + nargs, slots, nvars);
}

void
js_PutCallObject(StackFrame *fp)
{
    JSObject &callobj = fp->callObj();
    JS_ASSERT(callobj.getPrivate() == fp);
    JS_ASSERT_IF(fp->isEvalFrame(), fp->isStrictEvalFrame());
    JS_ASSERT(fp->isEvalFrame() == callobj.callIsForEval());

    /* Get the arguments object to snapshot fp's actual argument values. */
    if (fp->hasArgsObj()) {
        if (!fp->hasOverriddenArgs())
            callobj.setCallObjArguments(ObjectValue(fp->argsObj()));
        js_PutArgsObject(fp);
    }

    JSScript *script = fp->script();
    Bindings &bindings = script->bindings;

    if (callobj.callIsForEval()) {
        JS_ASSERT(script->strictModeCode);
        JS_ASSERT(bindings.countArgs() == 0);

        /* This could be optimized as below, but keep it simple for now. */
        CopyValuesToCallObject(callobj, 0, NULL, bindings.countVars(), fp->slots());
    } else {
        JSFunction *fun = fp->fun();
        JS_ASSERT(fun == callobj.getCallObjCalleeFunction());
        JS_ASSERT(script == fun->script());

        uintN n = bindings.countArgsAndVars();
        if (n > 0) {
            JS_ASSERT(JSObject::CALL_RESERVED_SLOTS + n <= callobj.numSlots());

            uint32 nvars = bindings.countVars();
            uint32 nargs = bindings.countArgs();
            JS_ASSERT(fun->nargs == nargs);
            JS_ASSERT(nvars + nargs == n);

            JSScript *script = fun->script();
            if (script->usesEval
#ifdef JS_METHODJIT
                || script->debugMode
#endif
                ) {
                CopyValuesToCallObject(callobj, nargs, fp->formalArgs(), nvars, fp->slots());
            } else {
                /*
                 * For each arg & var that is closed over, copy it from the stack
                 * into the call object.
                 */
                uint32 nclosed = script->nClosedArgs;
                for (uint32 i = 0; i < nclosed; i++) {
                    uint32 e = script->getClosedArg(i);
                    callobj.setSlot(JSObject::CALL_RESERVED_SLOTS + e, fp->formalArg(e));
                }

                nclosed = script->nClosedVars;
                for (uint32 i = 0; i < nclosed; i++) {
                    uint32 e = script->getClosedVar(i);
                    callobj.setSlot(JSObject::CALL_RESERVED_SLOTS + nargs + e, fp->slots()[e]);
                }
            }
        }

        /* Clear private pointers to fp, which is about to go away (js_Invoke). */
        if (js_IsNamedLambda(fun)) {
            JSObject *env = callobj.getParent();

            JS_ASSERT(env->getClass() == &js_DeclEnvClass);
            JS_ASSERT(env->getPrivate() == fp);
            env->setPrivate(NULL);
        }
    }

    callobj.setPrivate(NULL);
}

JSBool JS_FASTCALL
js_PutCallObjectOnTrace(JSObject *callobj, uint32 nargs, Value *argv,
                        uint32 nvars, Value *slots)
{
    JS_ASSERT(callobj->isCall());
    JS_ASSERT(!callobj->getPrivate());

    uintN n = nargs + nvars;
    if (n != 0)
        CopyValuesToCallObject(*callobj, nargs, argv, nvars, slots);

    return true;
}

JS_DEFINE_CALLINFO_5(extern, BOOL, js_PutCallObjectOnTrace, OBJECT, UINT32, VALUEPTR,
                     UINT32, VALUEPTR, 0, nanojit::ACCSET_STORE_ANY)

namespace js {

static JSBool
GetCallArguments(JSContext *cx, JSObject *obj, jsid id, Value *vp)
{
    StackFrame *fp = obj->maybeCallObjStackFrame();
    if (fp && !fp->hasOverriddenArgs()) {
        JSObject *argsobj = js_GetArgsObject(cx, fp);
        if (!argsobj)
            return false;
        vp->setObject(*argsobj);
    } else {
        *vp = obj->getCallObjArguments();
    }
    return true;
}

static JSBool
SetCallArguments(JSContext *cx, JSObject *obj, jsid id, JSBool strict, Value *vp)
{
    if (StackFrame *fp = obj->maybeCallObjStackFrame())
        fp->setOverriddenArgs();
    obj->setCallObjArguments(*vp);
    return true;
}

JSBool
GetCallArg(JSContext *cx, JSObject *obj, jsid id, Value *vp)
{
    JS_ASSERT((int16) JSID_TO_INT(id) == JSID_TO_INT(id));
    uintN i = (uint16) JSID_TO_INT(id);

    if (StackFrame *fp = obj->maybeCallObjStackFrame())
        *vp = fp->formalArg(i);
    else
        *vp = obj->callObjArg(i);
    return true;
}

JSBool
SetCallArg(JSContext *cx, JSObject *obj, jsid id, JSBool strict, Value *vp)
{
    JS_ASSERT((int16) JSID_TO_INT(id) == JSID_TO_INT(id));
    uintN i = (uint16) JSID_TO_INT(id);

    Value *argp;
    if (StackFrame *fp = obj->maybeCallObjStackFrame())
        argp = &fp->formalArg(i);
    else
        argp = &obj->callObjArg(i);

<<<<<<< HEAD
    JSScript *script = obj->getCallObjCalleeFunction()->script();
    script->typeSetArgument(cx, i, *vp);

    GC_POKE(cx, *argp);
=======
    GCPoke(cx, *argp);
>>>>>>> d8abca90
    *argp = *vp;
    return true;
}

JSBool
GetCallUpvar(JSContext *cx, JSObject *obj, jsid id, Value *vp)
{
    JS_ASSERT((int16) JSID_TO_INT(id) == JSID_TO_INT(id));
    uintN i = (uint16) JSID_TO_INT(id);

    *vp = obj->getCallObjCallee()->getFlatClosureUpvar(i);
    return true;
}

JSBool
SetCallUpvar(JSContext *cx, JSObject *obj, jsid id, JSBool strict, Value *vp)
{
    JS_ASSERT((int16) JSID_TO_INT(id) == JSID_TO_INT(id));
    uintN i = (uint16) JSID_TO_INT(id);

    Value *up = &obj->getCallObjCallee()->getFlatClosureUpvar(i);

    GCPoke(cx, *up);
    *up = *vp;
    return true;
}

JSBool
GetCallVar(JSContext *cx, JSObject *obj, jsid id, Value *vp)
{
    JS_ASSERT((int16) JSID_TO_INT(id) == JSID_TO_INT(id));
    uintN i = (uint16) JSID_TO_INT(id);

    if (StackFrame *fp = obj->maybeCallObjStackFrame())
        *vp = fp->varSlot(i);
    else
        *vp = obj->callObjVar(i);

    return true;
}

JSBool
GetCallVarChecked(JSContext *cx, JSObject *obj, jsid id, Value *vp)
{
    if (!GetCallVar(cx, obj, id, vp))
        return false;

    return CheckForEscapingClosure(cx, obj, vp);
}

JSBool
SetCallVar(JSContext *cx, JSObject *obj, jsid id, JSBool strict, Value *vp)
{
    JS_ASSERT(obj->isCall());

    JS_ASSERT((int16) JSID_TO_INT(id) == JSID_TO_INT(id));
    uintN i = (uint16) JSID_TO_INT(id);

    /*
     * As documented in TraceRecorder::attemptTreeCall(), when recording an
     * inner tree call, the recorder assumes the inner tree does not mutate
     * any tracked upvars. The abort here is a pessimistic precaution against
     * bug 620662, where an inner tree setting a closed stack variable in an
     * outer tree is illegal, and runtime would fall off trace.
     */
#ifdef JS_TRACER
    if (JS_ON_TRACE(cx)) {
        TraceMonitor *tm = JS_TRACE_MONITOR_ON_TRACE(cx);
        if (tm->recorder && tm->tracecx)
            AbortRecording(cx, "upvar write in nested tree");
    }
#endif

    Value *varp;
    if (StackFrame *fp = obj->maybeCallObjStackFrame())
        varp = &fp->varSlot(i);
    else
        varp = &obj->callObjVar(i);

<<<<<<< HEAD
    JSScript *script = obj->getCallObjCalleeFunction()->script();
    script->typeSetLocal(cx, i, *vp);

    GC_POKE(cx, *varp);
=======
    GCPoke(cx, *varp);
>>>>>>> d8abca90
    *varp = *vp;
    return true;
}

} // namespace js

#if JS_TRACER
JSBool JS_FASTCALL
js_SetCallArg(JSContext *cx, JSObject *obj, jsid slotid, ValueArgType arg)
{
    Value argcopy = ValueArgToConstRef(arg);
    return SetCallArg(cx, obj, slotid, false /* STRICT DUMMY */, &argcopy);
}
JS_DEFINE_CALLINFO_4(extern, BOOL, js_SetCallArg, CONTEXT, OBJECT, JSID, VALUE, 0,
                     nanojit::ACCSET_STORE_ANY)

JSBool JS_FASTCALL
js_SetCallVar(JSContext *cx, JSObject *obj, jsid slotid, ValueArgType arg)
{
    Value argcopy = ValueArgToConstRef(arg);
    return SetCallVar(cx, obj, slotid, false /* STRICT DUMMY */, &argcopy);
}
JS_DEFINE_CALLINFO_4(extern, BOOL, js_SetCallVar, CONTEXT, OBJECT, JSID, VALUE, 0,
                     nanojit::ACCSET_STORE_ANY)
#endif

static JSBool
call_resolve(JSContext *cx, JSObject *obj, jsid id, uintN flags,
             JSObject **objp)
{
    JS_ASSERT(obj->isCall());
    JS_ASSERT(!obj->getProto());

    if (!JSID_IS_ATOM(id))
        return true;

    JSObject *callee = obj->getCallObjCallee();
#ifdef DEBUG
    if (callee) {
        JSScript *script = callee->getFunctionPrivate()->script();
        JS_ASSERT(!script->bindings.hasBinding(cx, JSID_TO_ATOM(id)));
    }
#endif

    /*
     * Resolve arguments so that we never store a particular Call object's
     * arguments object reference in a Call prototype's |arguments| slot.
     *
     * Include JSPROP_ENUMERATE for consistency with all other Call object
     * properties; see js::Bindings::add and js::Interpret's JSOP_DEFFUN
     * rebinding-Call-property logic.
     */
    if (callee && id == ATOM_TO_JSID(cx->runtime->atomState.argumentsAtom)) {
        if (!DefineNativeProperty(cx, obj, id, UndefinedValue(),
                                  GetCallArguments, SetCallArguments,
                                  JSPROP_PERMANENT | JSPROP_SHARED | JSPROP_ENUMERATE,
                                  0, 0, DNP_DONT_PURGE)) {
            return false;
        }
        *objp = obj;
        return true;
    }

    /* Control flow reaches here only if id was not resolved. */
    return true;
}

static void
call_trace(JSTracer *trc, JSObject *obj)
{
    JS_ASSERT(obj->isCall());
    if (StackFrame *fp = obj->maybeCallObjStackFrame()) {
        /*
         * FIXME: Hide copies of stack values rooted by fp from the Cycle
         * Collector, which currently lacks a non-stub Unlink implementation
         * for JS objects (including Call objects), so is unable to collect
         * cycles involving Call objects whose frames are active without this
         * hiding hack.
         */
        uintN first = JSObject::CALL_RESERVED_SLOTS;
        uintN count = fp->script()->bindings.countArgsAndVars();

        JS_ASSERT(obj->numSlots() >= first + count);
        obj->clearSlotRange(first, count);
    }

    MaybeMarkGenerator(trc, obj);
}

JS_PUBLIC_DATA(Class) js_CallClass = {
    "Call",
    JSCLASS_HAS_PRIVATE |
    JSCLASS_HAS_RESERVED_SLOTS(JSObject::CALL_RESERVED_SLOTS) |
    JSCLASS_NEW_RESOLVE | JSCLASS_IS_ANONYMOUS,
    PropertyStub,         /* addProperty */
    PropertyStub,         /* delProperty */
    PropertyStub,         /* getProperty */
    StrictPropertyStub,   /* setProperty */
    JS_EnumerateStub,
    (JSResolveOp)call_resolve,
    NULL,                 /* convert: Leave it NULL so we notice if calls ever escape */
    NULL,                 /* finalize */
    NULL,                 /* reserved0   */
    NULL,                 /* checkAccess */
    NULL,                 /* call        */
    NULL,                 /* construct   */
    NULL,                 /* xdrObject   */
    NULL,                 /* hasInstance */
    call_trace
};

bool
StackFrame::getValidCalleeObject(JSContext *cx, Value *vp)
{
    if (!isFunctionFrame()) {
        vp->setUndefined();
        return true;
    }

    JSFunction *fun = this->fun();

    /*
     * See the equivalent condition in ArgGetter for the 'callee' id case, but
     * note that here we do not want to throw, since this escape can happen via
     * a foo.caller reference alone, without any debugger or indirect eval. And
     * alas, it seems foo.caller is still used on the Web.
     */
    if (fun->needsWrapper()) {
        JSObject *wrapper = WrapEscapingClosure(cx, this, fun);
        if (!wrapper)
            return false;
        vp->setObject(*wrapper);
        return true;
    }

    JSObject &funobj = callee();
    vp->setObject(funobj);

    /*
     * Check for an escape attempt by a joined function object, which must go
     * through the frame's |this| object's method read barrier for the method
     * atom by which it was uniquely associated with a property.
     */
    const Value &thisv = functionThis();
    if (thisv.isObject()) {
        JS_ASSERT(funobj.getFunctionPrivate() == fun);

        if (fun->compiledFunObj() == funobj && fun->methodAtom()) {
            JSObject *thisp = &thisv.toObject();
            JSObject *first_barriered_thisp = NULL;

            do {
                /*
                 * While a non-native object is responsible for handling its
                 * entire prototype chain, notable non-natives including dense
                 * and typed arrays have native prototypes, so keep going.
                 */
                if (!thisp->isNative())
                    continue;

                if (thisp->hasMethodBarrier()) {
                    const Shape *shape = thisp->nativeLookup(ATOM_TO_JSID(fun->methodAtom()));
                    if (shape) {
                        /*
                         * Two cases follow: the method barrier was not crossed
                         * yet, so we cross it here; the method barrier *was*
                         * crossed but after the call, in which case we fetch
                         * and validate the cloned (unjoined) funobj from the
                         * method property's slot.
                         *
                         * In either case we must allow for the method property
                         * to have been replaced, or its value overwritten.
                         */
                        if (shape->isMethod() && shape->methodObject() == funobj) {
                            if (!thisp->methodReadBarrier(cx, *shape, vp))
                                return false;
                            calleev().setObject(vp->toObject());
                            return true;
                        }

                        if (shape->hasSlot()) {
                            Value v = thisp->getSlot(shape->slot);
                            JSObject *clone;

                            if (IsFunctionObject(v, &clone) &&
                                GET_FUNCTION_PRIVATE(cx, clone) == fun &&
                                clone->hasMethodObj(*thisp)) {
                                JS_ASSERT_IF(!clone->getType()->singleton, clone != &funobj);
                                *vp = v;
                                calleev().setObject(*clone);
                                return true;
                            }
                        }
                    }

                    if (!first_barriered_thisp)
                        first_barriered_thisp = thisp;
                }
            } while ((thisp = thisp->getProto()) != NULL);

            if (!first_barriered_thisp)
                return true;

            /*
             * At this point, we couldn't find an already-existing clone (or
             * force to exist a fresh clone) created via thisp's method read
             * barrier, so we must clone fun and store it in fp's callee to
             * avoid re-cloning upon repeated foo.caller access.
             *
             * This must mean the code in js_DeleteProperty could not find this
             * stack frame on the stack when the method was deleted. We've lost
             * track of the method, so we associate it with the first barriered
             * object found starting from thisp on the prototype chain.
             */
            JSObject *newfunobj = CloneFunctionObject(cx, fun, fun->getParent());
            if (!newfunobj)
                return false;
            newfunobj->setMethodObj(*first_barriered_thisp);
            calleev().setObject(*newfunobj);
            vp->setObject(*newfunobj);
            return true;
        }
    }

    return true;
}

/* Generic function tinyids. */
enum {
    FUN_ARGUMENTS   = -1,       /* predefined arguments local variable */
    FUN_LENGTH      = -2,       /* number of actual args, arity if inactive */
    FUN_ARITY       = -3,       /* number of formal parameters; desired argc */
    FUN_NAME        = -4,       /* function name, "" if anonymous */
    FUN_CALLER      = -5        /* Function.prototype.caller, backward compat */
};

static JSBool
fun_getProperty(JSContext *cx, JSObject *obj, jsid id, Value *vp)
{
    if (!JSID_IS_INT(id))
        return true;

    jsint slot = JSID_TO_INT(id);

    /*
     * Loop because getter and setter can be delegated from another class,
     * but loop only for FUN_LENGTH because we must pretend that f.length
     * is in each function instance f, per ECMA-262, instead of only in the
     * Function.prototype object (we use JSPROP_PERMANENT with JSPROP_SHARED
     * to make it appear so).
     *
     * This code couples tightly to the attributes for lazyFunctionDataProps[]
     * and poisonPillProps[] initializers below, and to js_SetProperty and
     * js_HasOwnProperty.
     *
     * It's important to allow delegating objects, even though they inherit
     * this getter (fun_getProperty), to override arguments, arity, caller,
     * and name.  If we didn't return early for slot != FUN_LENGTH, we would
     * clobber *vp with the native property value, instead of letting script
     * override that value in delegating objects.
     *
     * Note how that clobbering is what simulates JSPROP_READONLY for all of
     * the non-standard properties when the directly addressed object (obj)
     * is a function object (i.e., when this loop does not iterate).
     */

    while (!obj->isFunction()) {
        if (slot != FUN_LENGTH)
            return true;
        obj = obj->getProto();
        if (!obj)
            return true;
    }
    JSFunction *fun = obj->getFunctionPrivate();

    if (slot == FUN_ARGUMENTS || slot == FUN_CALLER) {
        /*
         * Mark the function's script as uninlineable, to expand any of its
         * frames on the stack before we go looking for them.
         */
        if (fun->isInterpreted())
            MarkTypeObjectFlags(cx, fun->getType(), OBJECT_FLAG_UNINLINEABLE);
    }

    /* Find fun's top-most activation record. */
    StackFrame *fp;
    for (fp = js_GetTopStackFrame(cx, FRAME_EXPAND_NONE);
         fp && (fp->maybeFun() != fun || fp->isDirectEvalOrDebuggerFrame());
         fp = fp->prev()) {
        continue;
    }

#ifdef JS_METHODJIT
    if (slot == FUN_CALLER && fp && fp->prev()) {
        /* Also make sure the caller is uninlineable. */
        JSInlinedSite *inlined;
        fp->prev()->pc(cx, fp, &inlined);
        if (inlined) {
            JSFunction *fun = fp->prev()->jit()->inlineFrames()[inlined->inlineIndex].fun;
            MarkTypeObjectFlags(cx, fun->getType(), OBJECT_FLAG_UNINLINEABLE);
        }
    }
#endif

    switch (slot) {
      case FUN_ARGUMENTS:
        /* Warn if strict about f.arguments or equivalent unqualified uses. */
        if (!JS_ReportErrorFlagsAndNumber(cx,
                                          JSREPORT_WARNING | JSREPORT_STRICT,
                                          js_GetErrorMessage, NULL,
                                          JSMSG_DEPRECATED_USAGE,
                                          js_arguments_str)) {
            return false;
        }
        if (fp) {
            if (!js_GetArgsValue(cx, fp, vp))
                return false;
        } else {
            vp->setNull();
        }
        break;

      case FUN_LENGTH:
      case FUN_ARITY:
        vp->setInt32(fun->nargs);
        break;

      case FUN_NAME:
        vp->setString(fun->atom ? fun->atom
                                : cx->runtime->emptyString);
        break;

      case FUN_CALLER: {
        vp->setNull();

        StackFrame *callerframe = (fp && fp->prev()) ? js_GetScriptedCaller(cx, fp->prev()) : NULL;
        if (callerframe && !callerframe->getValidCalleeObject(cx, vp))
            return false;

        if (vp->isObject()) {
            JSObject &caller = vp->toObject();

            /* Censor the caller if it is from another compartment. */
            if (caller.compartment() != cx->compartment) {
                vp->setNull();
            } else if (caller.isFunction()) {
                JSFunction *callerFun = caller.getFunctionPrivate();
                if (callerFun->isInterpreted() && callerFun->inStrictMode()) {
                    JS_ReportErrorFlagsAndNumber(cx, JSREPORT_ERROR, js_GetErrorMessage, NULL,
                                                 JSMSG_CALLER_IS_STRICT);
                    return false;
                }
            }
        }
        break;
      }

      default:
        JS_NOT_REACHED("fun_getProperty");
    }

    return true;
}

struct LazyFunctionDataProp {
    uint16      atomOffset;
    int8        tinyid;
    uint8       attrs;
};

struct PoisonPillProp {
    uint16       atomOffset;
    int8         tinyid;
};

/* NB: no sentinels at ends -- use JS_ARRAY_LENGTH to bound loops. */

static const LazyFunctionDataProp lazyFunctionDataProps[] = {
    {ATOM_OFFSET(arity),     FUN_ARITY,      JSPROP_PERMANENT|JSPROP_READONLY},
    {ATOM_OFFSET(name),      FUN_NAME,       JSPROP_PERMANENT|JSPROP_READONLY},
};

/* Properties censored into [[ThrowTypeError]] in strict mode. */
static const PoisonPillProp poisonPillProps[] = {
    {ATOM_OFFSET(arguments), FUN_ARGUMENTS },
    {ATOM_OFFSET(caller),    FUN_CALLER    },
};

static JSBool
fun_enumerate(JSContext *cx, JSObject *obj)
{
    JS_ASSERT(obj->isFunction());

    jsid id;
    bool found;

    if (!obj->isBoundFunction()) {
        id = ATOM_TO_JSID(cx->runtime->atomState.classPrototypeAtom);
        if (!obj->hasProperty(cx, id, &found, JSRESOLVE_QUALIFIED))
            return false;
    }

    id = ATOM_TO_JSID(cx->runtime->atomState.lengthAtom);
    if (!obj->hasProperty(cx, id, &found, JSRESOLVE_QUALIFIED))
        return false;

    for (uintN i = 0; i < JS_ARRAY_LENGTH(lazyFunctionDataProps); i++) {
        const LazyFunctionDataProp &lfp = lazyFunctionDataProps[i];
        id = ATOM_TO_JSID(OFFSET_TO_ATOM(cx->runtime, lfp.atomOffset));
        if (!obj->hasProperty(cx, id, &found, JSRESOLVE_QUALIFIED))
            return false;
    }

    for (uintN i = 0; i < JS_ARRAY_LENGTH(poisonPillProps); i++) {
        const PoisonPillProp &p = poisonPillProps[i];
        id = ATOM_TO_JSID(OFFSET_TO_ATOM(cx->runtime, p.atomOffset));
        if (!obj->hasProperty(cx, id, &found, JSRESOLVE_QUALIFIED))
            return false;
    }

    return true;
}

static JSObject *
ResolveInterpretedFunctionPrototype(JSContext *cx, JSObject *obj)
{
#ifdef DEBUG
    JSFunction *fun = obj->getFunctionPrivate();
    JS_ASSERT(fun->isInterpreted());
    JS_ASSERT(!fun->isFunctionPrototype());
#endif

    /*
     * Assert that fun is not a compiler-created function object, which
     * must never leak to script or embedding code and then be mutated.
     * Also assert that obj is not bound, per the ES5 15.3.4.5 ref above.
     */
    JS_ASSERT(!IsInternalFunctionObject(obj));
    JS_ASSERT(!obj->isBoundFunction());

    /*
     * Make the prototype object an instance of Object with the same parent
     * as the function object itself.
     */
    JSObject *parent = obj->getParent();
    JSObject *objProto;
    if (!js_GetClassPrototype(cx, parent, JSProto_Object, &objProto))
        return NULL;
    JSObject *proto = NewNativeClassInstance(cx, &js_ObjectClass, objProto, parent);
    if (!proto)
        return NULL;

    /* Make a new type for the prototype object. */

    TypeObject *protoType = cx->compartment->types.newTypeObject(cx, NULL,
                                                                 obj->getType()->name(),
                                                                 "prototype",
                                                                 false, false, objProto);
    if (!protoType || !proto->setTypeAndUniqueShape(cx, protoType))
        return NULL;

    /*
     * ECMA (15.3.5.2) says that a user-defined function's .prototype property
     * is non-configurable, non-enumerable, and (initially) writable. Hence
     * JSPROP_PERMANENT below. By contrast, the built-in constructors, such as
     * Object (15.2.3.1) and Function (15.3.3.1), have non-writable
     * .prototype properties. Those are eagerly defined, with attributes
     * JSPROP_PERMANENT | JSPROP_READONLY, in js_InitClass.
     */
    if (!js_SetClassPrototype(cx, obj, proto, JSPROP_PERMANENT))
        return NULL;
    return proto;
}

static JSBool
fun_resolve(JSContext *cx, JSObject *obj, jsid id, uintN flags,
            JSObject **objp)
{
    if (!JSID_IS_ATOM(id))
        return true;

    JSFunction *fun = obj->getFunctionPrivate();

    if (JSID_IS_ATOM(id, cx->runtime->atomState.classPrototypeAtom)) {
        /*
         * Native or "built-in" functions do not have a .prototype property per
         * ECMA-262 (all editions). Built-in constructor functions, e.g. Object
         * and Function to name two conspicuous examples, do have a .prototype
         * property, but it is created eagerly by js_InitClass (jsobj.cpp).
         *
         * ES5 15.3.4: the non-native function object named Function.prototype
         * must not have a .prototype property.
         *
         * ES5 15.3.4.5: bound functions don't have a prototype property. The
         * isNative() test covers this case because bound functions are native
         * functions by definition/construction.
         */
        if (fun->isNative() || fun->isFunctionPrototype())
            return true;

        if (!ResolveInterpretedFunctionPrototype(cx, obj))
            return false;
        *objp = obj;
        return true;
    }

    if (JSID_IS_ATOM(id, cx->runtime->atomState.lengthAtom)) {
        JS_ASSERT(!IsInternalFunctionObject(obj));
        if (!DefineNativeProperty(cx, obj, id, Int32Value(fun->nargs),
                                  PropertyStub, StrictPropertyStub,
                                  JSPROP_PERMANENT | JSPROP_READONLY, 0, 0)) {
            return false;
        }
        *objp = obj;
        return true;
    }

    for (uintN i = 0; i < JS_ARRAY_LENGTH(lazyFunctionDataProps); i++) {
        const LazyFunctionDataProp *lfp = &lazyFunctionDataProps[i];

        if (JSID_IS_ATOM(id, OFFSET_TO_ATOM(cx->runtime, lfp->atomOffset))) {
            JS_ASSERT(!IsInternalFunctionObject(obj));
            if (!DefineNativeProperty(cx, obj, id, UndefinedValue(),
                                      fun_getProperty, StrictPropertyStub,
                                      lfp->attrs, Shape::HAS_SHORTID, lfp->tinyid)) {
                return false;
            }
            *objp = obj;
            return true;
        }
    }

    for (uintN i = 0; i < JS_ARRAY_LENGTH(poisonPillProps); i++) {
        const PoisonPillProp &p = poisonPillProps[i];

        if (JSID_IS_ATOM(id, OFFSET_TO_ATOM(cx->runtime, p.atomOffset))) {
            JS_ASSERT(!IsInternalFunctionObject(obj));

            PropertyOp getter;
            StrictPropertyOp setter;
            uintN attrs = JSPROP_PERMANENT;
            if (fun->isInterpreted() ? fun->inStrictMode() : obj->isBoundFunction()) {
                JSObject *throwTypeError = obj->getThrowTypeError();

                getter = CastAsPropertyOp(throwTypeError);
                setter = CastAsStrictPropertyOp(throwTypeError);
                attrs |= JSPROP_GETTER | JSPROP_SETTER;
            } else {
                getter = fun_getProperty;
                setter = StrictPropertyStub;
            }

            if (!DefineNativeProperty(cx, obj, id, UndefinedValue(), getter, setter,
                                      attrs, Shape::HAS_SHORTID, p.tinyid)) {
                return false;
            }
            *objp = obj;
            return true;
        }
    }

    return true;
}

#if JS_HAS_XDR

/* XXX store parent and proto, if defined */
JSBool
js_XDRFunctionObject(JSXDRState *xdr, JSObject **objp)
{
    JSContext *cx;
    JSFunction *fun;
    uint32 firstword;           /* flag telling whether fun->atom is non-null,
                                   plus for fun->u.i.skipmin, fun->u.i.wrapper,
                                   and 14 bits reserved for future use */
    uint32 flagsword;           /* word for argument count and fun->flags */

    cx = xdr->cx;
    if (xdr->mode == JSXDR_ENCODE) {
        fun = GET_FUNCTION_PRIVATE(cx, *objp);
        if (!FUN_INTERPRETED(fun)) {
            JSAutoByteString funNameBytes;
            if (const char *name = GetFunctionNameBytes(cx, fun, &funNameBytes)) {
                JS_ReportErrorNumber(cx, js_GetErrorMessage, NULL, JSMSG_NOT_SCRIPTED_FUNCTION,
                                     name);
            }
            return false;
        }
        if (fun->u.i.wrapper) {
            JSAutoByteString funNameBytes;
            if (const char *name = GetFunctionNameBytes(cx, fun, &funNameBytes))
                JS_ReportErrorNumber(cx, js_GetErrorMessage, NULL, JSMSG_XDR_CLOSURE_WRAPPER, name);
            return false;
        }
        JS_ASSERT((fun->u.i.wrapper & ~1U) == 0);
        firstword = (fun->u.i.skipmin << 2) | (fun->u.i.wrapper << 1) | !!fun->atom;
        flagsword = (fun->nargs << 16) | fun->flags;
    } else {
        fun = js_NewFunction(cx, NULL, NULL, 0, JSFUN_INTERPRETED, NULL, NULL, NULL, NULL);
        if (!fun)
            return false;
        FUN_OBJECT(fun)->clearParent();
        if (!FUN_OBJECT(fun)->clearType(cx))
            return false;
    }

    AutoObjectRooter tvr(cx, FUN_OBJECT(fun));

    if (!JS_XDRUint32(xdr, &firstword))
        return false;
    if ((firstword & 1U) && !js_XDRAtom(xdr, &fun->atom))
        return false;
    if (!JS_XDRUint32(xdr, &flagsword))
        return false;

    if (xdr->mode == JSXDR_DECODE) {
        fun->nargs = flagsword >> 16;
        JS_ASSERT((flagsword & JSFUN_KINDMASK) >= JSFUN_INTERPRETED);
        fun->flags = uint16(flagsword);
        fun->u.i.skipmin = uint16(firstword >> 2);
        fun->u.i.wrapper = JSPackedBool((firstword >> 1) & 1);
    }

    if (!js_XDRScript(xdr, &fun->u.i.script))
        return false;

    if (xdr->mode == JSXDR_DECODE) {
        *objp = FUN_OBJECT(fun);
#ifdef CHECK_SCRIPT_OWNER
        fun->script()->owner = NULL;
#endif
        if (!fun->u.i.script->typeSetFunction(cx, fun))
            return false;
        JS_ASSERT(fun->nargs == fun->script()->bindings.countArgs());
        js_CallNewScriptHook(cx, fun->script(), fun);
    }

    return true;
}

#else  /* !JS_HAS_XDR */

#define js_XDRFunctionObject NULL

#endif /* !JS_HAS_XDR */

/*
 * [[HasInstance]] internal method for Function objects: fetch the .prototype
 * property of its 'this' parameter, and walks the prototype chain of v (only
 * if v is an object) returning true if .prototype is found.
 */
static JSBool
fun_hasInstance(JSContext *cx, JSObject *obj, const Value *v, JSBool *bp)
{
    while (obj->isFunction()) {
        if (!obj->isBoundFunction())
            break;
        obj = obj->getBoundFunctionTarget();
    }

    jsid id = ATOM_TO_JSID(cx->runtime->atomState.classPrototypeAtom);
    Value pval;
    if (!obj->getProperty(cx, id, &pval))
        return JS_FALSE;

    if (pval.isPrimitive()) {
        /*
         * Throw a runtime error if instanceof is called on a function that
         * has a non-object as its .prototype value.
         */
        js_ReportValueError(cx, JSMSG_BAD_PROTOTYPE, -1, ObjectValue(*obj), NULL);
        return JS_FALSE;
    }

    *bp = js_IsDelegate(cx, &pval.toObject(), *v);
    return JS_TRUE;
}

static void
fun_trace(JSTracer *trc, JSObject *obj)
{
    /* A newborn function object may have a not yet initialized private slot. */
    JSFunction *fun = (JSFunction *) obj->getPrivate();
    if (!fun)
        return;

    if (fun != obj) {
        /* obj is a cloned function object, trace the clone-parent, fun. */
        MarkObject(trc, *fun, "private");

        /* The function could be a flat closure with upvar copies in the clone. */
        if (fun->isFlatClosure() && fun->script()->bindings.hasUpvars()) {
            MarkValueRange(trc, fun->script()->bindings.countUpvars(),
                           obj->getFlatClosureUpvars(), "upvars");
        }
        return;
    }

    if (fun->atom)
        MarkString(trc, fun->atom, "atom");

    if (fun->isInterpreted() && fun->script())
        js_TraceScript(trc, fun->script());
}

static void
fun_finalize(JSContext *cx, JSObject *obj)
{
    /* Ignore newborn function objects. */
    JSFunction *fun = obj->getFunctionPrivate();
    if (!fun)
        return;

    /* Cloned function objects may be flat closures with upvars to free. */
    if (fun != obj) {
        if (fun->isFlatClosure() && fun->script()->bindings.hasUpvars())
            cx->free_((void *) obj->getFlatClosureUpvars());
        return;
    }

    /*
     * Null-check fun->script() because the parser sets interpreted very early.
     */
    if (fun->isInterpreted() && fun->script())
        js_DestroyScriptFromGC(cx, fun->script());
}

/*
 * Reserve two slots in all function objects for XPConnect.  Note that this
 * does not bloat every instance, only those on which reserved slots are set,
 * and those on which ad-hoc properties are defined.
 */
JS_PUBLIC_DATA(Class) js_FunctionClass = {
    js_Function_str,
    JSCLASS_HAS_PRIVATE | JSCLASS_NEW_RESOLVE |
    JSCLASS_HAS_RESERVED_SLOTS(JSFunction::CLASS_RESERVED_SLOTS) |
    JSCLASS_HAS_CACHED_PROTO(JSProto_Function),
    PropertyStub,         /* addProperty */
    PropertyStub,         /* delProperty */
    PropertyStub,         /* getProperty */
    StrictPropertyStub,   /* setProperty */
    fun_enumerate,
    (JSResolveOp)fun_resolve,
    ConvertStub,
    fun_finalize,
    NULL,                 /* reserved0   */
    NULL,                 /* checkAccess */
    NULL,                 /* call        */
    NULL,                 /* construct   */
    NULL,
    fun_hasInstance,
    fun_trace
};

JSString *
fun_toStringHelper(JSContext *cx, JSObject *obj, uintN indent)
{
    if (!obj->isFunction()) {
        if (obj->isFunctionProxy())
            return JSProxy::fun_toString(cx, obj, indent);
        JS_ReportErrorNumber(cx, js_GetErrorMessage, NULL,
                             JSMSG_INCOMPATIBLE_PROTO,
                             js_Function_str, js_toString_str,
                             "object");
        return NULL;
    }

    JSFunction *fun = GET_FUNCTION_PRIVATE(cx, obj);
    if (!fun)
        return NULL;

    if (!indent && !cx->compartment->toSourceCache.empty()) {
        ToSourceCache::Ptr p = cx->compartment->toSourceCache.ref().lookup(fun);
        if (p)
            return p->value;
    }

    JSString *str = JS_DecompileFunction(cx, fun, indent);
    if (!str)
        return NULL;

    if (!indent) {
        Maybe<ToSourceCache> &lazy = cx->compartment->toSourceCache;

        if (lazy.empty()) {
            lazy.construct();
            if (!lazy.ref().init())
                return NULL;
        }

        if (!lazy.ref().put(fun, str))
            return NULL;
    }

    return str;
}

static JSBool
fun_toString(JSContext *cx, uintN argc, Value *vp)
{
    JS_ASSERT(IsFunctionObject(vp[0]));
    uint32_t indent = 0;

    if (argc != 0 && !ValueToECMAUint32(cx, vp[2], &indent))
        return false;

    JSObject *obj = ToObject(cx, &vp[1]);
    if (!obj)
        return false;

    JSString *str = fun_toStringHelper(cx, obj, indent);
    if (!str)
        return false;

    vp->setString(str);
    return true;
}

#if JS_HAS_TOSOURCE
static JSBool
fun_toSource(JSContext *cx, uintN argc, Value *vp)
{
    JS_ASSERT(IsFunctionObject(vp[0]));

    JSObject *obj = ToObject(cx, &vp[1]);
    if (!obj)
        return false;

    JSString *str = fun_toStringHelper(cx, obj, JS_DONT_PRETTY_PRINT);
    if (!str)
        return false;

    vp->setString(str);
    return true;
}
#endif

JSBool
js_fun_call(JSContext *cx, uintN argc, Value *vp)
{
    LeaveTrace(cx);
    Value fval = vp[1];

    if (!js_IsCallable(fval)) {
        ReportIncompatibleMethod(cx, vp, &js_FunctionClass);
        return false;
    }

    Value *argv = vp + 2;
    Value thisv;
    if (argc == 0) {
        thisv.setUndefined();
    } else {
        thisv = argv[0];

        argc--;
        argv++;
    }

    /* Allocate stack space for fval, obj, and the args. */
    InvokeArgsGuard args;
    if (!cx->stack.pushInvokeArgs(cx, argc, &args))
        return JS_FALSE;

    /* Push fval, thisv, and the args. */
    args.calleev() = fval;
    args.thisv() = thisv;
    memcpy(args.argv(), argv, argc * sizeof *argv);

    bool ok = Invoke(cx, args);
    *vp = args.rval();
    return ok;
}

/* ES5 15.3.4.3 */
JSBool
js_fun_apply(JSContext *cx, uintN argc, Value *vp)
{
    /* Step 1. */
    Value fval = vp[1];
    if (!js_IsCallable(fval)) {
        ReportIncompatibleMethod(cx, vp, &js_FunctionClass);
        return false;
    }

    /* Step 2. */
    if (argc < 2 || vp[3].isNullOrUndefined())
        return js_fun_call(cx, (argc > 0) ? 1 : 0, vp);

    /* N.B. Changes need to be propagated to stubs::SplatApplyArgs. */

    /* Step 3. */
    if (!vp[3].isObject()) {
        JS_ReportErrorNumber(cx, js_GetErrorMessage, NULL, JSMSG_BAD_APPLY_ARGS, js_apply_str);
        return false;
    }

    /*
     * Steps 4-5 (note erratum removing steps originally numbered 5 and 7 in
     * original version of ES5).
     */
    JSObject *aobj = &vp[3].toObject();
    jsuint length;
    if (!js_GetLengthProperty(cx, aobj, &length))
        return false;

    LeaveTrace(cx);

    /* Step 6. */
    uintN n = uintN(JS_MIN(length, JS_ARGS_LENGTH_MAX));

    InvokeArgsGuard args;
    if (!cx->stack.pushInvokeArgs(cx, n, &args))
        return false;

    /* Push fval, obj, and aobj's elements as args. */
    args.calleev() = fval;
    args.thisv() = vp[2];

    /* Steps 7-8. */
    if (!GetElements(cx, aobj, n, args.argv()))
        return false;

    /* Step 9. */
    if (!Invoke(cx, args))
        return false;
    *vp = args.rval();
    return true;
}

namespace js {

JSBool
CallOrConstructBoundFunction(JSContext *cx, uintN argc, Value *vp);

}

inline bool
JSObject::initBoundFunction(JSContext *cx, const Value &thisArg,
                            const Value *args, uintN argslen)
{
    JS_ASSERT(isFunction());

    flags |= JSObject::BOUND_FUNCTION;
    getSlotRef(JSSLOT_BOUND_FUNCTION_THIS) = thisArg;
    getSlotRef(JSSLOT_BOUND_FUNCTION_ARGS_COUNT).setPrivateUint32(argslen);
    if (argslen != 0) {
        /* FIXME? Burn memory on an empty scope whose shape covers the args slots. */
        EmptyShape *empty = EmptyShape::create(cx, clasp);
        if (!empty)
            return false;

        empty->slotSpan += argslen;
        setMap(empty);

        if (!ensureInstanceReservedSlots(cx, argslen))
            return false;

        JS_ASSERT(numSlots() >= argslen + FUN_CLASS_RESERVED_SLOTS);
        copySlotRange(FUN_CLASS_RESERVED_SLOTS, args, argslen);
    }
    return true;
}

inline JSObject *
JSObject::getBoundFunctionTarget() const
{
    JS_ASSERT(isFunction());
    JS_ASSERT(isBoundFunction());

    /* Bound functions abuse |parent| to store their target function. */
    return getParent();
}

inline const js::Value &
JSObject::getBoundFunctionThis() const
{
    JS_ASSERT(isFunction());
    JS_ASSERT(isBoundFunction());

    return getSlot(JSSLOT_BOUND_FUNCTION_THIS);
}

inline const js::Value &
JSObject::getBoundFunctionArgument(uintN which) const
{
    JS_ASSERT(isFunction());
    JS_ASSERT(isBoundFunction());
    JS_ASSERT(which < getBoundFunctionArgumentCount());

    return getSlot(FUN_CLASS_RESERVED_SLOTS + which);
}

inline size_t
JSObject::getBoundFunctionArgumentCount() const
{
    JS_ASSERT(isFunction());
    JS_ASSERT(isBoundFunction());

    return getSlot(JSSLOT_BOUND_FUNCTION_ARGS_COUNT).toPrivateUint32();
}

namespace js {

/* ES5 15.3.4.5.1 and 15.3.4.5.2. */
JSBool
CallOrConstructBoundFunction(JSContext *cx, uintN argc, Value *vp)
{
    JSObject *obj = &vp[0].toObject();
    JS_ASSERT(obj->isFunction());
    JS_ASSERT(obj->isBoundFunction());

    LeaveTrace(cx);

    bool constructing = IsConstructing(vp);

    /* 15.3.4.5.1 step 1, 15.3.4.5.2 step 3. */
    uintN argslen = obj->getBoundFunctionArgumentCount();

    if (argc + argslen > JS_ARGS_LENGTH_MAX) {
        js_ReportAllocationOverflow(cx);
        return false;
    }

    /* 15.3.4.5.1 step 3, 15.3.4.5.2 step 1. */
    JSObject *target = obj->getBoundFunctionTarget();

    /* 15.3.4.5.1 step 2. */
    const Value &boundThis = obj->getBoundFunctionThis();

    InvokeArgsGuard args;
    if (!cx->stack.pushInvokeArgs(cx, argc + argslen, &args))
        return false;

    /* 15.3.4.5.1, 15.3.4.5.2 step 4. */
    for (uintN i = 0; i < argslen; i++)
        args[i] = obj->getBoundFunctionArgument(i);
    memcpy(args.argv() + argslen, vp + 2, argc * sizeof(Value));

    /* 15.3.4.5.1, 15.3.4.5.2 step 5. */
    args.calleev().setObject(*target);

    if (!constructing)
        args.thisv() = boundThis;

    if (constructing ? !InvokeConstructor(cx, args) : !Invoke(cx, args))
        return false;

    *vp = args.rval();
    return true;
}

}

#if JS_HAS_GENERATORS
static JSBool
fun_isGenerator(JSContext *cx, uintN argc, Value *vp)
{
    JSObject *funobj;
    if (!IsFunctionObject(vp[1], &funobj)) {
        JS_SET_RVAL(cx, vp, BooleanValue(false));
        return true;
    }

    JSFunction *fun = GET_FUNCTION_PRIVATE(cx, funobj);

    bool result = false;
    if (fun->isInterpreted()) {
        JSScript *script = fun->script();
        JS_ASSERT(script->length != 0);
        result = script->code[0] == JSOP_GENERATOR;
    }

    JS_SET_RVAL(cx, vp, BooleanValue(result));
    return true;
}
#endif

/* ES5 15.3.4.5. */
static JSBool
fun_bind(JSContext *cx, uintN argc, Value *vp)
{
    /* Step 1. */
    Value &thisv = vp[1];

    /* Step 2. */
    if (!js_IsCallable(thisv)) {
        ReportIncompatibleMethod(cx, vp, &js_FunctionClass);
        return false;
    }

    JSObject *target = &thisv.toObject();

    /* Step 3. */
    Value *args = NULL;
    uintN argslen = 0;
    if (argc > 1) {
        args = vp + 3;
        argslen = argc - 1;
    }

    /* Steps 15-16. */
    uintN length = 0;
    if (target->isFunction()) {
        uintN nargs = target->getFunctionPrivate()->nargs;
        if (nargs > argslen)
            length = nargs - argslen;
    }

    /* Step 4-6, 10-11. */
    JSAtom *name = target->isFunction() ? target->getFunctionPrivate()->atom : NULL;

    char *printName = NULL;
#ifdef DEBUG
    static int boundCount = 0;
    printName = (char *) alloca(20);
    JS_snprintf(printName, 20, "BoundFunction:%d", ++boundCount);
#endif

    /* NB: Bound functions abuse |parent| to store their target. */
    JSObject *funobj =
        js_NewFunction(cx, NULL, CallOrConstructBoundFunction, length,
                       JSFUN_CONSTRUCTOR, target, name,
                       JS_TypeHandlerDynamic, printName);
    if (!funobj)
        return false;

    /* Steps 7-9. */
    Value thisArg = argc >= 1 ? vp[2] : UndefinedValue();
    if (!funobj->initBoundFunction(cx, thisArg, args, argslen))
        return false;

    /* Steps 17, 19-21 are handled by fun_resolve. */
    /* Step 18 is the default for new functions. */

    /* Step 22. */
    vp->setObject(*funobj);
    return true;
}

static JSFunctionSpec function_methods[] = {
#if JS_HAS_TOSOURCE
    JS_FN_TYPE(js_toSource_str,   fun_toSource,   0,0, JS_TypeHandlerString),
#endif
    JS_FN_TYPE(js_toString_str,   fun_toString,   0,0, JS_TypeHandlerString),
    JS_FN_TYPE(js_apply_str,      js_fun_apply,   2,0, JS_TypeHandlerDynamic),
    JS_FN_TYPE(js_call_str,       js_fun_call,    1,0, JS_TypeHandlerDynamic),
    JS_FN_TYPE("bind",            fun_bind,       1,0, JS_TypeHandlerDynamic),
#if JS_HAS_GENERATORS
    JS_FN_TYPE("isGenerator",     fun_isGenerator,0,0, JS_TypeHandlerBool),
#endif
    JS_FS_END
};

/*
 * Report "malformed formal parameter" iff no illegal char or similar scanner
 * error was already reported.
 */
static bool
OnBadFormal(JSContext *cx, TokenKind tt)
{
    if (tt != TOK_ERROR)
        JS_ReportErrorNumber(cx, js_GetErrorMessage, NULL, JSMSG_BAD_FORMAL);
    else
        JS_ASSERT(cx->isExceptionPending());
    return false;
}

static JSBool
Function(JSContext *cx, uintN argc, Value *vp)
{
    CallArgs call = CallArgsFromVp(argc, vp);

    /* Block this call if security callbacks forbid it. */
    GlobalObject *global = call.callee().getGlobal();
    if (!global->isEvalAllowed(cx)) {
        JS_ReportErrorNumber(cx, js_GetErrorMessage, NULL, JSMSG_CSP_BLOCKED_FUNCTION);
        return false;
    }

    JS::Anchor<JSObject *> obj(NewFunction(cx, *global));
    if (!obj.get())
        return false;

    /*
     * NB: (new Function) is not lexically closed by its caller, it's just an
     * anonymous function in the top-level scope that its constructor inhabits.
     * Thus 'var x = 42; f = new Function("return x"); print(f())' prints 42,
     * and so would a call to f from another top-level's script or function.
     */
    JSFunction *fun = js_NewFunction(cx, obj.get(), NULL, 0, JSFUN_LAMBDA | JSFUN_INTERPRETED,
                                     global, cx->runtime->atomState.anonymousAtom, NULL, NULL);
    if (!fun)
        return false;

    Bindings bindings(cx);
    AutoBindingsRooter root(cx, bindings);

    uintN lineno;
    const char *filename = CurrentScriptFileAndLine(cx, &lineno);

    Value *argv = call.argv();
    uintN n = argc ? argc - 1 : 0;
    if (n > 0) {
        /*
         * Collect the function-argument arguments into one string, separated
         * by commas, then make a tokenstream from that string, and scan it to
         * get the arguments.  We need to throw the full scanner at the
         * problem, because the argument string can legitimately contain
         * comments and linefeeds.  XXX It might be better to concatenate
         * everything up into a function definition and pass it to the
         * compiler, but doing it this way is less of a delta from the old
         * code.  See ECMA 15.3.2.1.
         */
        size_t args_length = 0;
        for (uintN i = 0; i < n; i++) {
            /* Collect the lengths for all the function-argument arguments. */
            JSString *arg = js_ValueToString(cx, argv[i]);
            if (!arg)
                return false;
            argv[i].setString(arg);

            /*
             * Check for overflow.  The < test works because the maximum
             * JSString length fits in 2 fewer bits than size_t has.
             */
            size_t old_args_length = args_length;
            args_length = old_args_length + arg->length();
            if (args_length < old_args_length) {
                js_ReportAllocationOverflow(cx);
                return false;
            }
        }

        /* Add 1 for each joining comma and check for overflow (two ways). */
        size_t old_args_length = args_length;
        args_length = old_args_length + n - 1;
        if (args_length < old_args_length ||
            args_length >= ~(size_t)0 / sizeof(jschar)) {
            js_ReportAllocationOverflow(cx);
            return false;
        }

        /*
         * Allocate a string to hold the concatenated arguments, including room
         * for a terminating 0.  Mark cx->tempPool for later release, to free
         * collected_args and its tokenstream in one swoop.
         */
        AutoArenaAllocator aaa(&cx->tempPool);
        jschar *cp = aaa.alloc<jschar>(args_length + 1);
        if (!cp) {
            js_ReportOutOfScriptQuota(cx);
            return false;
        }
        jschar *collected_args = cp;

        /*
         * Concatenate the arguments into the new string, separated by commas.
         */
        for (uintN i = 0; i < n; i++) {
            JSString *arg = argv[i].toString();
            size_t arg_length = arg->length();
            const jschar *arg_chars = arg->getChars(cx);
            if (!arg_chars)
                return false;
            (void) js_strncpy(cp, arg_chars, arg_length);
            cp += arg_length;

            /* Add separating comma or terminating 0. */
            *cp++ = (i + 1 < n) ? ',' : 0;
        }

        /* Initialize a tokenstream that reads from the given string. */
        TokenStream ts(cx);
        if (!ts.init(collected_args, args_length, filename, lineno, cx->findVersion()))
            return false;

        /* The argument string may be empty or contain no tokens. */
        TokenKind tt = ts.getToken();
        if (tt != TOK_EOF) {
            for (;;) {
                /*
                 * Check that it's a name.  This also implicitly guards against
                 * TOK_ERROR, which was already reported.
                 */
                if (tt != TOK_NAME)
                    return OnBadFormal(cx, tt);

                /*
                 * Get the atom corresponding to the name from the token
                 * stream; we're assured at this point that it's a valid
                 * identifier.
                 */
                JSAtom *atom = ts.currentToken().t_atom;

                /* Check for a duplicate parameter name. */
                if (bindings.hasBinding(cx, atom)) {
                    JSAutoByteString name;
                    if (!js_AtomToPrintableString(cx, atom, &name))
                        return false;
                    if (!ReportCompileErrorNumber(cx, &ts, NULL,
                                                  JSREPORT_WARNING | JSREPORT_STRICT,
                                                  JSMSG_DUPLICATE_FORMAL, name.ptr())) {
                        return false;
                    }
                }

                uint16 dummy;
                if (!bindings.addArgument(cx, atom, &dummy))
                    return false;

                /*
                 * Get the next token.  Stop on end of stream.  Otherwise
                 * insist on a comma, get another name, and iterate.
                 */
                tt = ts.getToken();
                if (tt == TOK_EOF)
                    break;
                if (tt != TOK_COMMA)
                    return OnBadFormal(cx, tt);
                tt = ts.getToken();
            }
        }
    }

    JS::Anchor<JSString *> strAnchor(NULL);
    const jschar *chars;
    size_t length;

    if (argc) {
        JSString *str = js_ValueToString(cx, argv[argc - 1]);
        if (!str)
            return false;
        strAnchor.set(str);
        chars = str->getChars(cx);
        length = str->length();
    } else {
        chars = cx->runtime->emptyString->chars();
        length = 0;
    }

    JSPrincipals *principals = PrincipalsForCompiledCode(call, cx);
    bool ok = Compiler::compileFunctionBody(cx, fun, principals, &bindings,
                                            chars, length, filename, lineno,
                                            cx->findVersion());
    call.rval().setObject(obj);
    return ok;
}

namespace js {

bool
IsBuiltinFunctionConstructor(JSFunction *fun)
{
    return fun->maybeNative() == Function;
}

const Shape *
LookupInterpretedFunctionPrototype(JSContext *cx, JSObject *funobj)
{
#ifdef DEBUG
    JSFunction *fun = funobj->getFunctionPrivate();
    JS_ASSERT(fun->isInterpreted());
    JS_ASSERT(!fun->isFunctionPrototype());
    JS_ASSERT(!funobj->isBoundFunction());
#endif

    jsid id = ATOM_TO_JSID(cx->runtime->atomState.classPrototypeAtom);
    const Shape *shape = funobj->nativeLookup(id);
    if (!shape) {
        if (!ResolveInterpretedFunctionPrototype(cx, funobj))
            return NULL;
        shape = funobj->nativeLookup(id);
    }
    JS_ASSERT(!shape->configurable());
    JS_ASSERT(shape->isDataDescriptor());
    JS_ASSERT(shape->hasSlot());
    JS_ASSERT(!shape->isMethod());
    return shape;
}

} /* namespace js */

static JSBool
ThrowTypeError(JSContext *cx, uintN argc, Value *vp)
{
    JS_ReportErrorFlagsAndNumber(cx, JSREPORT_ERROR, js_GetErrorMessage, NULL,
                                 JSMSG_THROW_TYPE_ERROR);
    return false;
}

JSObject *
js_InitFunctionClass(JSContext *cx, JSObject *obj)
{
    JSObject *proto = js_InitClass(cx, obj, NULL, &js_FunctionClass, Function, 1,
                                   JS_TypeHandlerDynamic, NULL, function_methods, NULL, NULL);
    if (!proto)
        return NULL;

    /*
     * The default 'new' object for Function.prototype has unknown properties.
     * This will be used for generic scripted functions, e.g. from non-compileAndGo code.
     */
    TypeObject *newType = proto->getNewType(cx);
    if (!newType)
        return NULL;
    MarkTypeObjectUnknownProperties(cx, newType);

    JSFunction *fun = js_NewFunction(cx, proto, NULL, 0, JSFUN_INTERPRETED, obj, NULL, NULL, NULL);
    if (!fun)
        return NULL;
    fun->flags |= JSFUN_PROTOTYPE;

    JSScript *script = JSScript::NewScript(cx, 1, 1, 0, 0, 0, 0, 0, 0, 0, 0, 0, 0, JSVERSION_DEFAULT);
    if (!script)
        return NULL;
    script->noScriptRval = true;
    script->code[0] = JSOP_STOP;
    script->code[1] = SRC_NULL;
#ifdef CHECK_SCRIPT_OWNER
    script->owner = NULL;
#endif
    fun->u.i.script = script;
    fun->getType()->asFunction()->script = script;
    script->fun = fun;
    js_CallNewScriptHook(cx, script, fun);

    if (obj->isGlobal()) {
        /* ES5 13.2.3: Construct the unique [[ThrowTypeError]] function object. */
        JSFunction *throwTypeError =
            js_NewFunction(cx, NULL, reinterpret_cast<Native>(ThrowTypeError), 0,
                           0, obj, NULL, JS_TypeHandlerVoid, "ThrowTypeError");
        if (!throwTypeError)
            return NULL;

        obj->asGlobal()->setThrowTypeError(throwTypeError);
    }

    return proto;
}

JSFunction *
js_NewFunction(JSContext *cx, JSObject *funobj, Native native, uintN nargs,
               uintN flags, JSObject *parent, JSAtom *atom,
               JSTypeHandler handler, const char *fullName)
{
    JSFunction *fun;

    if (funobj) {
        JS_ASSERT(funobj->isFunction());
        funobj->setParent(parent);
    } else {
        funobj = NewFunction(cx, parent);
        if (!funobj)
            return NULL;
        if (handler) {
            TypeObject *type = cx->compartment->types.newTypeObject(cx, NULL, fullName, "",
                                                                    true, false,
                                                                    funobj->getProto());
            if (!type || !funobj->setTypeAndUniqueShape(cx, type))
                return NULL;
            type->asFunction()->handler = handler;
            type->asFunction()->singleton = funobj;
        }
    }
    JS_ASSERT(!funobj->getPrivate());
    fun = (JSFunction *) funobj;

    /* Initialize all function members. */
    fun->nargs = uint16(nargs);
    fun->flags = flags & (JSFUN_FLAGS_MASK | JSFUN_KINDMASK | JSFUN_TRCINFO);
    if ((flags & JSFUN_KINDMASK) >= JSFUN_INTERPRETED) {
        JS_ASSERT(!native);
        JS_ASSERT(nargs == 0);
        fun->u.i.skipmin = 0;
        fun->u.i.wrapper = false;
        fun->u.i.script = NULL;
    } else {
        fun->u.n.clasp = NULL;
        if (flags & JSFUN_TRCINFO) {
#ifdef JS_TRACER
            JSNativeTraceInfo *trcinfo =
                JS_FUNC_TO_DATA_PTR(JSNativeTraceInfo *, native);
            fun->u.n.native = (js::Native) trcinfo->native;
            fun->u.n.trcinfo = trcinfo;
#else
            fun->u.n.trcinfo = NULL;
#endif
        } else {
            fun->u.n.native = native;
            fun->u.n.trcinfo = NULL;
        }
        JS_ASSERT(fun->u.n.native);
    }
    fun->atom = atom;

    /* Set private to self to indicate non-cloned fully initialized function. */
    FUN_OBJECT(fun)->setPrivate(fun);
    return fun;
}

JSObject * JS_FASTCALL
js_CloneFunctionObject(JSContext *cx, JSFunction *fun, JSObject *parent,
                       JSObject *proto)
{
    JS_ASSERT(parent);
    JS_ASSERT(proto);

    JSObject *clone;
    if (cx->compartment == fun->compartment()) {
        /*
         * Don't clone functions with singleton types, we need to ensure that
         * there is only one object with this type. We may need to reparent the
         * function, however.
         */
        if (fun->getType()->singleton) {
            JS_ASSERT(fun->getType()->singleton == fun);
            JS_ASSERT(fun->getProto() == proto);
            fun->setParent(parent);
            return fun;
        }

        /*
         * The cloned function object does not need the extra JSFunction members
         * beyond JSObject as it points to fun via the private slot.
         */
        clone = NewNativeClassInstance(cx, &js_FunctionClass, proto, parent);
        if (!clone)
            return NULL;

        /*
         * In COMPILE_N_GO code the existing prototype will be correct, so we can
         * reuse the type. In non-COMPILE_N_GO code the existing prototype is NULL;
         * Just use the default 'new' object for Function.prototype.
         */
        if (fun->getProto() == proto)
            clone->setTypeAndShape(fun->getType(), fun->lastProperty());

        clone->setPrivate(fun);
    } else {
        /*
         * Across compartments we have to deep copy JSFunction and clone the
         * script (for interpreted functions).
         */
        clone = NewFunction(cx, parent);
        if (!clone)
            return NULL;

        JSFunction *cfun = (JSFunction *) clone;
        cfun->nargs = fun->nargs;
        cfun->flags = fun->flags;
        cfun->u = fun->getFunctionPrivate()->u;
        cfun->atom = fun->atom;
        clone->setPrivate(cfun);
        if (cfun->isInterpreted()) {
            JSScript *script = cfun->script();
            JS_ASSERT(script);
            JS_ASSERT(script->compartment == fun->compartment());
            JS_ASSERT(script->compartment != cx->compartment);

            cfun->u.i.script = js_CloneScript(cx, script);
            if (!cfun->script())
                return NULL;
            if (!cfun->u.i.script->typeSetFunction(cx, cfun))
                return NULL;

#ifdef CHECK_SCRIPT_OWNER
            cfun->script()->owner = NULL;
#endif
            js_CallNewScriptHook(cx, cfun->script(), cfun);
        } else {
            TypeObject *type = cx->compartment->types.newTypeObject(cx, NULL, "ClonedFunction", "",
                                                                    true, false,
                                                                    clone->getProto());
            if (!type || !clone->setTypeAndUniqueShape(cx, type))
                return NULL;
            if (fun->getType()->unknownProperties())
                MarkTypeObjectUnknownProperties(cx, type);
            else
                type->asFunction()->handler = fun->getType()->asFunction()->handler;
        }
    }
    return clone;
}

#ifdef JS_TRACER
JS_DEFINE_CALLINFO_4(extern, OBJECT, js_CloneFunctionObject, CONTEXT, FUNCTION, OBJECT, OBJECT, 0,
                     nanojit::ACCSET_STORE_ANY)
#endif

/*
 * Create a new flat closure, but don't initialize the imported upvar
 * values. The tracer calls this function and then initializes the upvar
 * slots on trace.
 */
JSObject * JS_FASTCALL
js_AllocFlatClosure(JSContext *cx, JSFunction *fun, JSObject *scopeChain)
{
    JS_ASSERT(fun->isFlatClosure());
    JS_ASSERT(JSScript::isValidOffset(fun->script()->upvarsOffset) ==
              fun->script()->bindings.hasUpvars());
    JS_ASSERT_IF(JSScript::isValidOffset(fun->script()->upvarsOffset),
                 fun->script()->upvars()->length == fun->script()->bindings.countUpvars());

    JSObject *closure = CloneFunctionObject(cx, fun, scopeChain);
    if (!closure)
        return closure;

    uint32 nslots = fun->script()->bindings.countUpvars();
    if (nslots == 0)
        return closure;

    Value *upvars = (Value *) cx->malloc_(nslots * sizeof(Value));
    if (!upvars)
        return NULL;

    closure->setFlatClosureUpvars(upvars);
    return closure;
}

JS_DEFINE_CALLINFO_3(extern, OBJECT, js_AllocFlatClosure,
                     CONTEXT, FUNCTION, OBJECT, 0, nanojit::ACCSET_STORE_ANY)

JSObject *
js_NewFlatClosure(JSContext *cx, JSFunction *fun, JSOp op, size_t oplen)
{
    /*
     * Flat closures cannot yet be partial, that is, all upvars must be copied,
     * or the closure won't be flattened. Therefore they do not need to search
     * enclosing scope objects via JSOP_NAME, etc.
     *
     * FIXME: bug 545759 proposes to enable partial flat closures. Fixing this
     * bug requires a GetScopeChainFast call here, along with JS_REQUIRES_STACK
     * annotations on this function's prototype and definition.
     */
    VOUCH_DOES_NOT_REQUIRE_STACK();
    JSObject *scopeChain = &cx->fp()->scopeChain();

    JSObject *closure = js_AllocFlatClosure(cx, fun, scopeChain);
    if (!closure || !fun->script()->bindings.hasUpvars())
        return closure;

    Value *upvars = closure->getFlatClosureUpvars();
    uintN level = fun->script()->staticLevel;
    JSUpvarArray *uva = fun->script()->upvars();

    for (uint32 i = 0, n = uva->length; i < n; i++) {
        upvars[i] = GetUpvar(cx, level, uva->vector[i]);
        fun->script()->typeSetUpvar(cx, i, upvars[i]);
    }

    return closure;
}

JSObject *
js_NewDebuggableFlatClosure(JSContext *cx, JSFunction *fun)
{
    JS_ASSERT(cx->fp()->fun()->flags & JSFUN_HEAVYWEIGHT);
    JS_ASSERT(!cx->fp()->fun()->optimizedClosure());
    JS_ASSERT(FUN_FLAT_CLOSURE(fun));

    return WrapEscapingClosure(cx, cx->fp(), fun);
}

JSFunction *
js_DefineFunction(JSContext *cx, JSObject *obj, jsid id, Native native,
                  uintN nargs, uintN attrs,
                  JSTypeHandler handler, const char *fullName)
{
    PropertyOp gop;
    StrictPropertyOp sop;
    JSFunction *fun;

    if (!handler) {
        handler = JS_TypeHandlerDynamic;
        if (!fullName)
            fullName = "Unknown";
    }
    JS_ASSERT(fullName);

    if (attrs & JSFUN_STUB_GSOPS) {
        /*
         * JSFUN_STUB_GSOPS is a request flag only, not stored in fun->flags or
         * the defined property's attributes. This allows us to encode another,
         * internal flag using the same bit, JSFUN_EXPR_CLOSURE -- see jsfun.h
         * for more on this.
         */
        attrs &= ~JSFUN_STUB_GSOPS;
        gop = PropertyStub;
        sop = StrictPropertyStub;
    } else {
        gop = NULL;
        sop = NULL;
    }

    /*
     * Historically, all objects have had a parent member as intrinsic scope
     * chain link. We want to move away from this universal parent, but JS
     * requires that function objects have something like parent (ES3 and ES5
     * call it the [[Scope]] internal property), to bake a particular static
     * scope environment into each function object.
     *
     * All function objects thus have parent, including all native functions.
     * All native functions defined by the JS_DefineFunction* APIs are created
     * via the call below to js_NewFunction, which passes obj as the parent
     * parameter, and so binds fun's parent to obj using JSObject::setParent,
     * under js_NewFunction (in JSObject::init, called from NewObject -- see
     * jsobjinlines.h).
     *
     * But JSObject::setParent sets the DELEGATE object flag on its receiver,
     * to mark the object as a proto or parent of another object. Such objects
     * may intervene in property lookups and scope chain searches, so require
     * special handling when caching lookup and search results (since such
     * intervening objects can in general grow shadowing properties later).
     *
     * Thus using setParent prematurely flags certain objects, notably class
     * prototypes, so that defining native methods on them, where the method's
     * name (e.g., toString) is already bound on Object.prototype, triggers
     * shadowingShapeChange events and gratuitous shape regeneration.
     *
     * To fix this longstanding bug, we set check whether obj is already a
     * delegate, and if not, then if js_NewFunction flagged obj as a delegate,
     * we clear the flag.
     *
     * We thus rely on the fact that native functions (including indirect eval)
     * do not use the property cache or equivalent JIT techniques that require
     * this bit to be set on their parent-linked scope chain objects.
     *
     * Note: we keep API compatibility by setting parent to obj for all native
     * function objects, even if obj->getGlobal() would suffice. This should be
     * revisited when parent is narrowed to exist only for function objects and
     * possibly a few prehistoric scope objects (e.g. event targets).
     *
     * FIXME: bug 611190.
     */
    bool wasDelegate = obj->isDelegate();

    fun = js_NewFunction(cx, NULL, native, nargs,
                         attrs & (JSFUN_FLAGS_MASK | JSFUN_TRCINFO),
                         obj,
                         JSID_IS_ATOM(id) ? JSID_TO_ATOM(id) : NULL,
                         handler, fullName);
    if (!fun)
        return NULL;

    if (!wasDelegate && obj->isDelegate())
        obj->clearDelegate();

    if (!obj->defineProperty(cx, id, ObjectValue(*fun), gop, sop, attrs & ~JSFUN_FLAGS_MASK))
        return NULL;

    return fun;
}

JS_STATIC_ASSERT((JSV2F_CONSTRUCT & JSV2F_SEARCH_STACK) == 0);

JSFunction *
js_ValueToFunction(JSContext *cx, const Value *vp, uintN flags)
{
    JSObject *funobj;
    if (!IsFunctionObject(*vp, &funobj)) {
        js_ReportIsNotFunction(cx, vp, flags);
        return NULL;
    }
    return GET_FUNCTION_PRIVATE(cx, funobj);
}

JSObject *
js_ValueToFunctionObject(JSContext *cx, Value *vp, uintN flags)
{
    JSObject *funobj;
    if (!IsFunctionObject(*vp, &funobj)) {
        js_ReportIsNotFunction(cx, vp, flags);
        return NULL;
    }

    return funobj;
}

JSObject *
js_ValueToCallableObject(JSContext *cx, Value *vp, uintN flags)
{
    if (vp->isObject()) {
        JSObject *callable = &vp->toObject();
        if (callable->isCallable())
            return callable;
    }

    js_ReportIsNotFunction(cx, vp, flags);
    return NULL;
}

void
js_ReportIsNotFunction(JSContext *cx, const Value *vp, uintN flags)
{
    const char *name = NULL, *source = NULL;
    AutoValueRooter tvr(cx);
    uintN error = (flags & JSV2F_CONSTRUCT) ? JSMSG_NOT_CONSTRUCTOR : JSMSG_NOT_FUNCTION;
    LeaveTrace(cx);

    /*
     * We try to the print the code that produced vp if vp is a value in the
     * most recent interpreted stack frame. Note that additional values, not
     * directly produced by the script, may have been pushed onto the frame's
     * expression stack (e.g. by pushInvokeArgs) thereby incrementing sp past
     * the depth simulated by ReconstructPCStack.
     *
     * Conversely, values may have been popped from the stack in preparation
     * for a call (e.g., by SplatApplyArgs). Since we must pass an offset from
     * the top of the simulated stack to js_ReportValueError3, we do bounds
     * checking using the minimum of both the simulated and actual stack depth.
     */
    ptrdiff_t spindex = 0;

    FrameRegsIter i(cx);
    while (!i.done() && !i.pc())
        ++i;

    if (!i.done()) {
        uintN depth = js_ReconstructStackDepth(cx, i.fp()->script(), i.pc());
        Value *simsp = i.fp()->base() + depth;
        if (i.fp()->base() <= vp && vp < Min(simsp, i.sp()))
            spindex = vp - simsp;
    }

    if (!spindex)
        spindex = ((flags & JSV2F_SEARCH_STACK) ? JSDVG_SEARCH_STACK : JSDVG_IGNORE_STACK);

    js_ReportValueError3(cx, error, spindex, *vp, NULL, name, source);
}<|MERGE_RESOLUTION|>--- conflicted
+++ resolved
@@ -1244,14 +1244,10 @@
     else
         argp = &obj->callObjArg(i);
 
-<<<<<<< HEAD
     JSScript *script = obj->getCallObjCalleeFunction()->script();
     script->typeSetArgument(cx, i, *vp);
 
-    GC_POKE(cx, *argp);
-=======
     GCPoke(cx, *argp);
->>>>>>> d8abca90
     *argp = *vp;
     return true;
 }
@@ -1331,14 +1327,10 @@
     else
         varp = &obj->callObjVar(i);
 
-<<<<<<< HEAD
     JSScript *script = obj->getCallObjCalleeFunction()->script();
     script->typeSetLocal(cx, i, *vp);
 
-    GC_POKE(cx, *varp);
-=======
     GCPoke(cx, *varp);
->>>>>>> d8abca90
     *varp = *vp;
     return true;
 }
