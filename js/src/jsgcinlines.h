--- conflicted
+++ resolved
@@ -208,12 +208,8 @@
     JSObject *obj = NewFinalizableGCThing<JSObject>(cx, kind);
     if (obj) {
         obj->capacity = js::gc::GetGCKindSlots(kind);
-<<<<<<< HEAD
-        obj->type = NULL;  /* :FIXME: remove (see MarkChildren) */
-        obj->map = NULL; /* Stops obj from being scanned until initializated. */
-=======
+        obj->type = NULL;     /* :FIXME: remove (see MarkChildren) */
         obj->lastProp = NULL; /* Stops obj from being scanned until initializated. */
->>>>>>> 7b161a68
     }
     return obj;
 }
