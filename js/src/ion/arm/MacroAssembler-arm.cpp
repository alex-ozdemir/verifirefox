--- conflicted
+++ resolved
@@ -2858,24 +2858,18 @@
             ma_vxfer(floatArgsInGPR[i], Register::FromCode(i*2), Register::FromCode(i*2+1));
     }
     checkStackAlignment();
-<<<<<<< HEAD
 
     // Save the lr register if we need to preserve it.
     if (secondScratchReg_ != lr)
         ma_mov(lr, secondScratchReg_);
-
-    ma_call(fun);
-
+}
+
+void
+MacroAssemblerARMCompat::callWithABIPost(uint32_t stackAdjust, Result result)
+{
     if (secondScratchReg_ != lr)
         ma_mov(secondScratchReg_, lr);
 
-=======
-}
-
-void
-MacroAssemblerARMCompat::callWithABIPost(uint32_t stackAdjust, Result result)
-{
->>>>>>> 9e9633ae
     if (result == DOUBLE) {
 #ifdef JS_CPU_ARM_HARDFP
         as_vmov(ReturnFloatReg, d0);
