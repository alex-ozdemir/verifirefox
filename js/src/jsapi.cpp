--- conflicted
+++ resolved
@@ -3010,14 +3010,10 @@
     JS_ASSERT(clasp != &js_FunctionClass);
     JS_ASSERT(!(clasp->flags & JSCLASS_IS_GLOBAL));
 
-<<<<<<< HEAD
     TypeObject *type = Valueify(jstype);
     JSObject *obj = NewNonFunction<WithProto::Class>(cx, clasp, proto, parent, type);
-=======
-    JSObject *obj = NewNonFunction<WithProto::Class>(cx, clasp, proto, parent);
     if (obj)
         obj->syncSpecialEquality();
->>>>>>> 3e5a5016
 
     JS_ASSERT_IF(obj, obj->getParent());
     return obj;
@@ -3038,15 +3034,11 @@
     JS_ASSERT(clasp != &js_FunctionClass);
     JS_ASSERT(!(clasp->flags & JSCLASS_IS_GLOBAL));
 
-<<<<<<< HEAD
     TypeObject *type = Valueify(jstype);
-    return NewNonFunction<WithProto::Given>(cx, clasp, proto, parent, type);
-=======
-    JSObject *obj = NewNonFunction<WithProto::Given>(cx, clasp, proto, parent);
+    JSObject *obj = NewNonFunction<WithProto::Given>(cx, clasp, proto, parent, type);
     if (obj)
         obj->syncSpecialEquality();
     return obj;
->>>>>>> 3e5a5016
 }
 
 JS_PUBLIC_API(JSObject *)
@@ -3451,13 +3443,10 @@
     JSObject *nobj = NewObject<WithProto::Class>(cx, clasp, proto, obj, nobjType);
     if (!nobj)
         return NULL;
-<<<<<<< HEAD
+
     cx->addTypeProperty(obj->getTypeObject(), name, ObjectValue(*nobj));
-=======
-
     nobj->syncSpecialEquality();
 
->>>>>>> 3e5a5016
     if (!DefineProperty(cx, obj, name, ObjectValue(*nobj), NULL, NULL, attrs, 0, 0))
         return NULL;
 
