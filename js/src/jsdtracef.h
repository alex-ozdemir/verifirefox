--- conflicted
+++ resolved
@@ -42,46 +42,6 @@
 #ifndef _JSDTRACEF_H
 #define _JSDTRACEF_H
 
-<<<<<<< HEAD
-JS_BEGIN_EXTERN_C
-
-extern void
-jsdtrace_function_entry(JSContext *cx, JSStackFrame *fp, JSFunction *fun);
-
-extern void
-jsdtrace_function_info(JSContext *cx, JSStackFrame *fp, JSStackFrame *dfp,
-                       JSFunction *fun);
-
-extern void
-jsdtrace_function_args(JSContext *cx, JSStackFrame *fp, JSFunction *fun, jsuint argc, jsval *argv);
-
-extern void
-jsdtrace_function_rval(JSContext *cx, JSStackFrame *fp, JSFunction *fun, jsval *rval);
-
-extern void
-jsdtrace_function_return(JSContext *cx, JSStackFrame *fp, JSFunction *fun);
-
-extern void
-jsdtrace_object_create_start(JSStackFrame *fp, js::Class *clasp);
-
-extern void
-jsdtrace_object_create_done(JSStackFrame *fp, js::Class *clasp);
-
-extern void
-jsdtrace_object_create(JSContext *cx, js::Class *clasp, JSObject *obj);
-
-extern void
-jsdtrace_object_finalize(JSObject *obj);
-
-extern void
-jsdtrace_execute_start(JSScript *script);
-
-extern void
-jsdtrace_execute_done(JSScript *script);
-
-JS_END_EXTERN_C
-
-=======
 namespace js {
 
 class DTrace {
@@ -220,5 +180,4 @@
 
 } /* namespace js */
     
->>>>>>> 456b1212
 #endif /* _JSDTRACE_H */