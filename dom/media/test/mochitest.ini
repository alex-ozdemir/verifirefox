# Media tests should be backend independent, i.e., not conditioned on ogg,
# wave etc. (The only exception is the can_play_type tests, which
# necessarily depend on the backend(s) configured.) As far as possible, each
# test should work with any resource type. This makes it easy to add new
# backends and reduces the amount of test duplication.

# For each supported backend, resources that can be played by that backend
# should be added to the lists in manifest.js. Media tests that aren't
# testing for a bug in handling a specific resource type should pick one of
# the lists in manifest.js and run the test for each resource in the list
# that is supported in the current build (the canPlayType API is useful for
# this).

# To test whether a valid resource can simply be played through correctly,
# and optionally that its metadata is read correctly, just add it to
# gPlayTests in manifest.js. To test whether an invalid resource correctly
# throws an error (and does not cause a crash or hang), just add it to
# gErrorTests in manifest.js.

# To test for a specific bug in handling a specific resource type, make the
# test first check canPlayType for the type, and if it's not supported, just
# do ok(true, "Type not supported") and stop the test.

[DEFAULT]
<<<<<<< HEAD
skip-if = buildapp == 'mulet' || (os == 'win' && strictContentSandbox) || android_version == '18' # strictContentSandbox (Bug 1042735)
subsuite = media
=======
skip-if = buildapp == 'mulet' || android_version == '18'
>>>>>>> a09f4f09
support-files =
  16bit_wave_extrametadata.wav
  16bit_wave_extrametadata.wav^headers^
  320x240.ogv
  320x240.ogv^headers^
  448636.ogv
  448636.ogv^headers^
  VID_0001.ogg
  VID_0001.ogg^headers^
  allowed.sjs
  audio-gaps.ogg
  audio-gaps.ogg^headers^
  audio-overhang.ogg
  audio-overhang.ogg^headers^
  audio.wav
  audio.wav^headers^
  badtags.ogg
  badtags.ogg^headers^
  basic.vtt
  bad-signature.vtt
  beta-phrasebook.ogg
  beta-phrasebook.ogg^headers^
  big.wav
  big.wav^headers^
  bipbop-cenc-audio1.m4s
  bipbop-cenc-audio1.m4s^headers^
  bipbop-cenc-audio2.m4s
  bipbop-cenc-audio2.m4s^headers^
  bipbop-cenc-audio3.m4s
  bipbop-cenc-audio3.m4s^headers^
  bipbop-cenc-audioinit.mp4
  bipbop-cenc-audioinit.mp4^headers^
  bipbop-cenc-video1.m4s
  bipbop-cenc-video1.m4s^headers^
  bipbop-cenc-video2.m4s
  bipbop-cenc-video2.m4s^headers^
  bipbop-cenc-videoinit.mp4
  bipbop-cenc-videoinit.mp4^headers^
  bipbop_225w_175kbps-cenc-audio-key1-1.m4s
  bipbop_225w_175kbps-cenc-audio-key1-1.m4s^headers^
  bipbop_225w_175kbps-cenc-audio-key1-2.m4s
  bipbop_225w_175kbps-cenc-audio-key1-2.m4s^headers^
  bipbop_225w_175kbps-cenc-audio-key1-3.m4s
  bipbop_225w_175kbps-cenc-audio-key1-3.m4s^headers^
  bipbop_225w_175kbps-cenc-audio-key1-4.m4s
  bipbop_225w_175kbps-cenc-audio-key1-4.m4s^headers^
  bipbop_225w_175kbps-cenc-audio-key1-init.mp4
  bipbop_225w_175kbps-cenc-audio-key1-init.mp4^headers^
  bipbop_225w_175kbps-cenc-audio-key2-1.m4s
  bipbop_225w_175kbps-cenc-audio-key2-1.m4s^headers^
  bipbop_225w_175kbps-cenc-audio-key2-2.m4s
  bipbop_225w_175kbps-cenc-audio-key2-2.m4s^headers^
  bipbop_225w_175kbps-cenc-audio-key2-3.m4s
  bipbop_225w_175kbps-cenc-audio-key2-3.m4s^headers^
  bipbop_225w_175kbps-cenc-audio-key2-4.m4s
  bipbop_225w_175kbps-cenc-audio-key2-4.m4s^headers^
  bipbop_225w_175kbps-cenc-audio-key2-init.mp4
  bipbop_225w_175kbps-cenc-audio-key2-init.mp4^headers^
  bipbop_225w_175kbps-cenc-video-key1-1.m4s
  bipbop_225w_175kbps-cenc-video-key1-1.m4s^headers^
  bipbop_225w_175kbps-cenc-video-key1-init.mp4
  bipbop_225w_175kbps-cenc-video-key1-init.mp4^headers^
  bipbop_225w_175kbps-cenc-video-key2-1.m4s
  bipbop_225w_175kbps-cenc-video-key2-1.m4s^headers^
  bipbop_225w_175kbps-cenc-video-key2-init.mp4
  bipbop_225w_175kbps-cenc-video-key2-init.mp4^headers^
  bipbop_300_215kbps-cenc-audio-key1-1.m4s
  bipbop_300_215kbps-cenc-audio-key1-1.m4s^headers^
  bipbop_300_215kbps-cenc-audio-key1-2.m4s
  bipbop_300_215kbps-cenc-audio-key1-2.m4s^headers^
  bipbop_300_215kbps-cenc-audio-key1-3.m4s
  bipbop_300_215kbps-cenc-audio-key1-3.m4s^headers^
  bipbop_300_215kbps-cenc-audio-key1-4.m4s
  bipbop_300_215kbps-cenc-audio-key1-4.m4s^headers^
  bipbop_300_215kbps-cenc-audio-key1-init.mp4
  bipbop_300_215kbps-cenc-audio-key1-init.mp4^headers^
  bipbop_300_215kbps-cenc-audio-key2-1.m4s
  bipbop_300_215kbps-cenc-audio-key2-1.m4s^headers^
  bipbop_300_215kbps-cenc-audio-key2-2.m4s
  bipbop_300_215kbps-cenc-audio-key2-2.m4s^headers^
  bipbop_300_215kbps-cenc-audio-key2-3.m4s
  bipbop_300_215kbps-cenc-audio-key2-3.m4s^headers^
  bipbop_300_215kbps-cenc-audio-key2-4.m4s
  bipbop_300_215kbps-cenc-audio-key2-4.m4s^headers^
  bipbop_300_215kbps-cenc-audio-key2-init.mp4
  bipbop_300_215kbps-cenc-audio-key2-init.mp4^headers^
  bipbop_300_215kbps-cenc-video-key1-1.m4s
  bipbop_300_215kbps-cenc-video-key1-1.m4s^headers^
  bipbop_300_215kbps-cenc-video-key1-2.m4s
  bipbop_300_215kbps-cenc-video-key1-2.m4s^headers^
  bipbop_300_215kbps-cenc-video-key1-init.mp4
  bipbop_300_215kbps-cenc-video-key1-init.mp4^headers^
  bipbop_300_215kbps-cenc-video-key2-1.m4s
  bipbop_300_215kbps-cenc-video-key2-1.m4s^headers^
  bipbop_300_215kbps-cenc-video-key2-2.m4s
  bipbop_300_215kbps-cenc-video-key2-2.m4s^headers^
  bipbop_300_215kbps-cenc-video-key2-init.mp4
  bipbop_300_215kbps-cenc-video-key2-init.mp4^headers^
  bipbop_300wp_227kbps-cenc-audio-key1-1.m4s
  bipbop_300wp_227kbps-cenc-audio-key1-1.m4s^headers^
  bipbop_300wp_227kbps-cenc-audio-key1-2.m4s
  bipbop_300wp_227kbps-cenc-audio-key1-2.m4s^headers^
  bipbop_300wp_227kbps-cenc-audio-key1-3.m4s
  bipbop_300wp_227kbps-cenc-audio-key1-3.m4s^headers^
  bipbop_300wp_227kbps-cenc-audio-key1-4.m4s
  bipbop_300wp_227kbps-cenc-audio-key1-4.m4s^headers^
  bipbop_300wp_227kbps-cenc-audio-key1-init.mp4
  bipbop_300wp_227kbps-cenc-audio-key1-init.mp4^headers^
  bipbop_300wp_227kbps-cenc-audio-key2-1.m4s
  bipbop_300wp_227kbps-cenc-audio-key2-1.m4s^headers^
  bipbop_300wp_227kbps-cenc-audio-key2-2.m4s
  bipbop_300wp_227kbps-cenc-audio-key2-2.m4s^headers^
  bipbop_300wp_227kbps-cenc-audio-key2-3.m4s
  bipbop_300wp_227kbps-cenc-audio-key2-3.m4s^headers^
  bipbop_300wp_227kbps-cenc-audio-key2-4.m4s
  bipbop_300wp_227kbps-cenc-audio-key2-4.m4s^headers^
  bipbop_300wp_227kbps-cenc-audio-key2-init.mp4
  bipbop_300wp_227kbps-cenc-audio-key2-init.mp4^headers^
  bipbop_300wp_227kbps-cenc-video-key1-1.m4s
  bipbop_300wp_227kbps-cenc-video-key1-1.m4s^headers^
  bipbop_300wp_227kbps-cenc-video-key1-2.m4s
  bipbop_300wp_227kbps-cenc-video-key1-2.m4s^headers^
  bipbop_300wp_227kbps-cenc-video-key1-init.mp4
  bipbop_300wp_227kbps-cenc-video-key1-init.mp4^headers^
  bipbop_300wp_227kbps-cenc-video-key2-1.m4s
  bipbop_300wp_227kbps-cenc-video-key2-1.m4s^headers^
  bipbop_300wp_227kbps-cenc-video-key2-2.m4s
  bipbop_300wp_227kbps-cenc-video-key2-2.m4s^headers^
  bipbop_300wp_227kbps-cenc-video-key2-init.mp4
  bipbop_300wp_227kbps-cenc-video-key2-init.mp4^headers^
  bipbop_360w_253kbps-cenc-audio-key1-1.m4s
  bipbop_360w_253kbps-cenc-audio-key1-1.m4s^headers^
  bipbop_360w_253kbps-cenc-audio-key1-2.m4s
  bipbop_360w_253kbps-cenc-audio-key1-2.m4s^headers^
  bipbop_360w_253kbps-cenc-audio-key1-3.m4s
  bipbop_360w_253kbps-cenc-audio-key1-3.m4s^headers^
  bipbop_360w_253kbps-cenc-audio-key1-4.m4s
  bipbop_360w_253kbps-cenc-audio-key1-4.m4s^headers^
  bipbop_360w_253kbps-cenc-audio-key1-init.mp4
  bipbop_360w_253kbps-cenc-audio-key1-init.mp4^headers^
  bipbop_360w_253kbps-cenc-audio-key2-1.m4s
  bipbop_360w_253kbps-cenc-audio-key2-1.m4s^headers^
  bipbop_360w_253kbps-cenc-audio-key2-2.m4s
  bipbop_360w_253kbps-cenc-audio-key2-2.m4s^headers^
  bipbop_360w_253kbps-cenc-audio-key2-3.m4s
  bipbop_360w_253kbps-cenc-audio-key2-3.m4s^headers^
  bipbop_360w_253kbps-cenc-audio-key2-4.m4s
  bipbop_360w_253kbps-cenc-audio-key2-4.m4s^headers^
  bipbop_360w_253kbps-cenc-audio-key2-init.mp4
  bipbop_360w_253kbps-cenc-audio-key2-init.mp4^headers^
  bipbop_360w_253kbps-cenc-video-key1-1.m4s
  bipbop_360w_253kbps-cenc-video-key1-1.m4s^headers^
  bipbop_360w_253kbps-cenc-video-key1-init.mp4
  bipbop_360w_253kbps-cenc-video-key1-init.mp4^headers^
  bipbop_360w_253kbps-cenc-video-key2-1.m4s
  bipbop_360w_253kbps-cenc-video-key2-1.m4s^headers^
  bipbop_360w_253kbps-cenc-video-key2-init.mp4
  bipbop_360w_253kbps-cenc-video-key2-init.mp4^headers^
  bipbop_480_624kbps-cenc-audio-key1-1.m4s
  bipbop_480_624kbps-cenc-audio-key1-1.m4s^headers^
  bipbop_480_624kbps-cenc-audio-key1-2.m4s
  bipbop_480_624kbps-cenc-audio-key1-2.m4s^headers^
  bipbop_480_624kbps-cenc-audio-key1-3.m4s
  bipbop_480_624kbps-cenc-audio-key1-3.m4s^headers^
  bipbop_480_624kbps-cenc-audio-key1-4.m4s
  bipbop_480_624kbps-cenc-audio-key1-4.m4s^headers^
  bipbop_480_624kbps-cenc-audio-key1-init.mp4
  bipbop_480_624kbps-cenc-audio-key1-init.mp4^headers^
  bipbop_480_624kbps-cenc-audio-key2-1.m4s
  bipbop_480_624kbps-cenc-audio-key2-1.m4s^headers^
  bipbop_480_624kbps-cenc-audio-key2-2.m4s
  bipbop_480_624kbps-cenc-audio-key2-2.m4s^headers^
  bipbop_480_624kbps-cenc-audio-key2-3.m4s
  bipbop_480_624kbps-cenc-audio-key2-3.m4s^headers^
  bipbop_480_624kbps-cenc-audio-key2-4.m4s
  bipbop_480_624kbps-cenc-audio-key2-4.m4s^headers^
  bipbop_480_624kbps-cenc-audio-key2-init.mp4
  bipbop_480_624kbps-cenc-audio-key2-init.mp4^headers^
  bipbop_480_624kbps-cenc-video-key1-1.m4s
  bipbop_480_624kbps-cenc-video-key1-1.m4s^headers^
  bipbop_480_624kbps-cenc-video-key1-2.m4s
  bipbop_480_624kbps-cenc-video-key1-2.m4s^headers^
  bipbop_480_624kbps-cenc-video-key1-init.mp4
  bipbop_480_624kbps-cenc-video-key1-init.mp4^headers^
  bipbop_480_624kbps-cenc-video-key2-1.m4s
  bipbop_480_624kbps-cenc-video-key2-1.m4s^headers^
  bipbop_480_624kbps-cenc-video-key2-2.m4s
  bipbop_480_624kbps-cenc-video-key2-2.m4s^headers^
  bipbop_480_624kbps-cenc-video-key2-init.mp4
  bipbop_480_624kbps-cenc-video-key2-init.mp4^headers^
  bipbop_480_959kbps-cenc-audio-key1-1.m4s
  bipbop_480_959kbps-cenc-audio-key1-1.m4s^headers^
  bipbop_480_959kbps-cenc-audio-key1-2.m4s
  bipbop_480_959kbps-cenc-audio-key1-2.m4s^headers^
  bipbop_480_959kbps-cenc-audio-key1-3.m4s
  bipbop_480_959kbps-cenc-audio-key1-3.m4s^headers^
  bipbop_480_959kbps-cenc-audio-key1-4.m4s
  bipbop_480_959kbps-cenc-audio-key1-4.m4s^headers^
  bipbop_480_959kbps-cenc-audio-key1-init.mp4
  bipbop_480_959kbps-cenc-audio-key1-init.mp4^headers^
  bipbop_480_959kbps-cenc-audio-key2-1.m4s
  bipbop_480_959kbps-cenc-audio-key2-1.m4s^headers^
  bipbop_480_959kbps-cenc-audio-key2-2.m4s
  bipbop_480_959kbps-cenc-audio-key2-2.m4s^headers^
  bipbop_480_959kbps-cenc-audio-key2-3.m4s
  bipbop_480_959kbps-cenc-audio-key2-3.m4s^headers^
  bipbop_480_959kbps-cenc-audio-key2-4.m4s
  bipbop_480_959kbps-cenc-audio-key2-4.m4s^headers^
  bipbop_480_959kbps-cenc-audio-key2-init.mp4
  bipbop_480_959kbps-cenc-audio-key2-init.mp4^headers^
  bipbop_480_959kbps-cenc-video-key1-1.m4s
  bipbop_480_959kbps-cenc-video-key1-1.m4s^headers^
  bipbop_480_959kbps-cenc-video-key1-2.m4s
  bipbop_480_959kbps-cenc-video-key1-2.m4s^headers^
  bipbop_480_959kbps-cenc-video-key1-init.mp4
  bipbop_480_959kbps-cenc-video-key1-init.mp4^headers^
  bipbop_480_959kbps-cenc-video-key2-1.m4s
  bipbop_480_959kbps-cenc-video-key2-1.m4s^headers^
  bipbop_480_959kbps-cenc-video-key2-2.m4s
  bipbop_480_959kbps-cenc-video-key2-2.m4s^headers^
  bipbop_480_959kbps-cenc-video-key2-init.mp4
  bipbop_480_959kbps-cenc-video-key2-init.mp4^headers^
  bipbop_480wp_663kbps-cenc-audio-key1-1.m4s
  bipbop_480wp_663kbps-cenc-audio-key1-1.m4s^headers^
  bipbop_480wp_663kbps-cenc-audio-key1-2.m4s
  bipbop_480wp_663kbps-cenc-audio-key1-2.m4s^headers^
  bipbop_480wp_663kbps-cenc-audio-key1-3.m4s
  bipbop_480wp_663kbps-cenc-audio-key1-3.m4s^headers^
  bipbop_480wp_663kbps-cenc-audio-key1-4.m4s
  bipbop_480wp_663kbps-cenc-audio-key1-4.m4s^headers^
  bipbop_480wp_663kbps-cenc-audio-key1-init.mp4
  bipbop_480wp_663kbps-cenc-audio-key1-init.mp4^headers^
  bipbop_480wp_663kbps-cenc-audio-key2-1.m4s
  bipbop_480wp_663kbps-cenc-audio-key2-1.m4s^headers^
  bipbop_480wp_663kbps-cenc-audio-key2-2.m4s
  bipbop_480wp_663kbps-cenc-audio-key2-2.m4s^headers^
  bipbop_480wp_663kbps-cenc-audio-key2-3.m4s
  bipbop_480wp_663kbps-cenc-audio-key2-3.m4s^headers^
  bipbop_480wp_663kbps-cenc-audio-key2-4.m4s
  bipbop_480wp_663kbps-cenc-audio-key2-4.m4s^headers^
  bipbop_480wp_663kbps-cenc-audio-key2-init.mp4
  bipbop_480wp_663kbps-cenc-audio-key2-init.mp4^headers^
  bipbop_480wp_663kbps-cenc-video-key1-1.m4s
  bipbop_480wp_663kbps-cenc-video-key1-1.m4s^headers^
  bipbop_480wp_663kbps-cenc-video-key1-2.m4s
  bipbop_480wp_663kbps-cenc-video-key1-2.m4s^headers^
  bipbop_480wp_663kbps-cenc-video-key1-init.mp4
  bipbop_480wp_663kbps-cenc-video-key1-init.mp4^headers^
  bipbop_480wp_663kbps-cenc-video-key2-1.m4s
  bipbop_480wp_663kbps-cenc-video-key2-1.m4s^headers^
  bipbop_480wp_663kbps-cenc-video-key2-2.m4s
  bipbop_480wp_663kbps-cenc-video-key2-2.m4s^headers^
  bipbop_480wp_663kbps-cenc-video-key2-init.mp4
  bipbop_480wp_663kbps-cenc-video-key2-init.mp4^headers^
  bipbop_480wp_1001kbps-cenc-audio-key1-1.m4s
  bipbop_480wp_1001kbps-cenc-audio-key1-1.m4s^headers^
  bipbop_480wp_1001kbps-cenc-audio-key1-2.m4s
  bipbop_480wp_1001kbps-cenc-audio-key1-2.m4s^headers^
  bipbop_480wp_1001kbps-cenc-audio-key1-3.m4s
  bipbop_480wp_1001kbps-cenc-audio-key1-3.m4s^headers^
  bipbop_480wp_1001kbps-cenc-audio-key1-4.m4s
  bipbop_480wp_1001kbps-cenc-audio-key1-4.m4s^headers^
  bipbop_480wp_1001kbps-cenc-audio-key1-init.mp4
  bipbop_480wp_1001kbps-cenc-audio-key1-init.mp4^headers^
  bipbop_480wp_1001kbps-cenc-audio-key2-1.m4s
  bipbop_480wp_1001kbps-cenc-audio-key2-1.m4s^headers^
  bipbop_480wp_1001kbps-cenc-audio-key2-2.m4s
  bipbop_480wp_1001kbps-cenc-audio-key2-2.m4s^headers^
  bipbop_480wp_1001kbps-cenc-audio-key2-3.m4s
  bipbop_480wp_1001kbps-cenc-audio-key2-3.m4s^headers^
  bipbop_480wp_1001kbps-cenc-audio-key2-4.m4s
  bipbop_480wp_1001kbps-cenc-audio-key2-4.m4s^headers^
  bipbop_480wp_1001kbps-cenc-audio-key2-init.mp4
  bipbop_480wp_1001kbps-cenc-audio-key2-init.mp4^headers^
  bipbop_480wp_1001kbps-cenc-video-key1-1.m4s
  bipbop_480wp_1001kbps-cenc-video-key1-1.m4s^headers^
  bipbop_480wp_1001kbps-cenc-video-key1-2.m4s
  bipbop_480wp_1001kbps-cenc-video-key1-2.m4s^headers^
  bipbop_480wp_1001kbps-cenc-video-key1-init.mp4
  bipbop_480wp_1001kbps-cenc-video-key1-init.mp4^headers^
  bipbop_480wp_1001kbps-cenc-video-key2-1.m4s
  bipbop_480wp_1001kbps-cenc-video-key2-1.m4s^headers^
  bipbop_480wp_1001kbps-cenc-video-key2-2.m4s
  bipbop_480wp_1001kbps-cenc-video-key2-2.m4s^headers^
  bipbop_480wp_1001kbps-cenc-video-key2-init.mp4
  bipbop_480wp_1001kbps-cenc-video-key2-init.mp4^headers^
  bipbop-lateaudio.mp4
  bipbop-lateaudio.mp4^headers^
  black100x100-aspect3to2.ogv
  black100x100-aspect3to2.ogv^headers^
  bogus.duh
  bogus.ogv
  bogus.ogv^headers^
  bogus.wav
  bogus.wav^headers^
  bug461281.ogg
  bug461281.ogg^headers^
  bug482461-theora.ogv
  bug482461-theora.ogv^headers^
  bug482461.ogv
  bug482461.ogv^headers^
  bug495129.ogv
  bug495129.ogv^headers^
  bug495794.ogg
  bug495794.ogg^headers^
  bug498380.ogv
  bug498380.ogv^headers^
  bug498855-1.ogv
  bug498855-1.ogv^headers^
  bug498855-2.ogv
  bug498855-2.ogv^headers^
  bug498855-3.ogv
  bug498855-3.ogv^headers^
  bug499519.ogv
  bug499519.ogv^headers^
  bug500311.ogv
  bug500311.ogv^headers^
  bug501279.ogg
  bug501279.ogg^headers^
  bug504613.ogv
  bug504613.ogv^headers^
  bug504644.ogv
  bug504644.ogv^headers^
  bug504843.ogv
  bug504843.ogv^headers^
  bug506094.ogv
  bug506094.ogv^headers^
  bug516323.indexed.ogv
  bug516323.indexed.ogv^headers^
  bug516323.ogv
  bug516323.ogv^headers^
  bug520493.ogg
  bug520493.ogg^headers^
  bug520500.ogg
  bug520500.ogg^headers^
  bug520908.ogv
  bug520908.ogv^headers^
  bug523816.ogv
  bug523816.ogv^headers^
  bug533822.ogg
  bug533822.ogg^headers^
  bug556821.ogv
  bug556821.ogv^headers^
  bug557094.ogv
  bug557094.ogv^headers^
  bug580982.webm
  bug580982.webm^headers^
  bug603918.webm
  bug603918.webm^headers^
  bug604067.webm
  bug604067.webm^headers^
  bug883173.vtt
  bug1066943.webm
  bug1066943.webm^headers^
  can_play_type_dash.js
  can_play_type_ogg.js
  can_play_type_wave.js
  can_play_type_webm.js
  cancellable_request.sjs
  chain.ogg
  chain.ogg^headers^
  chain.ogv
  chain.ogv^headers^
  chain.opus
  chain.opus^headers^
  chained-audio-video.ogg
  chained-audio-video.ogg^headers^
  chained-video.ogv
  chained-video.ogv^headers^
  contentType.sjs
  detodos.opus
  detodos.opus^headers^
  detodos.webm
  detodos.webm^headers^
  dirac.ogg
  dirac.ogg^headers^
  dynamic_redirect.sjs
  dynamic_resource.sjs
  eme.js
  file_access_controls.html
  fragment_noplay.js
  fragment_play.js
  gizmo.mp4
  gizmo.mp4^headers^
  huge-id3.mp3
  huge-id3.mp3^headers^
  id3tags.mp3
  id3tags.mp3^headers^
  invalid-cmap-s0c0.opus
  invalid-cmap-s0c0.opus^headers^
  invalid-cmap-s0c2.opus
  invalid-cmap-s0c2.opus^headers^
  invalid-cmap-s1c2.opus
  invalid-cmap-s1c2.opus^headers^
  invalid-cmap-short.opus
  invalid-cmap-short.opus^headers^
  invalid-discard_on_multi_blocks.webm
  invalid-discard_on_multi_blocks.webm^headers^
  invalid-excess_discard.webm
  invalid-excess_discard.webm^headers^
  invalid-excess_neg_discard.webm
  invalid-excess_neg_discard.webm^headers^
  invalid-m0c0.opus
  invalid-m0c0.opus^headers^
  invalid-m0c3.opus
  invalid-m0c3.opus^headers^
  invalid-m1c0.opus
  invalid-m1c0.opus^headers^
  invalid-m1c9.opus
  invalid-m1c9.opus^headers^
  invalid-m2c0.opus
  invalid-m2c0.opus^headers^
  invalid-m2c1.opus
  invalid-m2c1.opus^headers^
  invalid-neg_discard.webm
  invalid-neg_discard.webm^headers^
  invalid-preskip.webm
  invalid-preskip.webm^headers^
  long.vtt
  manifest.js
  multiple-bos.ogg
  multiple-bos.ogg^headers^
  multiple-bos-more-header-fileds.ogg
  multiple-bos-more-header-fileds.ogg^headers^
  no-cues.webm
  no-cues.webm^headers^
  notags.mp3
  notags.mp3^headers^
  owl-funnier-id3.mp3
  owl-funnier-id3.mp3^headers^
  owl-funny-id3.mp3
  owl-funny-id3.mp3^headers^
  owl.mp3
  owl.mp3^headers^
  parser.vtt
  r11025_msadpcm_c1.wav
  r11025_msadpcm_c1.wav^headers^
  r11025_s16_c1.wav
  r11025_s16_c1.wav^headers^
  r11025_s16_c1_trailing.wav
  r11025_s16_c1_trailing.wav^headers^
  r11025_u8_c1.wav
  r11025_u8_c1.wav^headers^
  r11025_u8_c1_trunc.wav
  r11025_u8_c1_trunc.wav^headers^
  r16000_u8_c1_list.wav
  r16000_u8_c1_list.wav^headers^
  reactivate_helper.html
  redirect.sjs
  referer.sjs
  region.vtt
  sample.3gp
  sample.3g2
  sample-fisbone-skeleton4.ogv
  sample-fisbone-skeleton4.ogv^headers^
  sample-fisbone-wrong-header.ogv
  sample-fisbone-wrong-header.ogv^headers^
  seek.ogv
  seek.ogv^headers^
  seek.webm
  seek.webm^headers^
  seek.yuv
  seek_support.js
  seekLies.sjs
  seek_with_sound.ogg^headers^
  sequential.vtt
  short-cenc.mp4
  sine.webm
  sine.webm^headers^
  short.mp4
  short.mp4^headers^
  short-video.ogv
  short-video.ogv^headers^
  small-shot-mp3.mp4
  small-shot-mp3.mp4^headers^
  small-shot.m4a
  small-shot.mp3
  small-shot.mp3^headers^
  small-shot.ogg
  small-shot.ogg^headers^
  small-shot.flac
  sound.ogg
  sound.ogg^headers^
  spacestorm-1000Hz-100ms.ogg
  spacestorm-1000Hz-100ms.ogg^headers^
  split.webm
  split.webm^headers^
  street.mp4
  street.mp4^headers^
  test-1-mono.opus
  test-1-mono.opus^headers^
  test-2-stereo.opus
  test-2-stereo.opus^headers^
  test-3-LCR.opus
  test-3-LCR.opus^headers^
  test-4-quad.opus
  test-4-quad.opus^headers^
  test-5-5.0.opus
  test-5-5.0.opus^headers^
  test-6-5.1.opus
  test-6-5.1.opus^headers^
  test-7-6.1.opus
  test-7-6.1.opus^headers^
  test-8-7.1.opus
  test-8-7.1.opus^headers^
  variable-channel.ogg
  variable-channel.ogg^headers^
  variable-channel.opus
  variable-channel.opus^headers^
  variable-preskip.opus
  variable-preskip.opus^headers^
  variable-samplerate.ogg
  variable-samplerate.ogg^headers^
  variable-samplerate.opus
  variable-samplerate.opus^headers^
  vbr-head.mp3
  vbr-head.mp3^headers^
  vbr.mp3
  vbr.mp3^headers^
  video-overhang.ogg
  video-overhang.ogg^headers^
  vp9.webm
  vp9.webm^headers^
  vp9cake.webm
  vp9cake.webm^headers^
  wave_metadata.wav
  wave_metadata.wav^headers^
  wave_metadata_bad_len.wav
  wave_metadata_bad_len.wav^headers^
  wave_metadata_bad_no_null.wav
  wave_metadata_bad_no_null.wav^headers^
  wave_metadata_bad_utf8.wav
  wave_metadata_bad_utf8.wav^headers^
  wave_metadata_unknown_tag.wav
  wave_metadata_unknown_tag.wav^headers^
  wave_metadata_utf8.wav
  wave_metadata_utf8.wav^headers^
  wavedata_alaw.wav
  wavedata_alaw.wav^headers^
  wavedata_s24.wav
  wavedata_s24.wav^headers^
  wavedata_s16.wav
  wavedata_s16.wav^headers^
  wavedata_u8.wav
  wavedata_u8.wav^headers^
  wavedata_ulaw.wav
  wavedata_ulaw.wav^headers^

[test_access_control.html]
skip-if = buildapp == 'b2g' && toolkit != 'gonk' # bug 1082984
[test_aspectratio_mp4.html]
[test_audio1.html]
[test_audio2.html]
skip-if = (toolkit == 'android' && processor == 'x86') #x86 only bug 914439
[test_audioDocumentTitle.html]
skip-if = true # bug 475110 - disabled since we don't play Wave files standalone
[test_autoplay.html]
[test_autoplay_contentEditable.html]
skip-if = (toolkit == 'android' && processor == 'x86') #x86 only
[test_buffered.html]
[test_bug448534.html]
skip-if = buildapp == 'mulet' || os == 'win' || (toolkit == 'android' && processor == 'x86') # bug 894922 #x86 only bug 914439
[test_bug463162.xhtml]
[test_bug465498.html]
skip-if = (toolkit == 'android' && processor == 'x86')
[test_bug495145.html]
skip-if = (toolkit == 'android' && processor == 'x86') || (os == 'mac' && os_version == '10.6') #x86 only bug 914439, bug 1021174
[test_bug495300.html]
skip-if = (toolkit == 'android' && processor == 'x86') #x86 only bug 914439
[test_bug654550.html]
[test_bug686942.html]
skip-if = (toolkit == 'android' && processor == 'x86') #x86 only bug 914439
[test_bug726904.html]
[test_bug874897.html]
[test_bug879717.html]
tags=capturestream
skip-if = os == 'win' && !debug # bug 1140675
[test_bug883173.html]
[test_bug895091.html]
[test_bug895305.html]
[test_bug919265.html]
[test_bug957847.html]
[test_bug1018933.html]
[test_bug1113600.html]
tags=capturestream
[test_bug1242338.html]
[test_bug1248229.html]
tags=capturestream
[test_can_play_type.html]
[test_can_play_type_mpeg.html]
skip-if = buildapp == 'b2g' || (toolkit == 'android' && processor == 'x86') # bug 1021675 #x86 only bug 914439
[test_can_play_type_no_ogg.html]
[test_can_play_type_ogg.html]
[test_chaining.html]
[test_clone_media_element.html]
skip-if = (toolkit == 'android' && processor == 'x86') #x86 only bug 914439
[test_closing_connections.html]
[test_constants.html]
[test_controls.html]
[test_currentTime.html]
[test_decode_error.html]
[test_decoder_disable.html]
[test_defaultMuted.html]
[test_delay_load.html]
skip-if = buildapp == 'b2g' && toolkit != 'gonk' # bug 1082984
[test_dormant_playback.html]
skip-if = (os == 'win' && os_version == '5.1') || (os != 'win' && toolkit != 'gonk')
[test_eme_session_callable_value.html]
[test_eme_canvas_blocked.html]
skip-if = toolkit == 'android' # bug 1149374
[test_eme_detach_media_keys.html]
skip-if = toolkit == 'android' # bug 1149374
[test_eme_initDataTypes.html]
skip-if = toolkit == 'android' # bug 1149374
[test_eme_non_mse_fails.html]
skip-if = toolkit == 'android' # bug 1149374
[test_eme_request_notifications.html]
skip-if = toolkit == 'android' # bug 1149374
[test_eme_persistent_sessions.html]
skip-if = toolkit == 'android' # bug 1149374
[test_eme_playback.html]
skip-if = toolkit == 'android' || toolkit == 'gonk' # android: bug 1149374; gonk: bug 1193351
[test_eme_requestKeySystemAccess.html]
skip-if = toolkit == 'android' # bug 1149374
[test_eme_setMediaKeys_before_attach_MediaSource.html]
skip-if = toolkit == 'android' # bug 1149374
[test_eme_stream_capture_blocked_case1.html]
tags=msg capturestream
skip-if = toolkit == 'android' || toolkit == 'gonk' # android: bug 1149374; gonk: bug 1193351
[test_eme_stream_capture_blocked_case2.html]
tags=msg capturestream
skip-if = toolkit == 'android' || toolkit == 'gonk' # android: bug 1149374; gonk: bug 1193351
[test_eme_stream_capture_blocked_case3.html]
tags=msg capturestream
skip-if = toolkit == 'android' || toolkit == 'gonk' # android: bug 1149374; gonk: bug 1193351
[test_empty_resource.html]
skip-if = os == 'win' && debug #win debug : Bug 1202683
[test_error_in_video_document.html]
skip-if = toolkit == 'android' || (os == 'win' && !debug) || (os == 'mac' && !debug) # bug 608634
[test_error_on_404.html]
[test_fastSeek.html]
skip-if = (toolkit == 'android' && processor == 'x86') #x86 only bug 914439
[test_fastSeek-forwards.html]
[test_gmp_playback.html]
skip-if = (os != 'win' || os_version == '5.1') # Only gmp-clearkey on Windows Vista and later decodes
[test_imagecapture.html]
[test_info_leak.html]
[test_invalid_reject.html]
[test_invalid_reject_play.html]
[test_invalid_seek.html]
[test_load.html]
skip-if = (toolkit == 'android' && processor == 'x86') #x86 only bug 914439
[test_load_candidates.html]
skip-if = (toolkit == 'android' && processor == 'x86') #x86 only bug 914439
[test_load_same_resource.html]
skip-if = (toolkit == 'android' && processor == 'x86') #x86 only bug 914439
[test_load_source.html]
[test_loop.html]
skip-if = (toolkit == 'android' && processor == 'x86') #x86 only bug 914439
[test_media_selection.html]
skip-if = (toolkit == 'android' && processor == 'x86') #x86 only bug 914439
[test_media_sniffer.html]
skip-if = (toolkit == 'android' && processor == 'x86') #x86 only bug 914439
[test_mediarecorder_avoid_recursion.html]
skip-if = os == 'win' && !debug # bug 1228605
tags=msg
[test_mediarecorder_bitrate.html]
skip-if = (toolkit == 'gonk' || toolkit == 'android') # B2G emulator is too slow to run this without timing out and Fennec does not support video recording
tags=msg
[test_mediarecorder_creation.html]
tags=msg capturestream
[test_mediarecorder_creation_fail.html]
tags=msg
[test_mediarecorder_getencodeddata.html]
tags=msg
[test_mediarecorder_record_4ch_audiocontext.html]
tags=msg
[test_mediarecorder_record_audiocontext.html]
tags=msg
[test_mediarecorder_record_audiocontext_mlk.html]
tags=msg
[test_mediarecorder_record_audionode.html]
tags=msg
[test_mediarecorder_record_canvas_captureStream.html]
skip-if = (android_version < '17' || toolkit == 'android') # Android/Gonk before SDK version 17 does not have the OMX Encoder API and Fennec does not support video recording
tags=msg
[test_mediarecorder_record_changing_video_resolution.html]
skip-if = android_version < '17' # Android/Gonk before SDK version 17 does not have the OMX Encoder API.
tags=msg
[test_mediarecorder_record_gum_video_timeslice.html]
tags=msg
[test_mediarecorder_record_immediate_stop.html]
tags=msg capturestream
[test_mediarecorder_record_no_timeslice.html]
tags=msg capturestream
[test_mediarecorder_record_nosrc.html]
tags=msg capturestream
[test_mediarecorder_record_session.html]
tags=msg capturestream
[test_mediarecorder_record_startstopstart.html]
tags=msg
[test_mediarecorder_record_stopms.html]
tags=msg
[test_mediarecorder_record_timeslice.html]
tags=msg capturestream
[test_mediarecorder_reload_crash.html]
tags=msg capturestream
[test_mediarecorder_unsupported_src.html]
tags=msg
[test_mediarecorder_webm_support.html]
skip-if = os == 'android' || arch == 'arm' || arch == 'arm64'
tags=msg
[test_mediarecorder_mp4_support.html]
skip-if = toolkit != 'gonk' || android_version < '17' # Android/Gonk before SDK version 17 does not have the OMX Encoder API.
tags=msg
[test_mediarecorder_record_getdata_afterstart.html]
tags=msg capturestream
[test_mediatrack_consuming_mediaresource.html]
[test_mediatrack_consuming_mediastream.html]
tags=msg
[test_mediatrack_events.html]
skip-if = toolkit == 'gonk' && debug # bug 1065924
[test_mediatrack_parsing_ogg.html]
[test_mediatrack_replay_from_end.html]
[test_metadata.html]
[test_mixed_principals.html]
skip-if = true # bug 567954 and intermittent leaks
[test_mozHasAudio.html]
[test_multiple_mediastreamtracks.html]
[test_networkState.html]
[test_new_audio.html]
skip-if = (toolkit == 'android' && processor == 'x86') #x86 only bug 914439
[test_no_load_event.html]
[test_paused.html]
[test_paused_after_ended.html]
skip-if = (toolkit == 'android' && processor == 'x86') #x86 only bug 914439
[test_play_events.html]
skip-if = (toolkit == 'android' && processor == 'x86') #x86 only bug 914439
[test_play_events_2.html]
skip-if = (toolkit == 'android' && processor == 'x86') #x86 only bug 914439
[test_play_twice.html]
# Seamonkey: Bug 598252
skip-if = appname == "seamonkey"
[test_playback.html]
skip-if = (toolkit == 'android' && processor == 'x86') #x86 only bug 914439
[test_playback_errors.html]
skip-if = toolkit == 'gonk' # bug 1128845
[test_playback_rate.html]
skip-if = (toolkit == 'android' && processor == 'x86') #bug 845162
[test_playback_rate_playpause.html]
skip-if = (toolkit == 'android' && processor == 'x86') #x86 only bug 914439
[test_playback_reactivate.html]
#skip-if = (toolkit == 'android' && processor == 'x86') #x86 only bug 914439
[test_played.html]
[test_preload_actions.html]
[test_preload_attribute.html]
[test_preload_suspend.html]
[test_progress.html]
skip-if = (toolkit == 'android' && processor == 'x86') #x86 only bug 914439
[test_reactivate.html]
skip-if = toolkit == 'gonk' || (toolkit == 'android' && processor == 'x86') #x86 only bug 914439 and bug 1128845 on gonk
[test_readyState.html]
[test_referer.html]
skip-if = (toolkit == 'android' && processor == 'x86') #x86 only
[test_replay_metadata.html]
skip-if = (toolkit == 'android' && processor == 'x86') #x86 only bug 914439
[test_reset_events_async.html]
[test_reset_src.html]
[test_video_dimensions.html]
tags=capturestream
[test_resume.html]
skip-if = true # bug 1021673
[test_seek_negative.html]
[test_seek_nosrc.html]
[test_seek_out_of_range.html]
skip-if = (toolkit == 'android' && processor == 'x86') #x86 only bug 914439
[test_seek-1.html]
skip-if = android_version == '10' # bug 1059116
[test_seek-2.html]
[test_seek-3.html]
[test_seek-4.html]
[test_seek-5.html]
[test_seek-6.html]
[test_seek-7.html]
[test_seek-8.html]
[test_seek-9.html]
[test_seek-10.html]
[test_seek-11.html]
[test_seek-12.html]
[test_seek-13.html]
[test_seekable1.html]
skip-if = (toolkit == 'android' && processor == 'x86') #timeout x86 only bug 914439
[test_seekLies.html]
[test_source.html]
[test_source_media.html]
[test_source_null.html]
[test_source_write.html]
[test_standalone.html]
skip-if = (toolkit == 'android' && processor == 'x86') #x86 only bug 914439
[test_streams_autoplay.html]
tags=msg capturestream
[test_streams_capture_origin.html]
tags=msg capturestream
[test_streams_element_capture.html]
#x86 only bug 914439, b2g desktop bug 752796
skip-if = (toolkit == 'android' && processor == 'x86') || (buildapp == 'b2g' && toolkit != 'gonk')
tags=msg capturestream
[test_streams_element_capture_createObjectURL.html]
skip-if = (toolkit == 'android' && processor == 'x86') #x86 only bug 914439
tags=msg capturestream
[test_streams_element_capture_playback.html]
tags=msg capturestream
[test_streams_element_capture_reset.html]
tags=msg capturestream
[test_streams_gc.html]
skip-if = buildapp == 'b2g' && toolkit != 'gonk' # bug 1096270
tags=msg capturestream
[test_streams_individual_pause.html]
tags=msg
[test_streams_srcObject.html]
tags=msg capturestream
[test_streams_tracks.html]
tags=msg capturestream
[test_texttrack.html]
[test_texttrackcue.html]
[test_texttrackcue_moz.html]
[test_texttrackevents_video.html]
[test_texttracklist.html]
[test_texttracklist_moz.html]
[test_texttrackregion.html]
[test_texttrack_moz.html]
[test_timeupdate_small_files.html]
skip-if = (toolkit == 'android' && processor == 'x86') #x86 only bug 914439
[test_trackelementevent.html]
[test_trackevent.html]
[test_unseekable.html]
skip-if = toolkit == 'gonk' || (toolkit == 'android' && processor == 'x86') #x86 only and bug 1128845 on gonk
[test_video_to_canvas.html]
skip-if = (toolkit == 'android' && processor == 'x86') #x86 only bug 914439
[test_video_in_audio_element.html]
[test_videoDocumentTitle.html]
[test_VideoPlaybackQuality.html]
[test_VideoPlaybackQuality_disabled.html]
[test_volume.html]
skip-if = e10s && debug && os == 'win' # bug 1245574
[test_vttparser.html]
skip-if = e10s && debug && os == 'win'
[test_webvtt_disabled.html]
skip-if = e10s && debug && os == 'win'

# The tests below contain backend-specific tests. Write backend independent
# tests rather than adding to this list.
[test_can_play_type_webm.html]
[test_can_play_type_wave.html]
[test_fragment_noplay.html]
[test_fragment_play.html]<|MERGE_RESOLUTION|>--- conflicted
+++ resolved
@@ -22,12 +22,8 @@
 # do ok(true, "Type not supported") and stop the test.
 
 [DEFAULT]
-<<<<<<< HEAD
-skip-if = buildapp == 'mulet' || (os == 'win' && strictContentSandbox) || android_version == '18' # strictContentSandbox (Bug 1042735)
 subsuite = media
-=======
 skip-if = buildapp == 'mulet' || android_version == '18'
->>>>>>> a09f4f09
 support-files =
   16bit_wave_extrametadata.wav
   16bit_wave_extrametadata.wav^headers^
