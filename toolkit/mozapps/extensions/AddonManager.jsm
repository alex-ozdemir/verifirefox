--- conflicted
+++ resolved
@@ -227,13 +227,6 @@
   startup: function AMI_startup() {
     if (gStarted)
       return;
-<<<<<<< HEAD
-    this.installListeners = [];
-    this.addonListeners = [];
-
-    this._addNotificationListeners();
-=======
->>>>>>> 1fcf13bf
 
     let appChanged = undefined;
 
